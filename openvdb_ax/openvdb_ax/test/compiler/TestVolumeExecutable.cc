// Copyright Contributors to the OpenVDB Project
// SPDX-License-Identifier: Apache-2.0

#include <openvdb_ax/compiler/Compiler.h>
#include <openvdb_ax/compiler/VolumeExecutable.h>
#include <openvdb/tools/ValueTransformer.h>

#include <gtest/gtest.h>

#include <llvm/ExecutionEngine/ExecutionEngine.h>

// namespace must be the same as where VolumeExecutable is defined in order
// to access private methods. See also
//https://google.github.io/googletest/advanced.html#testing-private-code
namespace openvdb {
namespace OPENVDB_VERSION_NAME {
namespace ax {

#if OPENVDB_ABI_VERSION_NUMBER >= 12
    using LeafIndexType = openvdb::Index64;
#else
    using LeafIndexType = openvdb::Index32;
#endif

class TestVolumeExecutable : public ::testing::Test
{
};

TEST_F(TestVolumeExecutable, testConstructionDestruction)
{
#if LLVM_VERSION_MAJOR <= 15
    // Test the building and teardown of executable objects. This is primarily to test
    // the destruction of Context and ExecutionEngine LLVM objects. These must be destructed
    // in the correct order (ExecutionEngine, then Context) otherwise LLVM will crash

    // must be initialized, otherwise construction/destruction of llvm objects won't
    // exhibit correct behaviour

    ASSERT_TRUE(openvdb::ax::isInitialized());

    std::shared_ptr<llvm::LLVMContext> C(new llvm::LLVMContext);
#if LLVM_VERSION_MAJOR == 15
    // This will not work from LLVM 16
    // https://llvm.org/docs/OpaquePointers.html
    C->setOpaquePointers(false);
#endif

    std::unique_ptr<llvm::Module> M(new llvm::Module("test_module", *C));
    std::shared_ptr<const llvm::ExecutionEngine> E(llvm::EngineBuilder(std::move(M))
            .setEngineKind(llvm::EngineKind::JIT)
            .create());

    ASSERT_TRUE(!M);
    ASSERT_TRUE(E);

    std::weak_ptr<llvm::LLVMContext> wC = C;
    std::weak_ptr<const llvm::ExecutionEngine> wE = E;

    // Basic construction

    openvdb::ax::ast::Tree tree;
    openvdb::ax::AttributeRegistry::ConstPtr emptyReg =
        openvdb::ax::AttributeRegistry::create(tree);
    openvdb::ax::VolumeExecutable::Ptr volumeExecutable
        (new openvdb::ax::VolumeExecutable(C, E, emptyReg, nullptr, {}, tree));

    ASSERT_EQ(2, int(wE.use_count()));
    ASSERT_EQ(2, int(wC.use_count()));

    C.reset();
    E.reset();

    ASSERT_EQ(1, int(wE.use_count()));
    ASSERT_EQ(1, int(wC.use_count()));

    // test destruction

    volumeExecutable.reset();

<<<<<<< HEAD
    ASSERT_EQ(0, int(wE.use_count()));
    ASSERT_EQ(0, int(wC.use_count()));
=======
    CPPUNIT_ASSERT_EQUAL(0, int(wE.use_count()));
    CPPUNIT_ASSERT_EQUAL(0, int(wC.use_count()));
#endif
>>>>>>> 8348da23
}

TEST_F(TestVolumeExecutable, testCreateMissingGrids)
{
    openvdb::ax::Compiler::UniquePtr compiler = openvdb::ax::Compiler::create();
    openvdb::ax::VolumeExecutable::Ptr executable =
        compiler->compile<openvdb::ax::VolumeExecutable>("@a=v@b.x;");
    ASSERT_TRUE(executable);

    executable->setCreateMissing(false);
    executable->setValueIterator(openvdb::ax::VolumeExecutable::IterType::ON);

    openvdb::GridPtrVec grids;
    ASSERT_THROW(executable->execute(grids), openvdb::AXExecutionError);
    ASSERT_TRUE(grids.empty());

    executable->setCreateMissing(true);
    executable->setValueIterator(openvdb::ax::VolumeExecutable::IterType::ON);
    executable->execute(grids);

    openvdb::math::Transform::Ptr defaultTransform =
        openvdb::math::Transform::createLinearTransform();

    ASSERT_EQ(size_t(2), grids.size());
    ASSERT_TRUE(grids[0]->getName() == "b");
    ASSERT_TRUE(grids[0]->isType<openvdb::Vec3fGrid>());
    ASSERT_TRUE(grids[0]->empty());
    ASSERT_TRUE(grids[0]->transform() == *defaultTransform);

    ASSERT_TRUE(grids[1]->getName() == "a");
    ASSERT_TRUE(grids[1]->isType<openvdb::FloatGrid>());
    ASSERT_TRUE(grids[1]->empty());
    ASSERT_TRUE(grids[1]->transform() == *defaultTransform);
}

TEST_F(TestVolumeExecutable, testTreeExecutionLevel)
{
    openvdb::ax::CustomData::Ptr data = openvdb::ax::CustomData::create();
    openvdb::FloatMetadata* const meta =
        data->getOrInsertData<openvdb::FloatMetadata>("value");

    openvdb::ax::Compiler::UniquePtr compiler = openvdb::ax::Compiler::create();
    // generate an executable which does not stream active tiles
    openvdb::ax::VolumeExecutable::Ptr executable =
        compiler->compile<openvdb::ax::VolumeExecutable>("f@test = $value;", data);
    ASSERT_TRUE(executable);
    ASSERT_TRUE(openvdb::ax::VolumeExecutable::Streaming::OFF ==
        executable->getActiveTileStreaming());

    using NodeT0 = openvdb::FloatGrid::Accessor::template NodeTypeAtLevel<0>;
    using NodeT1 = openvdb::FloatGrid::Accessor::template NodeTypeAtLevel<1>;
    using NodeT2 = openvdb::FloatGrid::Accessor::template NodeTypeAtLevel<2>;

    openvdb::FloatGrid grid;
    grid.setName("test");
    openvdb::FloatTree& tree = grid.tree();
    tree.addTile(3, openvdb::Coord(0), -1.0f, /*active*/true); // NodeT2 tile
    tree.addTile(2, openvdb::Coord(NodeT2::DIM), -1.0f, /*active*/true); // NodeT1 tile
    tree.addTile(1, openvdb::Coord(NodeT2::DIM+NodeT1::DIM), -1.0f, /*active*/true); // NodeT0 tile
    auto leaf = tree.touchLeaf(openvdb::Coord(NodeT2::DIM + NodeT1::DIM + NodeT0::DIM));
    ASSERT_TRUE(leaf);
    leaf->fill(-1.0f, true);

    const openvdb::FloatTree copy = tree;
    // check config
    auto CHECK_CONFIG = [&]() {
        ASSERT_EQ(LeafIndexType(1), tree.leafCount());
        ASSERT_EQ(openvdb::Index64(3), tree.activeTileCount());
        ASSERT_EQ(int(openvdb::FloatTree::DEPTH-4), tree.getValueDepth(openvdb::Coord(0)));
        ASSERT_EQ(int(openvdb::FloatTree::DEPTH-3), tree.getValueDepth(openvdb::Coord(NodeT2::DIM)));
        ASSERT_EQ(int(openvdb::FloatTree::DEPTH-2), tree.getValueDepth(openvdb::Coord(NodeT2::DIM+NodeT1::DIM)));
        ASSERT_EQ(leaf, tree.probeLeaf(openvdb::Coord(NodeT2::DIM + NodeT1::DIM + NodeT0::DIM)));
        ASSERT_EQ(openvdb::Index64(NodeT2::NUM_VOXELS) +
            openvdb::Index64(NodeT1::NUM_VOXELS) +
            openvdb::Index64(NodeT0::NUM_VOXELS) +
            openvdb::Index64(NodeT0::NUM_VOXELS), // leaf
                tree.activeVoxelCount());
        ASSERT_TRUE(copy.hasSameTopology(tree));
    };

    float constant; bool active;

    CHECK_CONFIG();
    ASSERT_EQ(-1.0f, tree.getValue(openvdb::Coord(0)));
    ASSERT_EQ(-1.0f, tree.getValue(openvdb::Coord(NodeT2::DIM)));
    ASSERT_EQ(-1.0f, tree.getValue(openvdb::Coord(NodeT2::DIM+NodeT1::DIM)));
    ASSERT_TRUE(leaf->isConstant(constant, active));
    ASSERT_EQ(-1.0f, constant);
    ASSERT_TRUE(active);

    openvdb::Index min,max;

    // process default config, all should change
    executable->getTreeExecutionLevel(min,max);
    ASSERT_EQ(openvdb::Index(0), min);
    ASSERT_EQ(openvdb::Index(openvdb::FloatTree::DEPTH-1), max);
    meta->setValue(-2.0f);
    executable->execute(grid);
    CHECK_CONFIG();
    ASSERT_EQ(-2.0f, tree.getValue(openvdb::Coord(0)));
    ASSERT_EQ(-2.0f, tree.getValue(openvdb::Coord(NodeT2::DIM)));
    ASSERT_EQ(-2.0f,  tree.getValue(openvdb::Coord(NodeT2::DIM+NodeT1::DIM)));
    ASSERT_TRUE(leaf->isConstant(constant, active));
    ASSERT_EQ(-2.0f, constant);
    ASSERT_TRUE(active);

    // process level 0, only leaf change
    meta->setValue(1.0f);
    executable->setTreeExecutionLevel(0);
    executable->getTreeExecutionLevel(min,max);
    ASSERT_EQ(openvdb::Index(0), min);
    ASSERT_EQ(openvdb::Index(0), max);
    executable->execute(grid);
    CHECK_CONFIG();
    ASSERT_EQ(-2.0f, tree.getValue(openvdb::Coord(0)));
    ASSERT_EQ(-2.0f, tree.getValue(openvdb::Coord(NodeT2::DIM)));
    ASSERT_EQ(-2.0f,  tree.getValue(openvdb::Coord(NodeT2::DIM+NodeT1::DIM)));
    ASSERT_TRUE(leaf->isConstant(constant, active));
    ASSERT_EQ(1.0f, constant);
    ASSERT_TRUE(active);

    // process level 1
    meta->setValue(3.0f);
    executable->setTreeExecutionLevel(1);
    executable->getTreeExecutionLevel(min,max);
    ASSERT_EQ(openvdb::Index(1), min);
    ASSERT_EQ(openvdb::Index(1), max);
    executable->execute(grid);
    CHECK_CONFIG();
    ASSERT_EQ(-2.0f, tree.getValue(openvdb::Coord(0)));
    ASSERT_EQ(-2.0f, tree.getValue(openvdb::Coord(NodeT2::DIM)));
    ASSERT_EQ(3.0f, tree.getValue(openvdb::Coord(NodeT2::DIM+NodeT1::DIM)));
    ASSERT_TRUE(leaf->isConstant(constant, active));
    ASSERT_EQ(1.0f, constant);
    ASSERT_TRUE(active);

    // process level 2
    meta->setValue(5.0f);
    executable->setTreeExecutionLevel(2);
    executable->getTreeExecutionLevel(min,max);
    ASSERT_EQ(openvdb::Index(2), min);
    ASSERT_EQ(openvdb::Index(2), max);
    executable->execute(grid);
    CHECK_CONFIG();
    ASSERT_EQ(-2.0f, tree.getValue(openvdb::Coord(0)));
    ASSERT_EQ(5.0f, tree.getValue(openvdb::Coord(NodeT2::DIM)));
    ASSERT_EQ(3.0f, tree.getValue(openvdb::Coord(NodeT2::DIM+NodeT1::DIM)));
    ASSERT_TRUE(leaf->isConstant(constant, active));
    ASSERT_EQ(1.0f, constant);
    ASSERT_TRUE(active);

    // process level 3
    meta->setValue(10.0f);
    executable->setTreeExecutionLevel(3);
    executable->getTreeExecutionLevel(min,max);
    ASSERT_EQ(openvdb::Index(3), min);
    ASSERT_EQ(openvdb::Index(3), max);
    executable->execute(grid);
    CHECK_CONFIG();
    ASSERT_EQ(10.0f, tree.getValue(openvdb::Coord(0)));
    ASSERT_EQ(5.0f, tree.getValue(openvdb::Coord(NodeT2::DIM)));
    ASSERT_EQ(3.0f, tree.getValue(openvdb::Coord(NodeT2::DIM+NodeT1::DIM)));
    ASSERT_TRUE(leaf->isConstant(constant, active));
    ASSERT_EQ(1.0f, constant);
    ASSERT_TRUE(active);

    // test higher values throw
    ASSERT_THROW(executable->setTreeExecutionLevel(4), openvdb::RuntimeError);

    // test level range 0-1
    meta->setValue(-4.0f);
    executable->setTreeExecutionLevel(0,1);
    executable->getTreeExecutionLevel(min,max);
    ASSERT_EQ(openvdb::Index(0), min);
    ASSERT_EQ(openvdb::Index(1), max);
    executable->execute(grid);
    CHECK_CONFIG();
    ASSERT_EQ(10.0f, tree.getValue(openvdb::Coord(0)));
    ASSERT_EQ(5.0f, tree.getValue(openvdb::Coord(NodeT2::DIM)));
    ASSERT_EQ(-4.0f, tree.getValue(openvdb::Coord(NodeT2::DIM+NodeT1::DIM)));
    ASSERT_TRUE(leaf->isConstant(constant, active));
    ASSERT_EQ(-4.0f, constant);
    ASSERT_TRUE(active);

    // test level range 1-2
    meta->setValue(-6.0f);
    executable->setTreeExecutionLevel(1,2);
    executable->getTreeExecutionLevel(min,max);
    ASSERT_EQ(openvdb::Index(1), min);
    ASSERT_EQ(openvdb::Index(2), max);
    executable->execute(grid);
    CHECK_CONFIG();
    ASSERT_EQ(10.0f, tree.getValue(openvdb::Coord(0)));
    ASSERT_EQ(-6.0f, tree.getValue(openvdb::Coord(NodeT2::DIM)));
    ASSERT_EQ(-6.0f, tree.getValue(openvdb::Coord(NodeT2::DIM+NodeT1::DIM)));
    ASSERT_TRUE(leaf->isConstant(constant, active));
    ASSERT_EQ(-4.0f, constant);
    ASSERT_TRUE(active);

    // test level range 2-3
    meta->setValue(-11.0f);
    executable->setTreeExecutionLevel(2,3);
    executable->getTreeExecutionLevel(min,max);
    ASSERT_EQ(openvdb::Index(2), min);
    ASSERT_EQ(openvdb::Index(3), max);
    executable->execute(grid);
    CHECK_CONFIG();
    ASSERT_EQ(-11.0f, tree.getValue(openvdb::Coord(0)));
    ASSERT_EQ(-11.0f, tree.getValue(openvdb::Coord(NodeT2::DIM)));
    ASSERT_EQ(-6.0f, tree.getValue(openvdb::Coord(NodeT2::DIM+NodeT1::DIM)));
    ASSERT_TRUE(leaf->isConstant(constant, active));
    ASSERT_EQ(-4.0f, constant);
    ASSERT_TRUE(active);

    // test on complete range
    meta->setValue(20.0f);
    executable->setTreeExecutionLevel(0,3);
    executable->getTreeExecutionLevel(min,max);
    ASSERT_EQ(openvdb::Index(0), min);
    ASSERT_EQ(openvdb::Index(3), max);
    executable->execute(grid);
    CHECK_CONFIG();
    ASSERT_EQ(20.0f, tree.getValue(openvdb::Coord(0)));
    ASSERT_EQ(20.0f, tree.getValue(openvdb::Coord(NodeT2::DIM)));
    ASSERT_EQ(20.0f, tree.getValue(openvdb::Coord(NodeT2::DIM+NodeT1::DIM)));
    ASSERT_TRUE(leaf->isConstant(constant, active));
    ASSERT_EQ(20.0f, constant);
    ASSERT_TRUE(active);
}

TEST_F(TestVolumeExecutable, testActiveTileStreaming)
{
    using NodeT0 = openvdb::FloatGrid::Accessor::template NodeTypeAtLevel<0>;
    using NodeT1 = openvdb::FloatGrid::Accessor::template NodeTypeAtLevel<1>;
    using NodeT2 = openvdb::FloatGrid::Accessor::template NodeTypeAtLevel<2>;

    //

    openvdb::Index min,max;
    openvdb::ax::VolumeExecutable::Ptr executable;
    openvdb::ax::Compiler::UniquePtr compiler = openvdb::ax::Compiler::create();

    // test no streaming
    {
        openvdb::FloatGrid grid;
        grid.setName("test");
        openvdb::FloatTree& tree = grid.tree();
        tree.addTile(3, openvdb::Coord(0), -1.0f, /*active*/true); // NodeT2 tile
        tree.addTile(2, openvdb::Coord(NodeT2::DIM), -1.0f, /*active*/true); // NodeT1 tile
        tree.addTile(1, openvdb::Coord(NodeT2::DIM+NodeT1::DIM), -1.0f, /*active*/true); // NodeT0 tile
        auto leaf = tree.touchLeaf(openvdb::Coord(NodeT2::DIM + NodeT1::DIM + NodeT0::DIM));
        ASSERT_TRUE(leaf);
        leaf->fill(-1.0f, true);

        executable = compiler->compile<openvdb::ax::VolumeExecutable>("f@test = 2.0f;");
        ASSERT_TRUE(openvdb::ax::VolumeExecutable::Streaming::OFF ==
            executable->getActiveTileStreaming());
        ASSERT_TRUE(openvdb::ax::VolumeExecutable::Streaming::OFF ==
            executable->getActiveTileStreaming("test", openvdb::ax::ast::tokens::CoreType::FLOAT));
        ASSERT_TRUE(openvdb::ax::VolumeExecutable::Streaming::OFF ==
            executable->getActiveTileStreaming("empty", openvdb::ax::ast::tokens::CoreType::FLOAT));

        executable->getTreeExecutionLevel(min,max);
        ASSERT_EQ(openvdb::Index(0), min);
        ASSERT_EQ(openvdb::Index(openvdb::FloatTree::DEPTH-1), max);
        executable->execute(grid);

        ASSERT_EQ(LeafIndexType(1), tree.leafCount());
        ASSERT_EQ(openvdb::Index64(3), tree.activeTileCount());
        ASSERT_EQ(int(openvdb::FloatTree::DEPTH-4), tree.getValueDepth(openvdb::Coord(0)));
        ASSERT_EQ(int(openvdb::FloatTree::DEPTH-3), tree.getValueDepth(openvdb::Coord(NodeT2::DIM)));
        ASSERT_EQ(int(openvdb::FloatTree::DEPTH-2), tree.getValueDepth(openvdb::Coord(NodeT2::DIM+NodeT1::DIM)));
        ASSERT_EQ(int(openvdb::FloatTree::DEPTH-1), tree.getValueDepth(openvdb::Coord(NodeT2::DIM+NodeT1::DIM+NodeT0::DIM)));
        ASSERT_EQ(openvdb::Index64(NodeT2::NUM_VOXELS) +
            openvdb::Index64(NodeT1::NUM_VOXELS) +
            openvdb::Index64(NodeT0::NUM_VOXELS) +
            openvdb::Index64(NodeT0::NUM_VOXELS), tree.activeVoxelCount());

        ASSERT_EQ(2.0f, tree.getValue(openvdb::Coord(0)));
        ASSERT_EQ(2.0f, tree.getValue(openvdb::Coord(NodeT2::DIM)));
        ASSERT_EQ(2.0f, tree.getValue(openvdb::Coord(NodeT2::DIM+NodeT1::DIM)));
        ASSERT_EQ(leaf, tree.probeLeaf(openvdb::Coord(NodeT2::DIM + NodeT1::DIM + NodeT0::DIM)));
        float constant; bool active;
        ASSERT_TRUE(leaf->isConstant(constant, active));
        ASSERT_EQ(2.0f, constant);
        ASSERT_TRUE(active);
    }

    // test getvoxelpws which densifies everything
    {
        openvdb::FloatGrid grid;
        grid.setName("test");
        openvdb::FloatTree& tree = grid.tree();
        tree.addTile(2, openvdb::Coord(0), -1.0f, /*active*/true); // NodeT1 tile
        tree.addTile(1, openvdb::Coord(NodeT1::DIM), -1.0f, /*active*/true); // NodeT0 tile

        executable = compiler->compile<openvdb::ax::VolumeExecutable>("vec3d p = getvoxelpws(); f@test = p.x;");
        ASSERT_TRUE(openvdb::ax::VolumeExecutable::Streaming::ON ==
            executable->getActiveTileStreaming());
        ASSERT_TRUE(openvdb::ax::VolumeExecutable::Streaming::ON ==
            executable->getActiveTileStreaming("test", openvdb::ax::ast::tokens::CoreType::FLOAT));
        ASSERT_TRUE(openvdb::ax::VolumeExecutable::Streaming::ON ==
            executable->getActiveTileStreaming("empty", openvdb::ax::ast::tokens::CoreType::FLOAT));

        executable->getTreeExecutionLevel(min,max);
        ASSERT_EQ(openvdb::Index(0), min);
        ASSERT_EQ(openvdb::Index(openvdb::FloatTree::DEPTH-1), max);

        executable->execute(grid);

        const openvdb::Index64 voxels =
            openvdb::Index64(NodeT1::NUM_VOXELS) +
            openvdb::Index64(NodeT0::NUM_VOXELS);

        ASSERT_EQ(LeafIndexType(voxels / openvdb::FloatTree::LeafNodeType::NUM_VOXELS), tree.leafCount());
        ASSERT_EQ(openvdb::Index64(0), tree.activeTileCount());
        ASSERT_EQ(int(openvdb::FloatTree::DEPTH-1), tree.getValueDepth(openvdb::Coord(0)));
        ASSERT_EQ(int(openvdb::FloatTree::DEPTH-1), tree.getValueDepth(openvdb::Coord(NodeT1::DIM)));
        ASSERT_EQ(voxels, tree.activeVoxelCount());

        // test values - this isn't strictly necessary for this group of tests
        // as we really just want to check topology results

        openvdb::tools::foreach(tree.cbeginValueOn(), [&](const auto& it) {
            const openvdb::Coord& coord = it.getCoord();
            const double pos = grid.indexToWorld(coord).x();
            ASSERT_EQ(*it, float(pos));
        });
    }

    // test spatially varying voxelization
    // @note this tests execution over a NodeT2 which is slow
    {
        openvdb::FloatGrid grid;
        grid.setName("test");
        openvdb::FloatTree& tree = grid.tree();
        tree.addTile(3, openvdb::Coord(0), -1.0f, /*active*/true); // NodeT2 tile
        tree.addTile(2, openvdb::Coord(NodeT2::DIM), -1.0f, /*active*/true); // NodeT1 tile
        tree.addTile(1, openvdb::Coord(NodeT2::DIM+NodeT1::DIM), -1.0f, /*active*/true); // NodeT0 tile

        // sets all x == 0 coordinates to 2.0f. These all reside in the NodeT2 tile
        executable = compiler->compile<openvdb::ax::VolumeExecutable>("int x = getcoordx(); if (x == 0) f@test = 2.0f;");
        ASSERT_TRUE(openvdb::ax::VolumeExecutable::Streaming::ON ==
            executable->getActiveTileStreaming());
        ASSERT_TRUE(openvdb::ax::VolumeExecutable::Streaming::ON ==
            executable->getActiveTileStreaming("test", openvdb::ax::ast::tokens::CoreType::FLOAT));
        ASSERT_TRUE(openvdb::ax::VolumeExecutable::Streaming::ON ==
            executable->getActiveTileStreaming("empty", openvdb::ax::ast::tokens::CoreType::FLOAT));

        executable->getTreeExecutionLevel(min,max);
        ASSERT_EQ(openvdb::Index(0), min);
        ASSERT_EQ(openvdb::Index(openvdb::FloatTree::DEPTH-1), max);

        executable->execute(grid);

        const openvdb::Index64 face = NodeT2::DIM * NodeT2::DIM; // face voxel count of NodeT2 x==0
        const openvdb::Index64 leafs = // expected leaf nodes that need to be created
            (face * openvdb::FloatTree::LeafNodeType::DIM) /
            openvdb::FloatTree::LeafNodeType::NUM_VOXELS;

        // number of child nodes in NodeT2;
        const openvdb::Index64 n2ChildAxisCount = NodeT2::DIM / NodeT2::getChildDim();
        const openvdb::Index64 n2ChildCount = n2ChildAxisCount * n2ChildAxisCount * n2ChildAxisCount;

        // number of child nodes in NodeT1;
        const openvdb::Index64 n1ChildAxisCount = NodeT1::DIM / NodeT1::getChildDim();
        const openvdb::Index64 n1ChildCount = n1ChildAxisCount * n1ChildAxisCount * n1ChildAxisCount;

         const openvdb::Index64 tiles = // expected active tiles
            (n2ChildCount -  (n2ChildAxisCount * n2ChildAxisCount)) + // NodeT2 child - a single face
            ((n1ChildCount * (n2ChildAxisCount * n2ChildAxisCount)) - leafs) // NodeT1 face tiles (NodeT0) - leafs
            + 1 /*NodeT1*/ + 1 /*NodeT0*/;

        ASSERT_EQ(LeafIndexType(leafs), tree.leafCount());
        ASSERT_EQ(openvdb::Index64(tiles), tree.activeTileCount());
        ASSERT_EQ(int(openvdb::FloatTree::DEPTH-3), tree.getValueDepth(openvdb::Coord(NodeT2::DIM)));
        ASSERT_EQ(int(openvdb::FloatTree::DEPTH-2), tree.getValueDepth(openvdb::Coord(NodeT2::DIM+NodeT1::DIM)));
        ASSERT_EQ(openvdb::Index64(NodeT2::NUM_VOXELS) +
            openvdb::Index64(NodeT1::NUM_VOXELS) +
            openvdb::Index64(NodeT0::NUM_VOXELS), tree.activeVoxelCount());

        openvdb::tools::foreach(tree.cbeginValueOn(), [&](const auto& it) {
            const openvdb::Coord& coord = it.getCoord();
            if (coord.x() == 0) ASSERT_EQ(*it,  2.0f);
            else                ASSERT_EQ(*it, -1.0f);
        });
    }

    // test post pruning - force active streaming with a uniform kernel
    {
        openvdb::FloatGrid grid;
        grid.setName("test");
        openvdb::FloatTree& tree = grid.tree();
        tree.addTile(2, openvdb::Coord(NodeT1::DIM*0, 0, 0), -1.0f, /*active*/true); // NodeT1 tile
        tree.addTile(2, openvdb::Coord(NodeT1::DIM*1, 0, 0), -1.0f, /*active*/true); // NodeT1 tile
        tree.addTile(2, openvdb::Coord(NodeT1::DIM*2, 0, 0), -1.0f, /*active*/true); // NodeT1 tile
        tree.addTile(2, openvdb::Coord(NodeT1::DIM*3, 0, 0), -1.0f, /*active*/true); // NodeT1 tile
        tree.addTile(1, openvdb::Coord(NodeT2::DIM), -1.0f, /*active*/true); // NodeT0 tile

        executable = compiler->compile<openvdb::ax::VolumeExecutable>("f@test = 2.0f;");
        ASSERT_TRUE(openvdb::ax::VolumeExecutable::Streaming::OFF ==
            executable->getActiveTileStreaming());
        ASSERT_TRUE(openvdb::ax::VolumeExecutable::Streaming::OFF ==
            executable->getActiveTileStreaming("test", openvdb::ax::ast::tokens::CoreType::FLOAT));
        ASSERT_TRUE(openvdb::ax::VolumeExecutable::Streaming::OFF ==
            executable->getActiveTileStreaming("empty", openvdb::ax::ast::tokens::CoreType::FLOAT));

        // force stream
        executable->setActiveTileStreaming(openvdb::ax::VolumeExecutable::Streaming::ON);
        ASSERT_TRUE(openvdb::ax::VolumeExecutable::Streaming::ON ==
            executable->getActiveTileStreaming());
        ASSERT_TRUE(openvdb::ax::VolumeExecutable::Streaming::ON ==
            executable->getActiveTileStreaming("test", openvdb::ax::ast::tokens::CoreType::FLOAT));
        ASSERT_TRUE(openvdb::ax::VolumeExecutable::Streaming::ON ==
            executable->getActiveTileStreaming("empty", openvdb::ax::ast::tokens::CoreType::FLOAT));

        executable->getTreeExecutionLevel(min,max);
        ASSERT_EQ(openvdb::Index(0), min);
        ASSERT_EQ(openvdb::Index(openvdb::FloatTree::DEPTH-1), max);

        executable->execute(grid);

        ASSERT_EQ(LeafIndexType(0), tree.leafCount());
        ASSERT_EQ(openvdb::Index64(5), tree.activeTileCount());
        ASSERT_EQ(int(openvdb::FloatTree::DEPTH-3), tree.getValueDepth(openvdb::Coord(NodeT1::DIM*0, 0, 0)));
        ASSERT_EQ(int(openvdb::FloatTree::DEPTH-3), tree.getValueDepth(openvdb::Coord(NodeT1::DIM*1, 0, 0)));
        ASSERT_EQ(int(openvdb::FloatTree::DEPTH-3), tree.getValueDepth(openvdb::Coord(NodeT1::DIM*2, 0, 0)));
        ASSERT_EQ(int(openvdb::FloatTree::DEPTH-3), tree.getValueDepth(openvdb::Coord(NodeT1::DIM*3, 0, 0)));
        ASSERT_EQ(int(openvdb::FloatTree::DEPTH-2), tree.getValueDepth(openvdb::Coord(NodeT2::DIM)));
        ASSERT_EQ((openvdb::Index64(NodeT1::NUM_VOXELS)*4) +
            openvdb::Index64(NodeT0::NUM_VOXELS), tree.activeVoxelCount());

        ASSERT_EQ(2.0f, tree.getValue(openvdb::Coord(NodeT1::DIM*0, 0, 0)));
        ASSERT_EQ(2.0f, tree.getValue(openvdb::Coord(NodeT1::DIM*1, 0, 0)));
        ASSERT_EQ(2.0f, tree.getValue(openvdb::Coord(NodeT1::DIM*2, 0, 0)));
        ASSERT_EQ(2.0f, tree.getValue(openvdb::Coord(NodeT1::DIM*3, 0, 0)));
        ASSERT_EQ(2.0f, tree.getValue(openvdb::Coord(NodeT2::DIM)));
    }

    // test spatially varying voxelization for bool grids which use specialized implementations
    {
        openvdb::BoolGrid grid;
        grid.setName("test");
        openvdb::BoolTree& tree = grid.tree();
        tree.addTile(2, openvdb::Coord(NodeT1::DIM*0, 0, 0), true, /*active*/true); // NodeT1 tile
        tree.addTile(2, openvdb::Coord(NodeT1::DIM*1, 0, 0), true, /*active*/true); // NodeT1 tile
        tree.addTile(2, openvdb::Coord(NodeT1::DIM*2, 0, 0), true, /*active*/true); // NodeT1 tile
        tree.addTile(2, openvdb::Coord(NodeT1::DIM*3, 0, 0), true, /*active*/true); // NodeT1 tile
        tree.addTile(1, openvdb::Coord(NodeT2::DIM), true, /*active*/true); // NodeT0 tileile

        // sets all x == 0 coordinates to 2.0f. These all reside in the NodeT2 tile
        executable = compiler->compile<openvdb::ax::VolumeExecutable>("int x = getcoordx(); if (x == 0) bool@test = false;");
        ASSERT_TRUE(openvdb::ax::VolumeExecutable::Streaming::ON ==
            executable->getActiveTileStreaming());
        ASSERT_TRUE(openvdb::ax::VolumeExecutable::Streaming::ON ==
            executable->getActiveTileStreaming("test", openvdb::ax::ast::tokens::CoreType::BOOL));
        ASSERT_TRUE(openvdb::ax::VolumeExecutable::Streaming::ON ==
            executable->getActiveTileStreaming("empty", openvdb::ax::ast::tokens::CoreType::FLOAT));
        executable->getTreeExecutionLevel(min,max);
        ASSERT_EQ(openvdb::Index(0), min);
        ASSERT_EQ(openvdb::Index(openvdb::BoolTree::DEPTH-1), max);

        executable->execute(grid);

        const openvdb::Index64 face = NodeT1::DIM * NodeT1::DIM; // face voxel count of NodeT2 x==0
        const openvdb::Index64 leafs = // expected leaf nodes that need to be created
            (face * openvdb::BoolTree::LeafNodeType::DIM) /
            openvdb::BoolTree::LeafNodeType::NUM_VOXELS;

        // number of child nodes in NodeT1;
        const openvdb::Index64 n1ChildAxisCount = NodeT1::DIM / NodeT1::getChildDim();
        const openvdb::Index64 n1ChildCount = n1ChildAxisCount * n1ChildAxisCount * n1ChildAxisCount;

         const openvdb::Index64 tiles = // expected active tiles
            (n1ChildCount - leafs) // NodeT1 face tiles (NodeT0) - leafs
            + 3 /*NodeT1*/ + 1 /*NodeT0*/;

        ASSERT_EQ(LeafIndexType(leafs), tree.leafCount());
        ASSERT_EQ(openvdb::Index64(tiles), tree.activeTileCount());
        ASSERT_EQ(int(openvdb::BoolTree::DEPTH-3), tree.getValueDepth(openvdb::Coord(NodeT1::DIM*1, 0, 0)));
        ASSERT_EQ(int(openvdb::BoolTree::DEPTH-3), tree.getValueDepth(openvdb::Coord(NodeT1::DIM*2, 0, 0)));
        ASSERT_EQ(int(openvdb::BoolTree::DEPTH-3), tree.getValueDepth(openvdb::Coord(NodeT1::DIM*3, 0, 0)));
        ASSERT_EQ(int(openvdb::BoolTree::DEPTH-2), tree.getValueDepth(openvdb::Coord(NodeT2::DIM)));
        ASSERT_EQ((openvdb::Index64(NodeT1::NUM_VOXELS)*4) +
            openvdb::Index64(NodeT0::NUM_VOXELS), tree.activeVoxelCount());

        openvdb::tools::foreach(tree.cbeginValueOn(), [&](const auto& it) {
            const openvdb::Coord& coord = it.getCoord();
            if (coord.x() == 0) ASSERT_EQ(*it, false);
            else                ASSERT_EQ(*it, true);
        });
    }

    // test spatially varying voxelization for string grids which use specialized implementations
    // Note: StringGrids are no longer registered by default
    {
        using StringTree = openvdb::tree::Tree4<std::string, 5, 4, 3>::Type;
        using StringGrid = openvdb::Grid<openvdb::tree::Tree4<std::string, 5, 4, 3>::Type>;
        StringGrid grid;
        grid.setName("test");
        StringTree& tree = grid.tree();
        tree.addTile(2, openvdb::Coord(NodeT1::DIM*0, 0, 0), "foo", /*active*/true); // NodeT1 tile
        tree.addTile(2, openvdb::Coord(NodeT1::DIM*1, 0, 0), "foo", /*active*/true); // NodeT1 tile
        tree.addTile(2, openvdb::Coord(NodeT1::DIM*2, 0, 0), "foo", /*active*/true); // NodeT1 tile
        tree.addTile(2, openvdb::Coord(NodeT1::DIM*3, 0, 0), "foo", /*active*/true); // NodeT1 tile
        tree.addTile(1, openvdb::Coord(NodeT2::DIM), "foo", /*active*/true); // NodeT0 tileile

        // sets all x == 0 coordinates to 2.0f. These all reside in the NodeT2 tile
        executable = compiler->compile<openvdb::ax::VolumeExecutable>("int x = getcoordx(); if (x == 0) s@test = \"bar\";");
        ASSERT_TRUE(openvdb::ax::VolumeExecutable::Streaming::ON ==
            executable->getActiveTileStreaming());
        ASSERT_TRUE(openvdb::ax::VolumeExecutable::Streaming::ON ==
            executable->getActiveTileStreaming("test", openvdb::ax::ast::tokens::CoreType::STRING));
        ASSERT_TRUE(openvdb::ax::VolumeExecutable::Streaming::ON ==
            executable->getActiveTileStreaming("empty", openvdb::ax::ast::tokens::CoreType::FLOAT));
        executable->getTreeExecutionLevel(min,max);
        ASSERT_EQ(openvdb::Index(0), min);
        ASSERT_EQ(openvdb::Index(StringTree::DEPTH-1), max);

        executable->execute(grid);

        const openvdb::Index64 face = NodeT1::DIM * NodeT1::DIM; // face voxel count of NodeT2 x==0
        const openvdb::Index64 leafs = // expected leaf nodes that need to be created
            (face * StringTree::LeafNodeType::DIM) /
            StringTree::LeafNodeType::NUM_VOXELS;

        // number of child nodes in NodeT1;
        const openvdb::Index64 n1ChildAxisCount = NodeT1::DIM / NodeT1::getChildDim();
        const openvdb::Index64 n1ChildCount = n1ChildAxisCount * n1ChildAxisCount * n1ChildAxisCount;

         const openvdb::Index64 tiles = // expected active tiles
            (n1ChildCount - leafs) // NodeT1 face tiles (NodeT0) - leafs
            + 3 /*NodeT1*/ + 1 /*NodeT0*/;

        ASSERT_EQ(LeafIndexType(leafs), tree.leafCount());
        ASSERT_EQ(openvdb::Index64(tiles), tree.activeTileCount());
        ASSERT_EQ(int(StringTree::DEPTH-3), tree.getValueDepth(openvdb::Coord(NodeT1::DIM*1, 0, 0)));
        ASSERT_EQ(int(StringTree::DEPTH-3), tree.getValueDepth(openvdb::Coord(NodeT1::DIM*2, 0, 0)));
        ASSERT_EQ(int(StringTree::DEPTH-3), tree.getValueDepth(openvdb::Coord(NodeT1::DIM*3, 0, 0)));
        ASSERT_EQ(int(StringTree::DEPTH-2), tree.getValueDepth(openvdb::Coord(NodeT2::DIM)));
        ASSERT_EQ((openvdb::Index64(NodeT1::NUM_VOXELS)*4) +
            openvdb::Index64(NodeT0::NUM_VOXELS), tree.activeVoxelCount());

        openvdb::tools::foreach(tree.cbeginValueOn(), [&](const auto& it) {
            const openvdb::Coord& coord = it.getCoord();
            if (coord.x() == 0) ASSERT_EQ(*it, std::string("bar"));
            else                ASSERT_EQ(*it, std::string("foo"));
        });
    }

    // test streaming with an OFF iterator (no streaming behaviour) and an ALL iterator (streaming behaviour for ON values only)
    {
        openvdb::FloatGrid grid;
        grid.setName("test");
        openvdb::FloatTree& tree = grid.tree();
        tree.addTile(2, openvdb::Coord(0), -1.0f, /*active*/true); // NodeT1 tile
        tree.addTile(1, openvdb::Coord(NodeT1::DIM), -1.0f, /*active*/true); // NodeT0 tile
        auto leaf = tree.touchLeaf(openvdb::Coord(NodeT1::DIM + NodeT0::DIM));
        ASSERT_TRUE(leaf);
        leaf->fill(-1.0f, true);

        openvdb::FloatTree copy = tree;

        executable = compiler->compile<openvdb::ax::VolumeExecutable>("f@test = float(getcoordx());");
        executable->setValueIterator(openvdb::ax::VolumeExecutable::IterType::OFF);

        ASSERT_TRUE(openvdb::ax::VolumeExecutable::Streaming::ON ==
            executable->getActiveTileStreaming());
        ASSERT_TRUE(openvdb::ax::VolumeExecutable::Streaming::ON ==
            executable->getActiveTileStreaming("test", openvdb::ax::ast::tokens::CoreType::STRING));
        ASSERT_TRUE(openvdb::ax::VolumeExecutable::Streaming::ON ==
            executable->getActiveTileStreaming("empty", openvdb::ax::ast::tokens::CoreType::FLOAT));
        executable->getTreeExecutionLevel(min,max);
        ASSERT_EQ(openvdb::Index(0), min);
        ASSERT_EQ(openvdb::Index(openvdb::FloatTree::DEPTH-1), max);

        executable->execute(grid);

        ASSERT_EQ(LeafIndexType(1), tree.leafCount());
        ASSERT_EQ(openvdb::Index64(2), tree.activeTileCount());
        ASSERT_TRUE(tree.hasSameTopology(copy));
        ASSERT_EQ(int(openvdb::FloatTree::DEPTH-3), tree.getValueDepth(openvdb::Coord(0)));
        ASSERT_EQ(int(openvdb::FloatTree::DEPTH-2), tree.getValueDepth(openvdb::Coord(NodeT1::DIM)));
        ASSERT_EQ(leaf, tree.probeLeaf(openvdb::Coord(NodeT1::DIM + NodeT0::DIM)));
        float constant; bool active;
        ASSERT_TRUE(leaf->isConstant(constant, active));
        ASSERT_EQ(-1.0f, constant);
        ASSERT_TRUE(active);

        openvdb::tools::foreach(tree.cbeginValueOff(), [&](const auto& it) {
            ASSERT_EQ(*it, float(it.getCoord().x()));
        });

        openvdb::tools::foreach(tree.cbeginValueOn(), [&](const auto& it) {
            ASSERT_EQ(*it, -1.0f);
        });

        // test IterType::ALL

        tree.clear();
        tree.addTile(2, openvdb::Coord(0), -1.0f, /*active*/true); // NodeT1 tile
        tree.addTile(1, openvdb::Coord(NodeT1::DIM), -1.0f, /*active*/true); // NodeT0 tile
        leaf = tree.touchLeaf(openvdb::Coord(NodeT1::DIM + NodeT0::DIM));
        ASSERT_TRUE(leaf);
        leaf->fill(-1.0f, /*inactive*/false);

        executable = compiler->compile<openvdb::ax::VolumeExecutable>("f@test = float(getcoordy());");
        executable->setValueIterator(openvdb::ax::VolumeExecutable::IterType::ALL);

        ASSERT_TRUE(openvdb::ax::VolumeExecutable::Streaming::ON ==
            executable->getActiveTileStreaming());
        ASSERT_TRUE(openvdb::ax::VolumeExecutable::Streaming::ON ==
            executable->getActiveTileStreaming("test", openvdb::ax::ast::tokens::CoreType::STRING));
        ASSERT_TRUE(openvdb::ax::VolumeExecutable::Streaming::ON ==
            executable->getActiveTileStreaming("empty", openvdb::ax::ast::tokens::CoreType::FLOAT));
        executable->getTreeExecutionLevel(min,max);
        ASSERT_EQ(openvdb::Index(0), min);
        ASSERT_EQ(openvdb::Index(openvdb::FloatTree::DEPTH-1), max);

        executable->execute(grid);

        const openvdb::Index64 voxels =
            openvdb::Index64(NodeT1::NUM_VOXELS) +
            openvdb::Index64(NodeT0::NUM_VOXELS);

        ASSERT_EQ(LeafIndexType(voxels / openvdb::FloatTree::LeafNodeType::NUM_VOXELS) + 1, tree.leafCount());
        ASSERT_EQ(openvdb::Index64(0), tree.activeTileCount());
        ASSERT_EQ(voxels, tree.activeVoxelCount());
        ASSERT_EQ(leaf, tree.probeLeaf(openvdb::Coord(NodeT1::DIM + NodeT0::DIM)));
        ASSERT_TRUE(leaf->getValueMask().isOff());

        openvdb::tools::foreach(tree.cbeginValueAll(), [&](const auto& it) {
            ASSERT_EQ(*it, float(it.getCoord().y()));
        });
    }

    // test auto streaming
    {
        executable = compiler->compile<openvdb::ax::VolumeExecutable>("f@test = f@other; v@test2 = 1; v@test3 = v@test2;");
        ASSERT_TRUE(openvdb::ax::VolumeExecutable::Streaming::AUTO ==
            executable->getActiveTileStreaming());
        ASSERT_TRUE(openvdb::ax::VolumeExecutable::Streaming::ON ==
            executable->getActiveTileStreaming("test", openvdb::ax::ast::tokens::CoreType::FLOAT));
        ASSERT_TRUE(openvdb::ax::VolumeExecutable::Streaming::OFF ==
            executable->getActiveTileStreaming("other", openvdb::ax::ast::tokens::CoreType::FLOAT));
        ASSERT_TRUE(openvdb::ax::VolumeExecutable::Streaming::OFF ==
            executable->getActiveTileStreaming("test2", openvdb::ax::ast::tokens::CoreType::VEC3F));
        ASSERT_TRUE(openvdb::ax::VolumeExecutable::Streaming::ON ==
            executable->getActiveTileStreaming("test3", openvdb::ax::ast::tokens::CoreType::VEC3F));
        //
        ASSERT_TRUE(openvdb::ax::VolumeExecutable::Streaming::AUTO ==
            executable->getActiveTileStreaming("empty", openvdb::ax::ast::tokens::CoreType::FLOAT));
    }

    // test that some particular functions cause streaming to turn on

    executable = compiler->compile<openvdb::ax::VolumeExecutable>("f@test = rand();");
    ASSERT_TRUE(openvdb::ax::VolumeExecutable::Streaming::ON ==
        executable->getActiveTileStreaming());

    executable = compiler->compile<openvdb::ax::VolumeExecutable>("v@test = getcoord();");
    ASSERT_TRUE(openvdb::ax::VolumeExecutable::Streaming::ON ==
        executable->getActiveTileStreaming());

    executable = compiler->compile<openvdb::ax::VolumeExecutable>("f@test = getcoordx();");
    ASSERT_TRUE(openvdb::ax::VolumeExecutable::Streaming::ON ==
        executable->getActiveTileStreaming());

    executable = compiler->compile<openvdb::ax::VolumeExecutable>("f@test = getcoordy();");
    ASSERT_TRUE(openvdb::ax::VolumeExecutable::Streaming::ON ==
        executable->getActiveTileStreaming());

    executable = compiler->compile<openvdb::ax::VolumeExecutable>("f@test = getcoordz();");
    ASSERT_TRUE(openvdb::ax::VolumeExecutable::Streaming::ON ==
        executable->getActiveTileStreaming());
}

TEST_F(TestVolumeExecutable, testCompilerCases)
{
    openvdb::ax::Compiler::UniquePtr compiler = openvdb::ax::Compiler::create();
    ASSERT_TRUE(compiler);
    {
        // with string only
        ASSERT_TRUE(static_cast<bool>(compiler->compile<openvdb::ax::VolumeExecutable>("int i;")));
        ASSERT_THROW(compiler->compile<openvdb::ax::VolumeExecutable>("i;"), openvdb::AXCompilerError);
        ASSERT_THROW(compiler->compile<openvdb::ax::VolumeExecutable>("i"), openvdb::AXSyntaxError);
        // with AST only
        auto ast = openvdb::ax::ast::parse("i;");
        ASSERT_THROW(compiler->compile<openvdb::ax::VolumeExecutable>(*ast), openvdb::AXCompilerError);
    }

    openvdb::ax::Logger logger([](const std::string&) {});

    // using string and logger
    {
        openvdb::ax::VolumeExecutable::Ptr executable =
        compiler->compile<openvdb::ax::VolumeExecutable>("", logger); // empty
        ASSERT_TRUE(executable);
    }
    logger.clear();
    {
        openvdb::ax::VolumeExecutable::Ptr executable =
            compiler->compile<openvdb::ax::VolumeExecutable>("i;", logger); // undeclared variable error
        ASSERT_TRUE(!executable);
        ASSERT_TRUE(logger.hasError());
        logger.clear();
        openvdb::ax::VolumeExecutable::Ptr executable2 =
            compiler->compile<openvdb::ax::VolumeExecutable>("i", logger); // expected ; error (parser)
        ASSERT_TRUE(!executable2);
        ASSERT_TRUE(logger.hasError());
    }
    logger.clear();
    {
        openvdb::ax::VolumeExecutable::Ptr executable =
            compiler->compile<openvdb::ax::VolumeExecutable>("int i = 18446744073709551615;", logger); // warning
        ASSERT_TRUE(executable);
        ASSERT_TRUE(logger.hasWarning());
    }

    // using syntax tree and logger
    logger.clear();
    {
        openvdb::ax::ast::Tree::ConstPtr tree = openvdb::ax::ast::parse("", logger);
        ASSERT_TRUE(tree);
        openvdb::ax::VolumeExecutable::Ptr executable =
            compiler->compile<openvdb::ax::VolumeExecutable>(*tree, logger); // empty
        ASSERT_TRUE(executable);
        logger.clear(); // no tree for line col numbers
        openvdb::ax::VolumeExecutable::Ptr executable2 =
            compiler->compile<openvdb::ax::VolumeExecutable>(*tree, logger); // empty
        ASSERT_TRUE(executable2);
    }
    logger.clear();
    {
        openvdb::ax::ast::Tree::ConstPtr tree = openvdb::ax::ast::parse("i;", logger);
        ASSERT_TRUE(tree);
        openvdb::ax::VolumeExecutable::Ptr executable =
            compiler->compile<openvdb::ax::VolumeExecutable>(*tree, logger); // undeclared variable error
        ASSERT_TRUE(!executable);
        ASSERT_TRUE(logger.hasError());
        logger.clear(); // no tree for line col numbers
        openvdb::ax::VolumeExecutable::Ptr executable2 =
            compiler->compile<openvdb::ax::VolumeExecutable>(*tree, logger); // undeclared variable error
        ASSERT_TRUE(!executable2);
        ASSERT_TRUE(logger.hasError());
    }
    logger.clear();
    {
        openvdb::ax::ast::Tree::ConstPtr tree = openvdb::ax::ast::parse("int i = 18446744073709551615;", logger);
        ASSERT_TRUE(tree);
        openvdb::ax::VolumeExecutable::Ptr executable =
            compiler->compile<openvdb::ax::VolumeExecutable>(*tree, logger); // warning
        ASSERT_TRUE(executable);
        ASSERT_TRUE(logger.hasWarning());
        logger.clear(); // no tree for line col numbers
        openvdb::ax::VolumeExecutable::Ptr executable2 =
            compiler->compile<openvdb::ax::VolumeExecutable>(*tree, logger); // warning
        ASSERT_TRUE(executable2);
        ASSERT_TRUE(logger.hasWarning());
    }
    logger.clear();

    // with copied tree
    {
        openvdb::ax::ast::Tree::ConstPtr tree = openvdb::ax::ast::parse("", logger);
        std::unique_ptr<openvdb::ax::ast::Tree> copy(tree->copy());
        openvdb::ax::VolumeExecutable::Ptr executable =
            compiler->compile<openvdb::ax::VolumeExecutable>(*copy, logger); // empty
        ASSERT_TRUE(executable);
    }
    logger.clear();
    {
        openvdb::ax::ast::Tree::ConstPtr tree = openvdb::ax::ast::parse("i;", logger);
        std::unique_ptr<openvdb::ax::ast::Tree> copy(tree->copy());
        openvdb::ax::VolumeExecutable::Ptr executable =
            compiler->compile<openvdb::ax::VolumeExecutable>(*copy, logger); // undeclared variable error
        ASSERT_TRUE(!executable);
        ASSERT_TRUE(logger.hasError());
    }
    logger.clear();
    {
        openvdb::ax::ast::Tree::ConstPtr tree = openvdb::ax::ast::parse("int i = 18446744073709551615;", logger);
        std::unique_ptr<openvdb::ax::ast::Tree> copy(tree->copy());
        openvdb::ax::VolumeExecutable::Ptr executable =
            compiler->compile<openvdb::ax::VolumeExecutable>(*copy, logger); // warning
        ASSERT_TRUE(executable);
        ASSERT_TRUE(logger.hasWarning());
    }
    logger.clear();
}

TEST_F(TestVolumeExecutable, testExecuteBindings)
{
    openvdb::ax::Compiler::UniquePtr compiler = openvdb::ax::Compiler::create();

    openvdb::ax::AttributeBindings bindings;
    bindings.set("b", "a"); // bind b to a

    {
        // multi volumes
        openvdb::FloatGrid::Ptr f1(new openvdb::FloatGrid);
        f1->setName("a");
        f1->tree().setValueOn({0,0,0}, 0.0f);
        std::vector<openvdb::GridBase::Ptr> v { f1 };
        openvdb::ax::VolumeExecutable::Ptr executable =
            compiler->compile<openvdb::ax::VolumeExecutable>("@b = 1.0f;");

        ASSERT_TRUE(executable);
        executable->setAttributeBindings(bindings);
        executable->setCreateMissing(false);
        ASSERT_NO_THROW(executable->execute(v));
        ASSERT_EQ(1.0f, f1->tree().getValue({0,0,0}));
    }

    // binding to existing attribute AND not binding to attribute
    {
        openvdb::FloatGrid::Ptr f1(new openvdb::FloatGrid);
        openvdb::FloatGrid::Ptr f2(new openvdb::FloatGrid);
        f1->setName("a");
        f2->setName("c");
        f1->tree().setValueOn({0,0,0}, 0.0f);
        f2->tree().setValueOn({0,0,0}, 0.0f);
        std::vector<openvdb::GridBase::Ptr> v { f1, f2 };
        openvdb::ax::VolumeExecutable::Ptr executable =
            compiler->compile<openvdb::ax::VolumeExecutable>("@b = 1.0f; @c = 2.0f;");

        ASSERT_TRUE(executable);
        executable->setAttributeBindings(bindings);
        executable->setCreateMissing(false);
        ASSERT_NO_THROW(executable->execute(v));
        ASSERT_EQ(1.0f, f1->tree().getValue({0,0,0}));
        ASSERT_EQ(2.0f, f2->tree().getValue({0,0,0}));
    }

    // binding to new created attribute AND not binding to new created attribute
    {
        openvdb::FloatGrid::Ptr f2(new openvdb::FloatGrid);
        f2->setName("c");
        f2->tree().setValueOn({0,0,0}, 0.0f);
        std::vector<openvdb::GridBase::Ptr> v { f2 };
        openvdb::ax::VolumeExecutable::Ptr executable =
            compiler->compile<openvdb::ax::VolumeExecutable>("@b = 1.0f; @c = 2.0f;");

        ASSERT_TRUE(executable);
        executable->setAttributeBindings(bindings);
        ASSERT_NO_THROW(executable->execute(v));
        ASSERT_EQ(2.0f, f2->tree().getValue({0,0,0}));
        ASSERT_EQ(size_t(2), v.size());
    }

    // binding to non existent attribute, not creating, error
    {
        openvdb::FloatGrid::Ptr f2(new openvdb::FloatGrid);
        f2->setName("c");
        f2->tree().setValueOn({0,0,0}, 0.0f);
        std::vector<openvdb::GridBase::Ptr> v { f2 };
        openvdb::ax::VolumeExecutable::Ptr executable =
            compiler->compile<openvdb::ax::VolumeExecutable>("@b = 1.0f; @c = 2.0f;");

        ASSERT_TRUE(executable);
        executable->setAttributeBindings(bindings);
        executable->setCreateMissing(false);
        ASSERT_THROW(executable->execute(v), openvdb::AXExecutionError);
    }

    // trying to bind to an attribute and use the original attribute name at same time
    {
        openvdb::FloatGrid::Ptr f2(new openvdb::FloatGrid);
        f2->setName("c");
        f2->tree().setValueOn({0,0,0}, 0.0f);
        std::vector<openvdb::GridBase::Ptr> v { f2 };
        openvdb::ax::VolumeExecutable::Ptr executable =
            compiler->compile<openvdb::ax::VolumeExecutable>("@b = 1.0f; @c = 2.0f;");
        ASSERT_TRUE(executable);
        openvdb::ax::AttributeBindings bindings;
        bindings.set("b","c"); // bind b to c
        ASSERT_THROW(executable->setAttributeBindings(bindings), openvdb::AXExecutionError);
   }

    // swap ax and data attributes with bindings
    {
        openvdb::FloatGrid::Ptr f2(new openvdb::FloatGrid);
        f2->setName("c");
        f2->tree().setValueOn({0,0,0}, 0.0f);
        std::vector<openvdb::GridBase::Ptr> v { f2 };
        openvdb::ax::VolumeExecutable::Ptr executable =
            compiler->compile<openvdb::ax::VolumeExecutable>("@b = 1.0f; @c = 2.0f;");
        ASSERT_TRUE(executable);
        openvdb::ax::AttributeBindings bindings;
        bindings.set("b","c"); // bind b to c
        bindings.set("c","b"); // bind c to b

        ASSERT_NO_THROW(executable->setAttributeBindings(bindings));
        ASSERT_NO_THROW(executable->execute(v));
        ASSERT_EQ(1.0f, f2->tree().getValue({0,0,0}));
    }

    // test setting bindings and then resetting some of those bindings on the same executable
    {
        openvdb::ax::VolumeExecutable::Ptr executable =
            compiler->compile<openvdb::ax::VolumeExecutable>("@b = 1.0f; @a = 2.0f; @c = 3.0f;");
        ASSERT_TRUE(executable);
        openvdb::ax::AttributeBindings bindings;
        bindings.set("b","a"); // bind b to a
        bindings.set("c","b"); // bind c to b
        bindings.set("a","c"); // bind a to c
        ASSERT_NO_THROW(executable->setAttributeBindings(bindings));

        bindings.set("a","b"); // bind a to b
        bindings.set("b","a"); // bind a to b
        ASSERT_TRUE(!bindings.dataNameBoundTo("c")); // c should be unbound
        // check that the set call resets c to c
        ASSERT_NO_THROW(executable->setAttributeBindings(bindings));
        const openvdb::ax::AttributeBindings& bindingsOnExecutable = executable->getAttributeBindings();
        ASSERT_TRUE(bindingsOnExecutable.isBoundAXName("c"));
        ASSERT_EQ(*bindingsOnExecutable.dataNameBoundTo("c"), std::string("c"));
    }
}

TEST_F(TestVolumeExecutable, testCLI)
{
    using namespace openvdb;
    using CLI = openvdb::ax::VolumeExecutable::CLI;

    struct UnusedCLIParam : public openvdb::Exception {
        UnusedCLIParam() noexcept: Exception( "UnusedCLIParam" ) {} \
        explicit UnusedCLIParam(const std::string& msg) noexcept: Exception( "UnusedCLIParam" , &msg) {}
    };

    auto CreateCLI = [](const char* c, bool throwIfUnused = true)
    {
        std::vector<std::string> strs;
        const char* s = c;
        while (*c != '\0') {
            if (*c == ' ') {
                strs.emplace_back(std::string(s, c-s));
                ++c;
                s = c;
            }
            else {
                ++c;
            }
        }
        if (*s != '\0') strs.emplace_back(std::string(s, c-s));

        std::vector<const char*> args;
        for (auto& str : strs) args.emplace_back(str.c_str());

        std::unique_ptr<bool[]> flags(new bool[args.size()]);
        std::fill(flags.get(), flags.get()+args.size(), false);

        auto cli = CLI::create(args.size(), args.data(), flags.get());
        if (throwIfUnused) {
            for (size_t i = 0; i < args.size(); ++i) {
                if (!flags[i]) OPENVDB_THROW(UnusedCLIParam, "unused param");
            }
        }
        return cli;
    };

    ax::Compiler::UniquePtr compiler = ax::Compiler::create();

    auto defaultExe = compiler->compile<openvdb::ax::VolumeExecutable>("");
    Index defaultMinLevel, defaultMaxLevel;
    defaultExe->getTreeExecutionLevel(defaultMinLevel, defaultMaxLevel);
    const auto defaultCreateMissing = defaultExe->getCreateMissing();
    const auto defaultTileStream = defaultExe->getActiveTileStreaming();
    const auto defaultValueIter = defaultExe->getValueIterator();
    const auto defaultGrain = defaultExe->getGrainSize();
    const auto defaultTileGrain = defaultExe->getActiveTileStreamingGrainSize();
    const auto defaultBindings = defaultExe->getAttributeBindings();

    ASSERT_THROW(CreateCLI("--unknown"), UnusedCLIParam);
    ASSERT_THROW(CreateCLI("-unknown"), UnusedCLIParam);
    ASSERT_THROW(CreateCLI("-"), UnusedCLIParam);
    ASSERT_THROW(CreateCLI("--"), UnusedCLIParam);
    ASSERT_THROW(CreateCLI("-- "), UnusedCLIParam);

    {
        CLI cli = CreateCLI("");
        auto exe = compiler->compile<openvdb::ax::VolumeExecutable>("");
        ASSERT_NO_THROW(exe->setSettingsFromCLI(cli));

        Index min,max;
        exe->getTreeExecutionLevel(min, max);
<<<<<<< HEAD
        ASSERT_EQ(defaultMinLevel, min);
        ASSERT_EQ(defaultMaxLevel, max);
        ASSERT_EQ(defaultCreateMissing, exe->getCreateMissing());
        ASSERT_EQ(defaultTileStream, exe->getActiveTileStreaming());
        ASSERT_EQ(defaultValueIter, exe->getValueIterator());
        ASSERT_EQ(defaultGrain, exe->getGrainSize());
        ASSERT_EQ(defaultTileGrain, exe->getActiveTileStreamingGrainSize());
        ASSERT_EQ(defaultBindings, exe->getAttributeBindings());
=======
        CPPUNIT_ASSERT_EQUAL(defaultMinLevel, min);
        CPPUNIT_ASSERT_EQUAL(defaultMaxLevel, max);
        CPPUNIT_ASSERT_EQUAL(defaultCreateMissing, exe->getCreateMissing());
        CPPUNIT_ASSERT(defaultTileStream == exe->getActiveTileStreaming());
        CPPUNIT_ASSERT(defaultValueIter == exe->getValueIterator());
        CPPUNIT_ASSERT_EQUAL(defaultGrain, exe->getGrainSize());
        CPPUNIT_ASSERT_EQUAL(defaultTileGrain, exe->getActiveTileStreamingGrainSize());
        CPPUNIT_ASSERT_EQUAL(defaultBindings, exe->getAttributeBindings());
>>>>>>> 8348da23
    }

    // --create-missing
    {
        ASSERT_THROW(CreateCLI("--create-missing"), openvdb::CLIError);
        ASSERT_THROW(CreateCLI("--create-missing invalid"), openvdb::CLIError);
        ASSERT_THROW(CreateCLI("--create-missing --group test"), openvdb::CLIError);

        CLI cli = CreateCLI("--create-missing ON");
        auto exe = compiler->compile<openvdb::ax::VolumeExecutable>("");
        ASSERT_NO_THROW(exe->setSettingsFromCLI(cli));

        Index min,max;
        exe->getTreeExecutionLevel(min, max);
<<<<<<< HEAD
        ASSERT_EQ(defaultMinLevel, min);
        ASSERT_EQ(defaultMaxLevel, max);
        ASSERT_EQ(true, exe->getCreateMissing());
        ASSERT_EQ(defaultTileStream, exe->getActiveTileStreaming());
        ASSERT_EQ(defaultValueIter, exe->getValueIterator());
        ASSERT_EQ(defaultGrain, exe->getGrainSize());
        ASSERT_EQ(defaultTileGrain, exe->getActiveTileStreamingGrainSize());
        ASSERT_EQ(defaultBindings, exe->getAttributeBindings());
=======
        CPPUNIT_ASSERT_EQUAL(defaultMinLevel, min);
        CPPUNIT_ASSERT_EQUAL(defaultMaxLevel, max);
        CPPUNIT_ASSERT_EQUAL(true, exe->getCreateMissing());
        CPPUNIT_ASSERT(defaultTileStream == exe->getActiveTileStreaming());
        CPPUNIT_ASSERT(defaultValueIter == exe->getValueIterator());
        CPPUNIT_ASSERT_EQUAL(defaultGrain, exe->getGrainSize());
        CPPUNIT_ASSERT_EQUAL(defaultTileGrain, exe->getActiveTileStreamingGrainSize());
        CPPUNIT_ASSERT_EQUAL(defaultBindings, exe->getAttributeBindings());
>>>>>>> 8348da23
    }

    // --tile-stream
    {
        ASSERT_THROW(CreateCLI("--tile-stream"), openvdb::CLIError);
        ASSERT_THROW(CreateCLI("--tile-stream invalid"), openvdb::CLIError);
        ASSERT_THROW(CreateCLI("--tile-stream --group test"), openvdb::CLIError);

        CLI cli = CreateCLI("--tile-stream ON");
        auto exe = compiler->compile<openvdb::ax::VolumeExecutable>("");
        ASSERT_NO_THROW(exe->setSettingsFromCLI(cli));

        Index min,max;
        exe->getTreeExecutionLevel(min, max);
<<<<<<< HEAD
        ASSERT_EQ(defaultMinLevel, min);
        ASSERT_EQ(defaultMaxLevel, max);
        ASSERT_EQ(defaultCreateMissing, exe->getCreateMissing());
        ASSERT_EQ(openvdb::ax::VolumeExecutable::Streaming::ON, exe->getActiveTileStreaming());
        ASSERT_EQ(defaultValueIter, exe->getValueIterator());
        ASSERT_EQ(defaultGrain, exe->getGrainSize());
        ASSERT_EQ(defaultTileGrain, exe->getActiveTileStreamingGrainSize());
        ASSERT_EQ(defaultBindings, exe->getAttributeBindings());
=======
        CPPUNIT_ASSERT_EQUAL(defaultMinLevel, min);
        CPPUNIT_ASSERT_EQUAL(defaultMaxLevel, max);
        CPPUNIT_ASSERT_EQUAL(defaultCreateMissing, exe->getCreateMissing());
        CPPUNIT_ASSERT(openvdb::ax::VolumeExecutable::Streaming::ON == exe->getActiveTileStreaming());
        CPPUNIT_ASSERT(defaultValueIter == exe->getValueIterator());
        CPPUNIT_ASSERT_EQUAL(defaultGrain, exe->getGrainSize());
        CPPUNIT_ASSERT_EQUAL(defaultTileGrain, exe->getActiveTileStreamingGrainSize());
        CPPUNIT_ASSERT_EQUAL(defaultBindings, exe->getAttributeBindings());
>>>>>>> 8348da23
    }

    // --node-iter
    {
        ASSERT_THROW(CreateCLI("--node-iter"), openvdb::CLIError);
        ASSERT_THROW(CreateCLI("--node-iter invalid"), openvdb::CLIError);
        ASSERT_THROW(CreateCLI("--node-iter --group test"), openvdb::CLIError);

        CLI cli = CreateCLI("--node-iter ALL");
        auto exe = compiler->compile<openvdb::ax::VolumeExecutable>("");
        ASSERT_NO_THROW(exe->setSettingsFromCLI(cli));

        Index min,max;
        exe->getTreeExecutionLevel(min, max);
<<<<<<< HEAD
        ASSERT_EQ(defaultMinLevel, min);
        ASSERT_EQ(defaultMaxLevel, max);
        ASSERT_EQ(defaultCreateMissing, exe->getCreateMissing());
        ASSERT_EQ(defaultTileStream, exe->getActiveTileStreaming());
        ASSERT_EQ(openvdb::ax::VolumeExecutable::IterType::ALL, exe->getValueIterator());
        ASSERT_EQ(defaultGrain, exe->getGrainSize());
        ASSERT_EQ(defaultTileGrain, exe->getActiveTileStreamingGrainSize());
        ASSERT_EQ(defaultBindings, exe->getAttributeBindings());
=======
        CPPUNIT_ASSERT_EQUAL(defaultMinLevel, min);
        CPPUNIT_ASSERT_EQUAL(defaultMaxLevel, max);
        CPPUNIT_ASSERT_EQUAL(defaultCreateMissing, exe->getCreateMissing());
        CPPUNIT_ASSERT(defaultTileStream == exe->getActiveTileStreaming());
        CPPUNIT_ASSERT(openvdb::ax::VolumeExecutable::IterType::ALL == exe->getValueIterator());
        CPPUNIT_ASSERT_EQUAL(defaultGrain, exe->getGrainSize());
        CPPUNIT_ASSERT_EQUAL(defaultTileGrain, exe->getActiveTileStreamingGrainSize());
        CPPUNIT_ASSERT_EQUAL(defaultBindings, exe->getAttributeBindings());
>>>>>>> 8348da23
    }

    // --tree-level
    {
        ASSERT_THROW(CreateCLI("--tree-level"), openvdb::CLIError);
        ASSERT_THROW(CreateCLI("--tree-level invalid"), openvdb::CLIError);
        ASSERT_THROW(CreateCLI("--tree-level --group test"), openvdb::CLIError);

        CLI cli = CreateCLI("--tree-level 0");
        auto exe = compiler->compile<openvdb::ax::VolumeExecutable>("");
        ASSERT_NO_THROW(exe->setSettingsFromCLI(cli));

        Index min,max;
        exe->getTreeExecutionLevel(min, max);
<<<<<<< HEAD
        ASSERT_EQ(min, Index(0));
        ASSERT_EQ(defaultMaxLevel, max);
        ASSERT_EQ(defaultCreateMissing, exe->getCreateMissing());
        ASSERT_EQ(defaultTileStream, exe->getActiveTileStreaming());
        ASSERT_EQ(defaultValueIter, exe->getValueIterator());
        ASSERT_EQ(defaultGrain, exe->getGrainSize());
        ASSERT_EQ(defaultTileGrain, exe->getActiveTileStreamingGrainSize());
        ASSERT_EQ(defaultBindings, exe->getAttributeBindings());
=======
        CPPUNIT_ASSERT_EQUAL(min, Index(0));
        CPPUNIT_ASSERT_EQUAL(defaultMaxLevel, max);
        CPPUNIT_ASSERT_EQUAL(defaultCreateMissing, exe->getCreateMissing());
        CPPUNIT_ASSERT(defaultTileStream == exe->getActiveTileStreaming());
        CPPUNIT_ASSERT(defaultValueIter == exe->getValueIterator());
        CPPUNIT_ASSERT_EQUAL(defaultGrain, exe->getGrainSize());
        CPPUNIT_ASSERT_EQUAL(defaultTileGrain, exe->getActiveTileStreamingGrainSize());
        CPPUNIT_ASSERT_EQUAL(defaultBindings, exe->getAttributeBindings());
>>>>>>> 8348da23

        cli = CreateCLI("--tree-level 1:2");
        ASSERT_NO_THROW(exe->setSettingsFromCLI(cli));

        exe->getTreeExecutionLevel(min, max);
<<<<<<< HEAD
        ASSERT_EQ(min, Index(1));
        ASSERT_EQ(max, Index(2));
        ASSERT_EQ(defaultCreateMissing, exe->getCreateMissing());
        ASSERT_EQ(defaultTileStream, exe->getActiveTileStreaming());
        ASSERT_EQ(defaultValueIter, exe->getValueIterator());
        ASSERT_EQ(defaultGrain, exe->getGrainSize());
        ASSERT_EQ(defaultTileGrain, exe->getActiveTileStreamingGrainSize());
        ASSERT_EQ(defaultBindings, exe->getAttributeBindings());
=======
        CPPUNIT_ASSERT_EQUAL(min, Index(1));
        CPPUNIT_ASSERT_EQUAL(max, Index(2));
        CPPUNIT_ASSERT_EQUAL(defaultCreateMissing, exe->getCreateMissing());
        CPPUNIT_ASSERT(defaultTileStream == exe->getActiveTileStreaming());
        CPPUNIT_ASSERT(defaultValueIter == exe->getValueIterator());
        CPPUNIT_ASSERT_EQUAL(defaultGrain, exe->getGrainSize());
        CPPUNIT_ASSERT_EQUAL(defaultTileGrain, exe->getActiveTileStreamingGrainSize());
        CPPUNIT_ASSERT_EQUAL(defaultBindings, exe->getAttributeBindings());
>>>>>>> 8348da23
    }

    // --tree-level
    {
        ASSERT_THROW(CreateCLI("--volume-grain"), openvdb::CLIError);
        ASSERT_THROW(CreateCLI("--volume-grain invalid"), openvdb::CLIError);
        ASSERT_THROW(CreateCLI("--volume-grain --group test"), openvdb::CLIError);

        CLI cli = CreateCLI("--volume-grain 0");
        auto exe = compiler->compile<openvdb::ax::VolumeExecutable>("");
        ASSERT_NO_THROW(exe->setSettingsFromCLI(cli));

        Index min,max;
        exe->getTreeExecutionLevel(min, max);
<<<<<<< HEAD
        ASSERT_EQ(defaultMinLevel, min);
        ASSERT_EQ(defaultMaxLevel, max);
        ASSERT_EQ(defaultCreateMissing, exe->getCreateMissing());
        ASSERT_EQ(defaultTileStream, exe->getActiveTileStreaming());
        ASSERT_EQ(defaultValueIter, exe->getValueIterator());
        ASSERT_EQ(size_t(0), exe->getGrainSize());
        ASSERT_EQ(defaultTileGrain, exe->getActiveTileStreamingGrainSize());
        ASSERT_EQ(defaultBindings, exe->getAttributeBindings());
=======
        CPPUNIT_ASSERT_EQUAL(defaultMinLevel, min);
        CPPUNIT_ASSERT_EQUAL(defaultMaxLevel, max);
        CPPUNIT_ASSERT_EQUAL(defaultCreateMissing, exe->getCreateMissing());
        CPPUNIT_ASSERT(defaultTileStream == exe->getActiveTileStreaming());
        CPPUNIT_ASSERT(defaultValueIter == exe->getValueIterator());
        CPPUNIT_ASSERT_EQUAL(size_t(0), exe->getGrainSize());
        CPPUNIT_ASSERT_EQUAL(defaultTileGrain, exe->getActiveTileStreamingGrainSize());
        CPPUNIT_ASSERT_EQUAL(defaultBindings, exe->getAttributeBindings());
>>>>>>> 8348da23

        cli = CreateCLI("--volume-grain 1:2");
        ASSERT_NO_THROW(exe->setSettingsFromCLI(cli));

        exe->getTreeExecutionLevel(min, max);
<<<<<<< HEAD
        ASSERT_EQ(defaultMinLevel, min);
        ASSERT_EQ(defaultMaxLevel, max);
        ASSERT_EQ(defaultCreateMissing, exe->getCreateMissing());
        ASSERT_EQ(defaultTileStream, exe->getActiveTileStreaming());
        ASSERT_EQ(defaultValueIter, exe->getValueIterator());
        ASSERT_EQ(size_t(1), exe->getGrainSize());
        ASSERT_EQ(size_t(2), exe->getActiveTileStreamingGrainSize());
        ASSERT_EQ(defaultBindings, exe->getAttributeBindings());
=======
        CPPUNIT_ASSERT_EQUAL(defaultMinLevel, min);
        CPPUNIT_ASSERT_EQUAL(defaultMaxLevel, max);
        CPPUNIT_ASSERT_EQUAL(defaultCreateMissing, exe->getCreateMissing());
        CPPUNIT_ASSERT(defaultTileStream == exe->getActiveTileStreaming());
        CPPUNIT_ASSERT(defaultValueIter == exe->getValueIterator());
        CPPUNIT_ASSERT_EQUAL(size_t(1), exe->getGrainSize());
        CPPUNIT_ASSERT_EQUAL(size_t(2), exe->getActiveTileStreamingGrainSize());
        CPPUNIT_ASSERT_EQUAL(defaultBindings, exe->getAttributeBindings());
>>>>>>> 8348da23
    }

    // --bindings
    {
        ASSERT_THROW(CreateCLI("--bindings"), openvdb::CLIError);
        ASSERT_THROW(CreateCLI("--bindings :"), openvdb::CLIError);
        ASSERT_THROW(CreateCLI("--bindings ,"), openvdb::CLIError);
        ASSERT_THROW(CreateCLI("--bindings a:"), openvdb::CLIError);
        ASSERT_THROW(CreateCLI("--bindings a,b"), openvdb::CLIError);
        ASSERT_THROW(CreateCLI("--bindings :b"), openvdb::CLIError);
        ASSERT_THROW(CreateCLI("--bindings ,a:b"), openvdb::CLIError);
        ASSERT_THROW(CreateCLI("--bindings --create-missing ON"), openvdb::CLIError);

        CLI cli = CreateCLI("--bindings a:b,c:d,12:13");
        ax::AttributeBindings bindings;
        bindings.set("a", "b");
        bindings.set("c", "d");
        bindings.set("12", "13");

        auto exe = compiler->compile<openvdb::ax::VolumeExecutable>("");
        ASSERT_NO_THROW(exe->setSettingsFromCLI(cli));

        Index min,max;
        exe->getTreeExecutionLevel(min, max);
<<<<<<< HEAD
        ASSERT_EQ(defaultMinLevel, min);
        ASSERT_EQ(defaultMaxLevel, max);
        ASSERT_EQ(defaultCreateMissing, exe->getCreateMissing());
        ASSERT_EQ(defaultTileStream, exe->getActiveTileStreaming());
        ASSERT_EQ(defaultValueIter, exe->getValueIterator());
        ASSERT_EQ(defaultGrain, exe->getGrainSize());
        ASSERT_EQ(defaultTileGrain, exe->getActiveTileStreamingGrainSize());
        ASSERT_EQ(bindings, exe->getAttributeBindings());
=======
        CPPUNIT_ASSERT_EQUAL(defaultMinLevel, min);
        CPPUNIT_ASSERT_EQUAL(defaultMaxLevel, max);
        CPPUNIT_ASSERT_EQUAL(defaultCreateMissing, exe->getCreateMissing());
        CPPUNIT_ASSERT(defaultTileStream == exe->getActiveTileStreaming());
        CPPUNIT_ASSERT(defaultValueIter == exe->getValueIterator());
        CPPUNIT_ASSERT_EQUAL(defaultGrain, exe->getGrainSize());
        CPPUNIT_ASSERT_EQUAL(defaultTileGrain, exe->getActiveTileStreamingGrainSize());
        CPPUNIT_ASSERT_EQUAL(bindings, exe->getAttributeBindings());
>>>>>>> 8348da23
    }

    // multiple
    {
        CLI cli = CreateCLI("--volume-grain 5:10 --create-missing OFF");
        auto exe = compiler->compile<openvdb::ax::VolumeExecutable>("");
        ASSERT_NO_THROW(exe->setSettingsFromCLI(cli));

        Index min,max;
        exe->getTreeExecutionLevel(min, max);
<<<<<<< HEAD
        ASSERT_EQ(defaultMinLevel, min);
        ASSERT_EQ(defaultMaxLevel, max);
        ASSERT_EQ(false, exe->getCreateMissing());
        ASSERT_EQ(defaultTileStream, exe->getActiveTileStreaming());
        ASSERT_EQ(defaultValueIter, exe->getValueIterator());
        ASSERT_EQ(size_t(5), exe->getGrainSize());
        ASSERT_EQ(size_t(10), exe->getActiveTileStreamingGrainSize());
        ASSERT_EQ(defaultBindings, exe->getAttributeBindings());
=======
        CPPUNIT_ASSERT_EQUAL(defaultMinLevel, min);
        CPPUNIT_ASSERT_EQUAL(defaultMaxLevel, max);
        CPPUNIT_ASSERT_EQUAL(false, exe->getCreateMissing());
        CPPUNIT_ASSERT(defaultTileStream == exe->getActiveTileStreaming());
        CPPUNIT_ASSERT(defaultValueIter == exe->getValueIterator());
        CPPUNIT_ASSERT_EQUAL(size_t(5), exe->getGrainSize());
        CPPUNIT_ASSERT_EQUAL(size_t(10), exe->getActiveTileStreamingGrainSize());
        CPPUNIT_ASSERT_EQUAL(defaultBindings, exe->getAttributeBindings());
>>>>>>> 8348da23

        cli = CreateCLI("--tile-stream ON --node-iter OFF --tree-level 2:3 --volume-grain 10:20 --create-missing ON --bindings a:b");
        ax::AttributeBindings bindings;
        bindings.set("a", "b");

        ASSERT_NO_THROW(exe->setSettingsFromCLI(cli));
        exe->getTreeExecutionLevel(min, max);
<<<<<<< HEAD
        ASSERT_EQ(Index(2), min);
        ASSERT_EQ(Index(3), max);
        ASSERT_EQ(true, exe->getCreateMissing());
        ASSERT_EQ(openvdb::ax::VolumeExecutable::Streaming::ON, exe->getActiveTileStreaming());
        ASSERT_EQ(openvdb::ax::VolumeExecutable::IterType::OFF, exe->getValueIterator());
        ASSERT_EQ(size_t(10), exe->getGrainSize());
        ASSERT_EQ(size_t(20), exe->getActiveTileStreamingGrainSize());
        ASSERT_EQ(bindings, exe->getAttributeBindings());
=======
        CPPUNIT_ASSERT_EQUAL(Index(2), min);
        CPPUNIT_ASSERT_EQUAL(Index(3), max);
        CPPUNIT_ASSERT_EQUAL(true, exe->getCreateMissing());
        CPPUNIT_ASSERT(openvdb::ax::VolumeExecutable::Streaming::ON == exe->getActiveTileStreaming());
        CPPUNIT_ASSERT(openvdb::ax::VolumeExecutable::IterType::OFF == exe->getValueIterator());
        CPPUNIT_ASSERT_EQUAL(size_t(10), exe->getGrainSize());
        CPPUNIT_ASSERT_EQUAL(size_t(20), exe->getActiveTileStreamingGrainSize());
        CPPUNIT_ASSERT_EQUAL(bindings, exe->getAttributeBindings());
>>>>>>> 8348da23
    }
}

} // namespace ax
} // namespace OPENVDB_VERSION_NAME
} // namespace openvdb<|MERGE_RESOLUTION|>--- conflicted
+++ resolved
@@ -9,9 +9,14 @@
 
 #include <llvm/ExecutionEngine/ExecutionEngine.h>
 
-// namespace must be the same as where VolumeExecutable is defined in order
-// to access private methods. See also
-//https://google.github.io/googletest/advanced.html#testing-private-code
+struct TestVolumeExecutableAcc
+{
+    template <typename ...Args>
+    static openvdb::ax::VolumeExecutable::Ptr make(Args&&... args) {
+        return openvdb::ax::VolumeExecutable::Ptr(new openvdb::ax::VolumeExecutable(args...));
+    }
+};
+
 namespace openvdb {
 namespace OPENVDB_VERSION_NAME {
 namespace ax {
@@ -59,10 +64,11 @@
     // Basic construction
 
     openvdb::ax::ast::Tree tree;
+    std::unordered_map<std::string, uint64_t> fnmap;
     openvdb::ax::AttributeRegistry::ConstPtr emptyReg =
         openvdb::ax::AttributeRegistry::create(tree);
-    openvdb::ax::VolumeExecutable::Ptr volumeExecutable
-        (new openvdb::ax::VolumeExecutable(C, E, emptyReg, nullptr, {}, tree));
+    openvdb::ax::VolumeExecutable::Ptr volumeExecutable =
+        TestVolumeExecutableAcc::make(C, E, emptyReg, nullptr, fnmap, tree);
 
     ASSERT_EQ(2, int(wE.use_count()));
     ASSERT_EQ(2, int(wC.use_count()));
@@ -77,14 +83,9 @@
 
     volumeExecutable.reset();
 
-<<<<<<< HEAD
     ASSERT_EQ(0, int(wE.use_count()));
     ASSERT_EQ(0, int(wC.use_count()));
-=======
-    CPPUNIT_ASSERT_EQUAL(0, int(wE.use_count()));
-    CPPUNIT_ASSERT_EQUAL(0, int(wC.use_count()));
 #endif
->>>>>>> 8348da23
 }
 
 TEST_F(TestVolumeExecutable, testCreateMissingGrids)
@@ -1070,25 +1071,14 @@
 
         Index min,max;
         exe->getTreeExecutionLevel(min, max);
-<<<<<<< HEAD
         ASSERT_EQ(defaultMinLevel, min);
         ASSERT_EQ(defaultMaxLevel, max);
         ASSERT_EQ(defaultCreateMissing, exe->getCreateMissing());
-        ASSERT_EQ(defaultTileStream, exe->getActiveTileStreaming());
-        ASSERT_EQ(defaultValueIter, exe->getValueIterator());
+        ASSERT_TRUE(defaultTileStream == exe->getActiveTileStreaming());
+        ASSERT_TRUE(defaultValueIter == exe->getValueIterator());
         ASSERT_EQ(defaultGrain, exe->getGrainSize());
         ASSERT_EQ(defaultTileGrain, exe->getActiveTileStreamingGrainSize());
         ASSERT_EQ(defaultBindings, exe->getAttributeBindings());
-=======
-        CPPUNIT_ASSERT_EQUAL(defaultMinLevel, min);
-        CPPUNIT_ASSERT_EQUAL(defaultMaxLevel, max);
-        CPPUNIT_ASSERT_EQUAL(defaultCreateMissing, exe->getCreateMissing());
-        CPPUNIT_ASSERT(defaultTileStream == exe->getActiveTileStreaming());
-        CPPUNIT_ASSERT(defaultValueIter == exe->getValueIterator());
-        CPPUNIT_ASSERT_EQUAL(defaultGrain, exe->getGrainSize());
-        CPPUNIT_ASSERT_EQUAL(defaultTileGrain, exe->getActiveTileStreamingGrainSize());
-        CPPUNIT_ASSERT_EQUAL(defaultBindings, exe->getAttributeBindings());
->>>>>>> 8348da23
     }
 
     // --create-missing
@@ -1103,25 +1093,14 @@
 
         Index min,max;
         exe->getTreeExecutionLevel(min, max);
-<<<<<<< HEAD
         ASSERT_EQ(defaultMinLevel, min);
         ASSERT_EQ(defaultMaxLevel, max);
         ASSERT_EQ(true, exe->getCreateMissing());
-        ASSERT_EQ(defaultTileStream, exe->getActiveTileStreaming());
-        ASSERT_EQ(defaultValueIter, exe->getValueIterator());
+        ASSERT_TRUE(defaultTileStream == exe->getActiveTileStreaming());
+        ASSERT_TRUE(defaultValueIter == exe->getValueIterator());
         ASSERT_EQ(defaultGrain, exe->getGrainSize());
         ASSERT_EQ(defaultTileGrain, exe->getActiveTileStreamingGrainSize());
         ASSERT_EQ(defaultBindings, exe->getAttributeBindings());
-=======
-        CPPUNIT_ASSERT_EQUAL(defaultMinLevel, min);
-        CPPUNIT_ASSERT_EQUAL(defaultMaxLevel, max);
-        CPPUNIT_ASSERT_EQUAL(true, exe->getCreateMissing());
-        CPPUNIT_ASSERT(defaultTileStream == exe->getActiveTileStreaming());
-        CPPUNIT_ASSERT(defaultValueIter == exe->getValueIterator());
-        CPPUNIT_ASSERT_EQUAL(defaultGrain, exe->getGrainSize());
-        CPPUNIT_ASSERT_EQUAL(defaultTileGrain, exe->getActiveTileStreamingGrainSize());
-        CPPUNIT_ASSERT_EQUAL(defaultBindings, exe->getAttributeBindings());
->>>>>>> 8348da23
     }
 
     // --tile-stream
@@ -1136,25 +1115,14 @@
 
         Index min,max;
         exe->getTreeExecutionLevel(min, max);
-<<<<<<< HEAD
         ASSERT_EQ(defaultMinLevel, min);
         ASSERT_EQ(defaultMaxLevel, max);
         ASSERT_EQ(defaultCreateMissing, exe->getCreateMissing());
-        ASSERT_EQ(openvdb::ax::VolumeExecutable::Streaming::ON, exe->getActiveTileStreaming());
-        ASSERT_EQ(defaultValueIter, exe->getValueIterator());
+        ASSERT_TRUE(openvdb::ax::VolumeExecutable::Streaming::ON == exe->getActiveTileStreaming());
+        ASSERT_TRUE(defaultValueIter == exe->getValueIterator());
         ASSERT_EQ(defaultGrain, exe->getGrainSize());
         ASSERT_EQ(defaultTileGrain, exe->getActiveTileStreamingGrainSize());
         ASSERT_EQ(defaultBindings, exe->getAttributeBindings());
-=======
-        CPPUNIT_ASSERT_EQUAL(defaultMinLevel, min);
-        CPPUNIT_ASSERT_EQUAL(defaultMaxLevel, max);
-        CPPUNIT_ASSERT_EQUAL(defaultCreateMissing, exe->getCreateMissing());
-        CPPUNIT_ASSERT(openvdb::ax::VolumeExecutable::Streaming::ON == exe->getActiveTileStreaming());
-        CPPUNIT_ASSERT(defaultValueIter == exe->getValueIterator());
-        CPPUNIT_ASSERT_EQUAL(defaultGrain, exe->getGrainSize());
-        CPPUNIT_ASSERT_EQUAL(defaultTileGrain, exe->getActiveTileStreamingGrainSize());
-        CPPUNIT_ASSERT_EQUAL(defaultBindings, exe->getAttributeBindings());
->>>>>>> 8348da23
     }
 
     // --node-iter
@@ -1169,25 +1137,14 @@
 
         Index min,max;
         exe->getTreeExecutionLevel(min, max);
-<<<<<<< HEAD
         ASSERT_EQ(defaultMinLevel, min);
         ASSERT_EQ(defaultMaxLevel, max);
         ASSERT_EQ(defaultCreateMissing, exe->getCreateMissing());
-        ASSERT_EQ(defaultTileStream, exe->getActiveTileStreaming());
-        ASSERT_EQ(openvdb::ax::VolumeExecutable::IterType::ALL, exe->getValueIterator());
+        ASSERT_TRUE(defaultTileStream == exe->getActiveTileStreaming());
+        ASSERT_TRUE(openvdb::ax::VolumeExecutable::IterType::ALL == exe->getValueIterator());
         ASSERT_EQ(defaultGrain, exe->getGrainSize());
         ASSERT_EQ(defaultTileGrain, exe->getActiveTileStreamingGrainSize());
         ASSERT_EQ(defaultBindings, exe->getAttributeBindings());
-=======
-        CPPUNIT_ASSERT_EQUAL(defaultMinLevel, min);
-        CPPUNIT_ASSERT_EQUAL(defaultMaxLevel, max);
-        CPPUNIT_ASSERT_EQUAL(defaultCreateMissing, exe->getCreateMissing());
-        CPPUNIT_ASSERT(defaultTileStream == exe->getActiveTileStreaming());
-        CPPUNIT_ASSERT(openvdb::ax::VolumeExecutable::IterType::ALL == exe->getValueIterator());
-        CPPUNIT_ASSERT_EQUAL(defaultGrain, exe->getGrainSize());
-        CPPUNIT_ASSERT_EQUAL(defaultTileGrain, exe->getActiveTileStreamingGrainSize());
-        CPPUNIT_ASSERT_EQUAL(defaultBindings, exe->getAttributeBindings());
->>>>>>> 8348da23
     }
 
     // --tree-level
@@ -1202,49 +1159,27 @@
 
         Index min,max;
         exe->getTreeExecutionLevel(min, max);
-<<<<<<< HEAD
         ASSERT_EQ(min, Index(0));
         ASSERT_EQ(defaultMaxLevel, max);
         ASSERT_EQ(defaultCreateMissing, exe->getCreateMissing());
-        ASSERT_EQ(defaultTileStream, exe->getActiveTileStreaming());
-        ASSERT_EQ(defaultValueIter, exe->getValueIterator());
+        ASSERT_TRUE(defaultTileStream == exe->getActiveTileStreaming());
+        ASSERT_TRUE(defaultValueIter == exe->getValueIterator());
         ASSERT_EQ(defaultGrain, exe->getGrainSize());
         ASSERT_EQ(defaultTileGrain, exe->getActiveTileStreamingGrainSize());
         ASSERT_EQ(defaultBindings, exe->getAttributeBindings());
-=======
-        CPPUNIT_ASSERT_EQUAL(min, Index(0));
-        CPPUNIT_ASSERT_EQUAL(defaultMaxLevel, max);
-        CPPUNIT_ASSERT_EQUAL(defaultCreateMissing, exe->getCreateMissing());
-        CPPUNIT_ASSERT(defaultTileStream == exe->getActiveTileStreaming());
-        CPPUNIT_ASSERT(defaultValueIter == exe->getValueIterator());
-        CPPUNIT_ASSERT_EQUAL(defaultGrain, exe->getGrainSize());
-        CPPUNIT_ASSERT_EQUAL(defaultTileGrain, exe->getActiveTileStreamingGrainSize());
-        CPPUNIT_ASSERT_EQUAL(defaultBindings, exe->getAttributeBindings());
->>>>>>> 8348da23
 
         cli = CreateCLI("--tree-level 1:2");
         ASSERT_NO_THROW(exe->setSettingsFromCLI(cli));
 
         exe->getTreeExecutionLevel(min, max);
-<<<<<<< HEAD
         ASSERT_EQ(min, Index(1));
         ASSERT_EQ(max, Index(2));
         ASSERT_EQ(defaultCreateMissing, exe->getCreateMissing());
-        ASSERT_EQ(defaultTileStream, exe->getActiveTileStreaming());
-        ASSERT_EQ(defaultValueIter, exe->getValueIterator());
+        ASSERT_TRUE(defaultTileStream == exe->getActiveTileStreaming());
+        ASSERT_TRUE(defaultValueIter == exe->getValueIterator());
         ASSERT_EQ(defaultGrain, exe->getGrainSize());
         ASSERT_EQ(defaultTileGrain, exe->getActiveTileStreamingGrainSize());
         ASSERT_EQ(defaultBindings, exe->getAttributeBindings());
-=======
-        CPPUNIT_ASSERT_EQUAL(min, Index(1));
-        CPPUNIT_ASSERT_EQUAL(max, Index(2));
-        CPPUNIT_ASSERT_EQUAL(defaultCreateMissing, exe->getCreateMissing());
-        CPPUNIT_ASSERT(defaultTileStream == exe->getActiveTileStreaming());
-        CPPUNIT_ASSERT(defaultValueIter == exe->getValueIterator());
-        CPPUNIT_ASSERT_EQUAL(defaultGrain, exe->getGrainSize());
-        CPPUNIT_ASSERT_EQUAL(defaultTileGrain, exe->getActiveTileStreamingGrainSize());
-        CPPUNIT_ASSERT_EQUAL(defaultBindings, exe->getAttributeBindings());
->>>>>>> 8348da23
     }
 
     // --tree-level
@@ -1259,49 +1194,27 @@
 
         Index min,max;
         exe->getTreeExecutionLevel(min, max);
-<<<<<<< HEAD
         ASSERT_EQ(defaultMinLevel, min);
         ASSERT_EQ(defaultMaxLevel, max);
         ASSERT_EQ(defaultCreateMissing, exe->getCreateMissing());
-        ASSERT_EQ(defaultTileStream, exe->getActiveTileStreaming());
-        ASSERT_EQ(defaultValueIter, exe->getValueIterator());
+        ASSERT_TRUE(defaultTileStream == exe->getActiveTileStreaming());
+        ASSERT_TRUE(defaultValueIter == exe->getValueIterator());
         ASSERT_EQ(size_t(0), exe->getGrainSize());
         ASSERT_EQ(defaultTileGrain, exe->getActiveTileStreamingGrainSize());
         ASSERT_EQ(defaultBindings, exe->getAttributeBindings());
-=======
-        CPPUNIT_ASSERT_EQUAL(defaultMinLevel, min);
-        CPPUNIT_ASSERT_EQUAL(defaultMaxLevel, max);
-        CPPUNIT_ASSERT_EQUAL(defaultCreateMissing, exe->getCreateMissing());
-        CPPUNIT_ASSERT(defaultTileStream == exe->getActiveTileStreaming());
-        CPPUNIT_ASSERT(defaultValueIter == exe->getValueIterator());
-        CPPUNIT_ASSERT_EQUAL(size_t(0), exe->getGrainSize());
-        CPPUNIT_ASSERT_EQUAL(defaultTileGrain, exe->getActiveTileStreamingGrainSize());
-        CPPUNIT_ASSERT_EQUAL(defaultBindings, exe->getAttributeBindings());
->>>>>>> 8348da23
 
         cli = CreateCLI("--volume-grain 1:2");
         ASSERT_NO_THROW(exe->setSettingsFromCLI(cli));
 
         exe->getTreeExecutionLevel(min, max);
-<<<<<<< HEAD
         ASSERT_EQ(defaultMinLevel, min);
         ASSERT_EQ(defaultMaxLevel, max);
         ASSERT_EQ(defaultCreateMissing, exe->getCreateMissing());
-        ASSERT_EQ(defaultTileStream, exe->getActiveTileStreaming());
-        ASSERT_EQ(defaultValueIter, exe->getValueIterator());
+        ASSERT_TRUE(defaultTileStream == exe->getActiveTileStreaming());
+        ASSERT_TRUE(defaultValueIter == exe->getValueIterator());
         ASSERT_EQ(size_t(1), exe->getGrainSize());
         ASSERT_EQ(size_t(2), exe->getActiveTileStreamingGrainSize());
         ASSERT_EQ(defaultBindings, exe->getAttributeBindings());
-=======
-        CPPUNIT_ASSERT_EQUAL(defaultMinLevel, min);
-        CPPUNIT_ASSERT_EQUAL(defaultMaxLevel, max);
-        CPPUNIT_ASSERT_EQUAL(defaultCreateMissing, exe->getCreateMissing());
-        CPPUNIT_ASSERT(defaultTileStream == exe->getActiveTileStreaming());
-        CPPUNIT_ASSERT(defaultValueIter == exe->getValueIterator());
-        CPPUNIT_ASSERT_EQUAL(size_t(1), exe->getGrainSize());
-        CPPUNIT_ASSERT_EQUAL(size_t(2), exe->getActiveTileStreamingGrainSize());
-        CPPUNIT_ASSERT_EQUAL(defaultBindings, exe->getAttributeBindings());
->>>>>>> 8348da23
     }
 
     // --bindings
@@ -1326,25 +1239,14 @@
 
         Index min,max;
         exe->getTreeExecutionLevel(min, max);
-<<<<<<< HEAD
         ASSERT_EQ(defaultMinLevel, min);
         ASSERT_EQ(defaultMaxLevel, max);
         ASSERT_EQ(defaultCreateMissing, exe->getCreateMissing());
-        ASSERT_EQ(defaultTileStream, exe->getActiveTileStreaming());
-        ASSERT_EQ(defaultValueIter, exe->getValueIterator());
+        ASSERT_TRUE(defaultTileStream == exe->getActiveTileStreaming());
+        ASSERT_TRUE(defaultValueIter == exe->getValueIterator());
         ASSERT_EQ(defaultGrain, exe->getGrainSize());
         ASSERT_EQ(defaultTileGrain, exe->getActiveTileStreamingGrainSize());
         ASSERT_EQ(bindings, exe->getAttributeBindings());
-=======
-        CPPUNIT_ASSERT_EQUAL(defaultMinLevel, min);
-        CPPUNIT_ASSERT_EQUAL(defaultMaxLevel, max);
-        CPPUNIT_ASSERT_EQUAL(defaultCreateMissing, exe->getCreateMissing());
-        CPPUNIT_ASSERT(defaultTileStream == exe->getActiveTileStreaming());
-        CPPUNIT_ASSERT(defaultValueIter == exe->getValueIterator());
-        CPPUNIT_ASSERT_EQUAL(defaultGrain, exe->getGrainSize());
-        CPPUNIT_ASSERT_EQUAL(defaultTileGrain, exe->getActiveTileStreamingGrainSize());
-        CPPUNIT_ASSERT_EQUAL(bindings, exe->getAttributeBindings());
->>>>>>> 8348da23
     }
 
     // multiple
@@ -1355,25 +1257,14 @@
 
         Index min,max;
         exe->getTreeExecutionLevel(min, max);
-<<<<<<< HEAD
         ASSERT_EQ(defaultMinLevel, min);
         ASSERT_EQ(defaultMaxLevel, max);
         ASSERT_EQ(false, exe->getCreateMissing());
-        ASSERT_EQ(defaultTileStream, exe->getActiveTileStreaming());
-        ASSERT_EQ(defaultValueIter, exe->getValueIterator());
+        ASSERT_TRUE(defaultTileStream == exe->getActiveTileStreaming());
+        ASSERT_TRUE(defaultValueIter == exe->getValueIterator());
         ASSERT_EQ(size_t(5), exe->getGrainSize());
         ASSERT_EQ(size_t(10), exe->getActiveTileStreamingGrainSize());
         ASSERT_EQ(defaultBindings, exe->getAttributeBindings());
-=======
-        CPPUNIT_ASSERT_EQUAL(defaultMinLevel, min);
-        CPPUNIT_ASSERT_EQUAL(defaultMaxLevel, max);
-        CPPUNIT_ASSERT_EQUAL(false, exe->getCreateMissing());
-        CPPUNIT_ASSERT(defaultTileStream == exe->getActiveTileStreaming());
-        CPPUNIT_ASSERT(defaultValueIter == exe->getValueIterator());
-        CPPUNIT_ASSERT_EQUAL(size_t(5), exe->getGrainSize());
-        CPPUNIT_ASSERT_EQUAL(size_t(10), exe->getActiveTileStreamingGrainSize());
-        CPPUNIT_ASSERT_EQUAL(defaultBindings, exe->getAttributeBindings());
->>>>>>> 8348da23
 
         cli = CreateCLI("--tile-stream ON --node-iter OFF --tree-level 2:3 --volume-grain 10:20 --create-missing ON --bindings a:b");
         ax::AttributeBindings bindings;
@@ -1381,25 +1272,14 @@
 
         ASSERT_NO_THROW(exe->setSettingsFromCLI(cli));
         exe->getTreeExecutionLevel(min, max);
-<<<<<<< HEAD
         ASSERT_EQ(Index(2), min);
         ASSERT_EQ(Index(3), max);
         ASSERT_EQ(true, exe->getCreateMissing());
-        ASSERT_EQ(openvdb::ax::VolumeExecutable::Streaming::ON, exe->getActiveTileStreaming());
-        ASSERT_EQ(openvdb::ax::VolumeExecutable::IterType::OFF, exe->getValueIterator());
+        ASSERT_TRUE(openvdb::ax::VolumeExecutable::Streaming::ON == exe->getActiveTileStreaming());
+        ASSERT_TRUE(openvdb::ax::VolumeExecutable::IterType::OFF == exe->getValueIterator());
         ASSERT_EQ(size_t(10), exe->getGrainSize());
         ASSERT_EQ(size_t(20), exe->getActiveTileStreamingGrainSize());
         ASSERT_EQ(bindings, exe->getAttributeBindings());
-=======
-        CPPUNIT_ASSERT_EQUAL(Index(2), min);
-        CPPUNIT_ASSERT_EQUAL(Index(3), max);
-        CPPUNIT_ASSERT_EQUAL(true, exe->getCreateMissing());
-        CPPUNIT_ASSERT(openvdb::ax::VolumeExecutable::Streaming::ON == exe->getActiveTileStreaming());
-        CPPUNIT_ASSERT(openvdb::ax::VolumeExecutable::IterType::OFF == exe->getValueIterator());
-        CPPUNIT_ASSERT_EQUAL(size_t(10), exe->getGrainSize());
-        CPPUNIT_ASSERT_EQUAL(size_t(20), exe->getActiveTileStreamingGrainSize());
-        CPPUNIT_ASSERT_EQUAL(bindings, exe->getAttributeBindings());
->>>>>>> 8348da23
     }
 }
 
