--- conflicted
+++ resolved
@@ -13,6 +13,19 @@
 #include <gtest/gtest.h>
 
 #include <llvm/ExecutionEngine/ExecutionEngine.h>
+
+struct TestPointExecutableAcc
+{
+    TestPointExecutableAcc(const openvdb::ax::PointExecutable& in) : a(in) {}
+    template <typename ...Args>
+    static openvdb::ax::PointExecutable::Ptr make(Args&&... args) {
+        return openvdb::ax::PointExecutable::Ptr(new openvdb::ax::PointExecutable(args...));
+    }
+    bool usesAcceleratedKernel(const openvdb::points::PointDataTree& tree) {
+        return a.usesAcceleratedKernel(tree);
+    }
+    const openvdb::ax::PointExecutable& a;
+};
 
 // namespace must be the same as where PointExecutable is defined in order
 // to access private methods. See also
@@ -58,10 +71,11 @@
     // Basic construction
 
     openvdb::ax::ast::Tree tree;
+    std::unordered_map<std::string, uint64_t> fnmap;
     openvdb::ax::AttributeRegistry::ConstPtr emptyReg =
         openvdb::ax::AttributeRegistry::create(tree);
-    openvdb::ax::PointExecutable::Ptr pointExecutable
-        (new openvdb::ax::PointExecutable(C, E, emptyReg, nullptr, {}, tree));
+    openvdb::ax::PointExecutable::Ptr pointExecutable =
+        TestPointExecutableAcc::make(C, E, emptyReg, nullptr, fnmap, tree);
 
     ASSERT_EQ(2, int(wE.use_count()));
     ASSERT_EQ(2, int(wC.use_count()));
@@ -76,14 +90,9 @@
 
     pointExecutable.reset();
 
-<<<<<<< HEAD
     ASSERT_EQ(0, int(wE.use_count()));
     ASSERT_EQ(0, int(wC.use_count()));
-=======
-    CPPUNIT_ASSERT_EQUAL(0, int(wE.use_count()));
-    CPPUNIT_ASSERT_EQUAL(0, int(wC.use_count()));
 #endif
->>>>>>> 8348da23
 }
 
 TEST_F(TestPointExecutable, testCreateMissingAttributes)
@@ -578,18 +587,20 @@
                  "if (v@P.x > 0.5) { v@vnu[0] = 7.135e-7f; v@vnu[1] = 200000.0f; v@vnu[2] = -5e-3f; }"
                  "else             { v@vnu[0] = -1.0f;     v@vnu[1] = 80123.14f; v@vnu[2] = 9019.53123f; }");
 
+    TestPointExecutableAcc acc(*executable);
+
 #if defined(__i386__) || defined(_M_IX86) || \
     defined(__x86_64__) || defined(_M_X64)
     if (openvdb::ax::x86::CheckX86Feature("f16c") ==
         openvdb::ax::x86::CpuFlagStatus::Unsupported)
     {
-        ASSERT_TRUE(!executable->usesAcceleratedKernel(points->tree()));
+        ASSERT_TRUE(!acc.usesAcceleratedKernel(points->tree()));
     }
     else {
-        ASSERT_TRUE(executable->usesAcceleratedKernel(points->tree()));
+        ASSERT_TRUE(acc.usesAcceleratedKernel(points->tree()));
     }
 #else
-        ASSERT_TRUE(executable->usesAcceleratedKernel(points->tree()));
+        ASSERT_TRUE(acc.usesAcceleratedKernel(points->tree()));
 #endif
 
         ASSERT_NO_THROW(executable->execute(*points));
@@ -678,7 +689,8 @@
                  "if (v@P.x > 0.5) { v@fpr16[0] = 7.135e-7f; v@fpr16[1] = 200000.0f; v@fpr16[2] = -5e-3f; }"
                  "else             { v@fpr16[0] = -0.5f;     v@fpr16[1] = 0.0f;      v@fpr16[2] = 0.5f; }");
 
-        ASSERT_TRUE(executable->usesAcceleratedKernel(points->tree()));
+        TestPointExecutableAcc acc(*executable);
+        ASSERT_TRUE(acc.usesAcceleratedKernel(points->tree()));
         ASSERT_NO_THROW(executable->execute(*points));
 
 
@@ -734,18 +746,20 @@
                  "v@P.y -= 1.0f;"
                  "v@P.z += 2.0f;");
 
+        TestPointExecutableAcc acc(*executable);
+
 #if defined(__i386__) || defined(_M_IX86) || \
     defined(__x86_64__) || defined(_M_X64)
     if (openvdb::ax::x86::CheckX86Feature("f16c") ==
         openvdb::ax::x86::CpuFlagStatus::Unsupported)
     {
-        ASSERT_TRUE(!executable->usesAcceleratedKernel(points->tree()));
+        ASSERT_TRUE(!acc.usesAcceleratedKernel(points->tree()));
     }
     else {
-        ASSERT_TRUE(executable->usesAcceleratedKernel(points->tree()));
+        ASSERT_TRUE(acc.usesAcceleratedKernel(points->tree()));
     }
 #else
-        ASSERT_TRUE(executable->usesAcceleratedKernel(points->tree()));
+        ASSERT_TRUE(acc.usesAcceleratedKernel(points->tree()));
 #endif
 
         ASSERT_NO_THROW(executable->execute(*points));
