--- conflicted
+++ resolved
@@ -42,31 +42,4 @@
 add_executable(vdb_ax ${VDB_AX_SOURCE_FILES})
 target_link_libraries(vdb_ax ${OPENVDB_BINARIES_DEPENDENT_LIBS})
 
-<<<<<<< HEAD
-if(OPENVDB_ENABLE_RPATH)
-  set(RPATHS "")
-  # @todo There is probably a better way to do this for imported targets
-  list(APPEND RPATHS
-    ${Boost_LIBRARY_DIRS}
-    ${Imath_LIBRARY_DIRS}
-    ${IlmBase_LIBRARY_DIRS}
-    ${Log4cplus_LIBRARY_DIRS}
-    ${Blosc_LIBRARY_DIRS}
-    ${Tbb_LIBRARY_DIRS}
-  )
-  if(OPENVDB_BUILD_AX)
-    list(APPEND RPATHS ${CMAKE_INSTALL_FULL_LIBDIR})
-  else()
-    list(APPEND RPATHS ${OpenVDB_LIBRARY_DIRS})
-  endif()
-
-  list(REMOVE_DUPLICATES RPATHS)
-  set_target_properties(vdb_ax
-    PROPERTIES INSTALL_RPATH "${RPATHS}"
-  )
-  unset(RPATHS)
-endif()
-
-=======
->>>>>>> 509a6451
 install(TARGETS vdb_ax RUNTIME DESTINATION ${CMAKE_INSTALL_BINDIR})