--- conflicted
+++ resolved
@@ -8,9 +8,8 @@
 
 @par
 New features:
-- Added @vdblink{tools::FindActiveValues, FindActiveValues} that
-  finds (and optionally counts) the active values in a tree which
-  intersect a bounding box.
+- Added @vdblink{tools::FindActiveValues,FindActiveValues}, which counts
+  the active values in a tree that intersect a given bounding box.
 
 @par
 Improvements:
@@ -23,9 +22,11 @@
   compatibility issues with integer types.
 - Made minor performance improvements to moving and filtering VDB points.
 - Improved performance related to a mutex contention when appending
-<<<<<<< HEAD
   multiple @vdblink{points::AttributeArray,AttributeArray}<I></I>s
   in parallel through various point operations.
+- Significantly improved the performance of
+  @vdblink::tools::createLevelSetSphere() createLevelSetSphere@endlink
+  using threading.
 - Improved directory and file path lookups of some CMake commands in
   the root <TT>CMakeLists.txt</TT>.
   <I>[Reported&nbsp;by&nbsp;Daniel&nbsp;Elliott]</I>
@@ -35,17 +36,8 @@
 - Added CMake support for linking against Jemalloc and TBB&nbsp;malloc
   and enabled Jemalloc by default for Linux and non-Maya builds
   and TBB&nbsp;malloc for all other builds.
-=======
-  multiple @vdblink::points::AttributeArray AttributeArrays@endlink in parallel
-  through various point operations.
-- Significantly improve performance of
-  @vdblink::tools::createLevelSetSphere createLevelSetSphere@endlink due to
-  multithreading.
-- Increase minimum supported version of GLFW to 3.1 and improve CMake support
-  for GLFW versions >= 3.1.
-- Add a USE_COLORED_OUTPUT option to CMake to add the compiler flag to color
-  the compiler output.
->>>>>>> 76c0ebb2
+- Added a @c USE_COLORED_OUTPUT option to CMake to display compiler output
+  in color.
 
 @par
 Bug fixes:
