--- conflicted
+++ resolved
@@ -46,11 +46,7 @@
       github.event_name != 'workflow_dispatch' ||
       github.event.inputs.type == 'all' ||
       github.event.inputs.type == 'linux'
-<<<<<<< HEAD
-    runs-on: ${{ (github.repository_owner == 'NVIDIA-Omniverse' && 'linux-amd64-cpu32') || (github.repository_owner == 'AcademySoftwareFoundation' && 'ubuntu-20.04-8c-32g-300h') || 'ubuntu-latest' }}
-=======
-    runs-on: ${{ (github.repository_owner == 'AcademySoftwareFoundation' && 'ubuntu-22.04-8c-32g-300h') || 'ubuntu-latest' }}
->>>>>>> cbc4a347
+    runs-on: ${{ (github.repository_owner == 'NVIDIA-Omniverse' && 'linux-amd64-cpu32') || (github.repository_owner == 'AcademySoftwareFoundation' && 'ubuntu-22.04-8c-32g-300h') || 'ubuntu-latest' }}
     name: >
       linux-vfx:${{ matrix.config.image }}-
       abi:${{ matrix.config.abi }}-
