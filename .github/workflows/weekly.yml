--- conflicted
+++ resolved
@@ -180,7 +180,6 @@
   #   - name: test
   #     run: cd build && ctest -V
 
-<<<<<<< HEAD
   # # Test latest dependencies, latest compilers and options
   # latest:
   #   if: |
@@ -204,7 +203,7 @@
   #     - name: install_deps
   #       run: |
   #         if [ "$RUNNER_OS" == "Linux" ]; then
-  #           sudo apt-get -q install -y libboost-dev libboost-iostreams-dev libtbb-dev libblosc-dev llvm-dev libgtest-dev libcppunit-dev
+  #           sudo apt-get -q install -y libboost-dev libboost-iostreams-dev libtbb-dev libblosc-dev llvm-15-dev libgtest-dev libgmock-dev libcppunit-dev
   #           ./ci/install_nanobind.sh 2.0.0
   #         elif [ "$RUNNER_OS" == "macOS" ]; then
   #           ./ci/install_macos.sh 15
@@ -220,47 +219,6 @@
   #         --cargs=\"-DCMAKE_CXX_STANDARD=20 -DOPENVDB_USE_DELAYED_LOADING=OFF -DCMAKE_INSTALL_PREFIX=${{ github.workspace }}/install ${{ matrix.config.cmake }}\"
   #     - name: test
   #       run: cd build && ctest -V
-=======
-  # Test latest dependencies, latest compilers and options
-  latest:
-    if: |
-      github.event_name != 'workflow_dispatch' ||
-      github.event.inputs.type == 'all' ||
-      github.event.inputs.type == 'latest'
-    runs-on: ${{ matrix.config.runson }}
-    env:
-      CXX: ${{ matrix.config.cxx }}
-    strategy:
-      matrix:
-        config:
-          - { runson: ubuntu-latest, cxx: g++,     cmake: '' }
-          # Disable the clang job for now. See https://github.com/actions/runner-images/issues/8659
-          # - { runson: ubuntu-latest, cxx: clang++, cmake: '' }
-          # @todo gcc on macos
-          - { runson: macos-latest,  cxx: '',      cmake: '-DCMAKE_CXX_COMPILER=/opt/homebrew/opt/llvm@15/bin/clang++ -DLLVM_DIR=/opt/homebrew/opt/llvm@15/lib/cmake/llvm' }
-      fail-fast: false
-    steps:
-      - uses: actions/checkout@v3
-      - name: install_deps
-        run: |
-          if [ "$RUNNER_OS" == "Linux" ]; then
-            sudo apt-get -q install -y libboost-dev libboost-iostreams-dev libtbb-dev libblosc-dev llvm-15-dev libgtest-dev libgmock-dev libcppunit-dev
-            ./ci/install_nanobind.sh 2.0.0
-          elif [ "$RUNNER_OS" == "macOS" ]; then
-            ./ci/install_macos.sh 15
-            ./ci/install_tbb_macos.sh
-          else
-            echo "$RUNNER_OS not supported"; exit 1
-          fi
-      - name: build
-        run: >
-          ./ci/build.sh -v
-          --build-type=Release
-          --components=\"core,axcore,python,bin,render,test,axbin\"
-          --cargs=\"-DCMAKE_CXX_STANDARD=20 -DOPENVDB_USE_DELAYED_LOADING=OFF -DCMAKE_INSTALL_PREFIX=${{ github.workspace }}/install ${{ matrix.config.cmake }}\"
-      - name: test
-        run: cd build && ctest -V
->>>>>>> 09f728ea
 
   windows:
     # Windows CI. Tests static and dynamic builds with MT and MD respectively.
@@ -321,7 +279,6 @@
   ############################ AX Library Extras ##############################
   #############################################################################
 
-<<<<<<< HEAD
   # linux-ax:
   #   if: |
   #     github.event_name != 'workflow_dispatch' ||
@@ -356,6 +313,7 @@
   #         -DOPENVDB_AX_TEST_CMD_DOWNLOADS=ON
   #         -DUSE_EXPLICIT_INSTANTIATION=OFF
   #         -DOPENVDB_CXX_STRICT=ON
+  #         -DOPENVDB_BUILD_VDB_TOOL=OFF
   #         \"
   #     - name: clean
   #       if: matrix.config.components == 'core'
@@ -371,69 +329,12 @@
   #         -DOPENVDB_AX_TEST_CMD_DOWNLOADS=ON
   #         -DUSE_EXPLICIT_INSTANTIATION=OFF
   #         -DOPENVDB_CXX_STRICT=ON
+  #         -DOPENVDB_BUILD_VDB_TOOL=OFF
   #         \"
   #     - name: test
   #       run: cd build && ctest -V
   #     - name: test_doxygen_examples
   #       run: ./ci/extract_test_examples.sh
-=======
-  linux-ax:
-    if: |
-      github.event_name != 'workflow_dispatch' ||
-      github.event.inputs.type == 'all' ||
-      github.event.inputs.type == 'ax'
-    runs-on: ${{ (github.repository_owner == 'AcademySoftwareFoundation' && 'ubuntu-20.04-8c-32g-300h') || 'ubuntu-latest' }}
-    name: >
-      linux-ax:${{ matrix.config.image }}-cxx:${{ matrix.config.cxx }}-${{ matrix.config.build }}
-    container:
-      image: aswf/ci-openvdb:${{ matrix.config.image }}
-    env:
-      CXX: ${{ matrix.config.cxx }}
-    strategy:
-      matrix:
-        config:
-          # Unified
-          - { image: '2023-clang15', cxx: 'clang++', build: 'Release', components: 'core,bin,axcore,axbin,axtest', cmake: '' }
-          - { image: '2023-clang15', cxx: 'g++',     build: 'Release', components: 'core,bin,axcore,axbin,axtest', cmake: '' }
-      fail-fast: false
-    steps:
-      - uses: actions/checkout@v3
-      - name: nanobind
-        #f: contains(matrix.config.image, '2023') == false
-        run: ./ci/install_nanobind.sh 2.0.0
-      - name: build
-        run: >
-          ./ci/build.sh -v
-          --build-type=${{ matrix.config.build }}
-          --components=${{ matrix.config.components }}
-          --cargs=\"
-          ${{ matrix.config.cmake }}
-          -DOPENVDB_AX_TEST_CMD_DOWNLOADS=ON
-          -DUSE_EXPLICIT_INSTANTIATION=OFF
-          -DOPENVDB_CXX_STRICT=ON
-          -DOPENVDB_BUILD_VDB_TOOL=OFF
-          \"
-      - name: clean
-        if: matrix.config.components == 'core'
-        run: rm -rf build
-      - name: build
-        if: matrix.config.components == 'core'
-        run: >
-          ./ci/build.sh -v
-          --build-type=${{ matrix.config.build }}
-          --components="bin,axcore,axbin,axtest,python"
-          --cargs=\"
-          ${{ matrix.config.cmake }}
-          -DOPENVDB_AX_TEST_CMD_DOWNLOADS=ON
-          -DUSE_EXPLICIT_INSTANTIATION=OFF
-          -DOPENVDB_CXX_STRICT=ON
-          -DOPENVDB_BUILD_VDB_TOOL=OFF
-          \"
-      - name: test
-        run: cd build && ctest -V
-      - name: test_doxygen_examples
-        run: ./ci/extract_test_examples.sh
->>>>>>> 09f728ea
 
   # macos-ax:
   #   if: |
