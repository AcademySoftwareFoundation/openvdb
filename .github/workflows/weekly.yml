# This workflow runs once a week and tests a variety of configurations,
# dependencies and other specific or expensive checkes (sanitizers).
# It also contains the Houdini Cache jobs which update the CI cache
# with new Houdini releases.

name: Weekly

on:
  schedule:
    # run this workflow Sunday 00:00 UTC
    - cron:  '0 0 * * 0'
  workflow_dispatch:
    inputs:
      type:
        description: 'The type of CI to run (all, houdini, latest, extra, ax, blosc, abi)'
        required: true
        default: 'all'

# Allow subsequent pushes to the same PR or REF to cancel any previous jobs.
concurrency:
  group: ${{ github.workflow }}-${{ github.event.pull_request.number || github.ref }}
  cancel-in-progress: true

defaults:
  run:
    shell: bash

jobs:
  #############################################################################
  ################################## Houdini ##################################
  #############################################################################

  # # Check that valid github secrets have been set for the ability to
  # # download Houdini and cache it. The secrets are used in download_houdini.py
  # checksecret:
  #   name: Verify Houdini Secrets
  #   runs-on: ubuntu-latest
  #   outputs:
  #     HOUDINI_SECRETS: ${{ steps.check.outputs.HOUDINI_SECRETS }}
  #   steps:
  #     - id: check
  #       env:
  #           HOUDINI_CLIENT_ID: ${{ secrets.HOUDINI_CLIENT_ID }}
  #           HOUDINI_SECRET_KEY: ${{ secrets.HOUDINI_SECRET_KEY }}
  #       run: echo "HOUDINI_SECRETS=${{ env.HOUDINI_CLIENT_ID != '' && env.HOUDINI_SECRET_KEY != '' }}" >> $GITHUB_OUTPUT
  #     - name: Skip Next Jobs
  #       if: steps.check.outputs.HOUDINI_SECRETS != 'true'
  #       run: echo "HOUDINI_CLIENT_ID and HOUDINI_SECRET_KEY GitHub Action Secrets needs to be set to install Houdini builds"
  #     # Explicitly error on the ASWF repo, we expect this secret to always exist
  #     - name: Error ASWF
  #       if: steps.check.outputs.HOUDINI_SECRETS != 'true' && github.repository_owner == 'AcademySoftwareFoundation'
  #       run: exit 1

<<<<<<< HEAD
  # # download the latest production version of Houdini X, strip out headers,
  # # libraries and binaries required for building OpenVDB and put it into
  # # the GitHub Actions cache
  # linux_houdini:
  #   needs: [checksecret]
  #   if: |
  #     (needs.checksecret.outputs.HOUDINI_SECRETS == 'true') &&
  #     (github.event_name != 'workflow_dispatch' ||
  #      github.event.inputs.type == 'all' ||
  #      github.event.inputs.type == 'houdini')
  #   runs-on: ${{ (github.repository_owner == 'AcademySoftwareFoundation' && 'ubuntu-20.04-8c-32g-300h') || 'ubuntu-latest' }}
  #   name: linux-houdini:${{ matrix.config.hou_hash }}
  #   env:
  #     CXX: clang++
  #     HOUDINI_CLIENT_ID: ${{ secrets.HOUDINI_CLIENT_ID }}
  #     HOUDINI_SECRET_KEY: ${{ secrets.HOUDINI_SECRET_KEY }}
  #   strategy:
  #     matrix:
  #       config:
  #         - { houdini_version: '20.0', platform: 'linux_x86_64_gcc11.2', hou_hash: '20_0-newabi' }
  #         - { houdini_version: '20.5', platform: 'linux_x86_64_gcc11.2', hou_hash: '20_5' }
  #     fail-fast: false
  #   container:
  #     image: aswf/ci-base:2024
  #   steps:
  #   - uses: actions/checkout@v3
  #   # We bumped from the 2021 CI image to 2023 here to fix some OpenSSL issues
  #   # with the Houdini download script. In so doing we broke some of the caching
  #   # between this job and the jobs in houdini.yml which _don't_ use the 2023
  #   # image yet. The issue is that the cache action will use zstd if it's
  #   # available to zip the cache and this causes it to be inserted with a unique
  #   # hash which images without zstd (i.e. the 2021/2022 images don't have
  #   # access to). For now, uninstall zstd here instead of installing it
  #   # everywhere and ask the LF to add zstd to the older base images.
  #   - name: remove zstd
  #     run: yum -y remove zstd
  #   - name: timestamp
  #     id: timestamp
  #     run: echo "timestamp=$(date -u +'%Y-%m-%dT%H:%M:%SZ')" >> $GITHUB_OUTPUT
  #   - name: download_houdini
  #     run: ./ci/download_houdini.sh ${{ matrix.config.houdini_version }} ${{ matrix.config.platform }} --prod
  #   - name: install_houdini
  #     run: |
  #       mkdir $HOME/houdini_install
  #       cp hou/hou.tar.gz $HOME/houdini_install/hou.tar.gz
  #       cd $HOME/houdini_install && tar -xzf hou.tar.gz && cd -
  #   - name: write_houdini_cache
  #     uses: actions/cache/save@v3
  #     with:
  #       path: hou
  #       key: vdb-v5-houdini${{ matrix.config.hou_hash }}-${{ steps.timestamp.outputs.timestamp }}
=======
  # download the latest production version of Houdini X, strip out headers,
  # libraries and binaries required for building OpenVDB and put it into
  # the GitHub Actions cache
  linux_houdini:
    needs: [checksecret]
    if: |
      (needs.checksecret.outputs.HOUDINI_SECRETS == 'true') &&
      (github.event_name != 'workflow_dispatch' ||
       github.event.inputs.type == 'all' ||
       github.event.inputs.type == 'houdini')
    runs-on: ${{ (github.repository_owner == 'AcademySoftwareFoundation' && 'ubuntu-22.04-8c-32g-300h') || 'ubuntu-latest' }}
    name: linux-houdini:${{ matrix.config.hou_hash }}
    env:
      CXX: clang++
      HOUDINI_CLIENT_ID: ${{ secrets.HOUDINI_CLIENT_ID }}
      HOUDINI_SECRET_KEY: ${{ secrets.HOUDINI_SECRET_KEY }}
    strategy:
      matrix:
        config:
          - { houdini_version: '20.0', platform: 'linux_x86_64_gcc11.2', hou_hash: '20_0-newabi' }
          - { houdini_version: '20.5', platform: 'linux_x86_64_gcc11.2', hou_hash: '20_5' }
      fail-fast: false
    container:
      image: aswf/ci-base:2024
    steps:
    - uses: actions/checkout@v3
    # We bumped from the 2021 CI image to 2023 here to fix some OpenSSL issues
    # with the Houdini download script. In so doing we broke some of the caching
    # between this job and the jobs in houdini.yml which _don't_ use the 2023
    # image yet. The issue is that the cache action will use zstd if it's
    # available to zip the cache and this causes it to be inserted with a unique
    # hash which images without zstd (i.e. the 2021/2022 images don't have
    # access to). For now, uninstall zstd here instead of installing it
    # everywhere and ask the LF to add zstd to the older base images.
    - name: remove zstd
      run: yum -y remove zstd
    - name: timestamp
      id: timestamp
      run: echo "timestamp=$(date -u +'%Y-%m-%dT%H:%M:%SZ')" >> $GITHUB_OUTPUT
    - name: download_houdini
      run: ./ci/download_houdini.sh ${{ matrix.config.houdini_version }} ${{ matrix.config.platform }} --prod
    - name: install_houdini
      run: |
        mkdir $HOME/houdini_install
        cp hou/hou.tar.gz $HOME/houdini_install/hou.tar.gz
        cd $HOME/houdini_install && tar -xzf hou.tar.gz && cd -
    - name: write_houdini_cache
      uses: actions/cache/save@v3
      with:
        path: hou
        key: vdb-v5-houdini${{ matrix.config.hou_hash }}-${{ steps.timestamp.outputs.timestamp }}
>>>>>>> cbc4a347

  # macos_houdini:
  #   needs: [checksecret]
  #   if: |
  #     (needs.checksecret.outputs.HOUDINI_SECRETS == 'true') &&
  #     (github.event_name != 'workflow_dispatch' ||
  #      github.event.inputs.type == 'all' ||
  #      github.event.inputs.type == 'houdini')
  #   # Note that macos-14 (current macos-latest) switches to M1. We could instead test
  #   # the arm build here instead of the x86 one.
  #   runs-on: macos-latest
  #   name: macos-houdini-20
  #   env:
  #     HOUDINI_CLIENT_ID: ${{ secrets.HOUDINI_CLIENT_ID }}
  #     HOUDINI_SECRET_KEY: ${{ secrets.HOUDINI_SECRET_KEY }}
  #   steps:
  #   - uses: actions/checkout@v3
  #   - name: timestamp
  #     id: timestamp
  #     run: echo "timestamp=$(date -u +'%Y-%m-%dT%H:%M:%SZ')" >> $GITHUB_OUTPUT
  #   - name: download_houdini
  #     run: ./ci/download_houdini.sh 20.0 macosx_arm64_clang14.0_13 --prod
  #   - name: install_houdini
  #     run: |
  #       mkdir $HOME/houdini_install
  #       cp hou/hou.tar.gz $HOME/houdini_install/hou.tar.gz
  #       cd $HOME/houdini_install && tar -xzf hou.tar.gz && cd -
  #   - name: write_houdini_cache
  #     uses: actions/cache/save@v3
  #     with:
  #       path: hou
  #       key: vdb-v5-houdini-macos-${{ steps.timestamp.outputs.timestamp }}

  #############################################################################
  ########################### Core Library Extras #############################
  #############################################################################

  # Extra configuration tests for the OpenVDB Core library. These test a
  # variety of options with newer compilers.
<<<<<<< HEAD
  # linux-extra:
  #   if: |
  #     github.event_name != 'workflow_dispatch' ||
  #     github.event.inputs.type == 'all' ||
  #     github.event.inputs.type == 'extra'
  #   runs-on: ${{ (github.repository_owner == 'NVIDIA-Omniverse' && 'linux-amd64-cpu32') || (github.repository_owner == 'AcademySoftwareFoundation' && 'ubuntu-20.04-8c-32g-300h') || 'ubuntu-latest' }}
  #   name: linux-extra:${{ matrix.config.name }}
  #   container:
  #     image: aswf/ci-openvdb:2024
  #   env:
  #     CXX: clang++
  #   strategy:
  #     matrix:
  #       config:
  #         - { name: 'all',   build: 'Release', components: 'core,python,bin,view,render,test',               cmake: '-DUSE_BLOSC=ON  -DUSE_ZLIB=ON  -DUSE_EXR=ON  -DUSE_PNG=ON'  }
  #         - { name: 'lite',  build: 'Release', components: 'core,python,bin,view,render,test',               cmake: '-DUSE_BLOSC=OFF -DUSE_ZLIB=OFF -DUSE_EXR=OFF -DUSE_PNG=OFF -DOPENVDB_USE_DELAYED_LOADING=OFF' }
  #         - { name: 'half',  build: 'Release', components: 'core,python,bin,view,render,test',               cmake: '-DUSE_BLOSC=OFF -DUSE_IMATH_HALF=ON' }
  #         - { name: 'sse',   build: 'Release', components: 'core,python,bin,view,render,test',               cmake: '-DOPENVDB_SIMD=SSE42' }
  #         - { name: 'avx',   build: 'Release', components: 'core,python,bin,view,render,test',               cmake: '-DOPENVDB_SIMD=AVX' }
  #         - { name: 'numpy', build: 'Release', components: 'core,python,bin,view,render,test',               cmake: '-DUSE_NUMPY=ON -DOPENVDB_PYTHON_WRAP_ALL_GRID_TYPES=ON' }
  #         - { name: 'asan',  build: 'asan',    components: 'core,test',                                      cmake: '-DNANOVDB_USE_OPENVDB=ON -DOPENVDB_AX_STATIC=OFF -DOPENVDB_CORE_STATIC=OFF -DUSE_BLOSC=OFF' } # We never called blosc_destroy(), so disable blosc to silence these errors
  #         - { name: 'ubsan', build: 'ubsan',   components: 'core,test',                                      cmake: '-DCMAKE_CXX_FLAGS="-Wno-deprecated-declarations" ' }
  #         - { name: 'c++20', build: 'Release', components: 'core,test',                                      cmake: '-DCMAKE_CXX_STANDARD=20' }
  #         - { name: 'conf',  build: 'Release', components: 'core,python,bin,view,render,test',               cmake: '-DCMAKE_FIND_PACKAGE_PREFER_CONFIG=ON' }
  #     fail-fast: false
  #   steps:
  #   - uses: actions/checkout@v3
  #   - name: nanobind
  #     #if: contains(container.image, '2023') == false
  #     run: ./ci/install_nanobind.sh 2.0.0
  #   - name: build
  #     run: >
  #       ./ci/build.sh -v
  #       --build-type=${{ matrix.config.build }}
  #       --components="${{ matrix.config.components }}"
  #       --cargs=\"-DOPENVDB_CXX_STRICT=ON ${{ matrix.config.cmake }}\"
  #   - name: test
  #     run: cd build && ctest -V
=======
  linux-extra:
    if: |
      github.event_name != 'workflow_dispatch' ||
      github.event.inputs.type == 'all' ||
      github.event.inputs.type == 'extra'
    runs-on: ${{ (github.repository_owner == 'AcademySoftwareFoundation' && 'ubuntu-22.04-8c-32g-300h') || 'ubuntu-latest' }}
    name: linux-extra:${{ matrix.config.name }}
    container:
      image: aswf/ci-openvdb:2024
    env:
      CXX: clang++
    strategy:
      matrix:
        config:
          - { name: 'all',   build: 'Release', components: 'core,python,bin,view,render,test',               cmake: '-DUSE_BLOSC=ON  -DUSE_ZLIB=ON  -DUSE_EXR=ON  -DUSE_PNG=ON'  }
          - { name: 'lite',  build: 'Release', components: 'core,python,bin,view,render,test',               cmake: '-DUSE_BLOSC=OFF -DUSE_ZLIB=OFF -DUSE_EXR=OFF -DUSE_PNG=OFF -DOPENVDB_USE_DELAYED_LOADING=OFF' }
          - { name: 'half',  build: 'Release', components: 'core,python,bin,view,render,test',               cmake: '-DUSE_BLOSC=OFF -DUSE_IMATH_HALF=ON' }
          - { name: 'sse',   build: 'Release', components: 'core,python,bin,view,render,test',               cmake: '-DOPENVDB_SIMD=SSE42' }
          - { name: 'avx',   build: 'Release', components: 'core,python,bin,view,render,test',               cmake: '-DOPENVDB_SIMD=AVX' }
          - { name: 'numpy', build: 'Release', components: 'core,python,bin,view,render,test',               cmake: '-DUSE_NUMPY=ON -DOPENVDB_PYTHON_WRAP_ALL_GRID_TYPES=ON' }
          - { name: 'asan',  build: 'asan',    components: 'core,test',                                      cmake: '-DNANOVDB_USE_OPENVDB=ON -DOPENVDB_AX_STATIC=OFF -DOPENVDB_CORE_STATIC=OFF -DUSE_BLOSC=OFF' } # We never called blosc_destroy(), so disable blosc to silence these errors
          - { name: 'ubsan', build: 'ubsan',   components: 'core,test',                                      cmake: '-DCMAKE_CXX_FLAGS="-Wno-deprecated-declarations" ' }
          - { name: 'c++20', build: 'Release', components: 'core,test',                                      cmake: '-DCMAKE_CXX_STANDARD=20' }
          - { name: 'conf',  build: 'Release', components: 'core,python,bin,view,render,test',               cmake: '-DCMAKE_FIND_PACKAGE_PREFER_CONFIG=ON' }
      fail-fast: false
    steps:
    - uses: actions/checkout@v3
    - name: nanobind
      #if: contains(container.image, '2023') == false
      run: ./ci/install_nanobind.sh 2.0.0
    - name: build
      run: >
        ./ci/build.sh -v
        --build-type=${{ matrix.config.build }}
        --components="${{ matrix.config.components }}"
        --cargs=\"-DOPENVDB_CXX_STRICT=ON ${{ matrix.config.cmake }}\"
    - name: test
      run: cd build && ctest -V
>>>>>>> cbc4a347

  # # Test latest dependencies, latest compilers and options
  # latest:
  #   if: |
  #     github.event_name != 'workflow_dispatch' ||
  #     github.event.inputs.type == 'all' ||
  #     github.event.inputs.type == 'latest'
  #   runs-on: ${{ matrix.config.runson }}
  #   env:
  #     CXX: ${{ matrix.config.cxx }}
  #   strategy:
  #     matrix:
  #       config:
  #         - { runson: ubuntu-latest, cxx: g++,     cmake: '' }
  #         # Disable the clang job for now. See https://github.com/actions/runner-images/issues/8659
  #         # - { runson: ubuntu-latest, cxx: clang++, cmake: '' }
  #         # @todo gcc on macos
  #         - { runson: macos-latest,  cxx: '',      cmake: '-DCMAKE_CXX_COMPILER=/opt/homebrew/opt/llvm@15/bin/clang++ -DLLVM_DIR=/opt/homebrew/opt/llvm@15/lib/cmake/llvm' }
  #     fail-fast: false
  #   steps:
  #     - uses: actions/checkout@v3
  #     - name: install_deps
  #       run: |
  #         if [ "$RUNNER_OS" == "Linux" ]; then
  #           sudo apt-get -q install -y libboost-dev libboost-iostreams-dev libtbb-dev libblosc-dev llvm-15-dev libgtest-dev libgmock-dev libcppunit-dev
  #           ./ci/install_nanobind.sh 2.0.0
  #         elif [ "$RUNNER_OS" == "macOS" ]; then
  #           ./ci/install_macos.sh 15
  #           ./ci/install_tbb_macos.sh
  #         else
  #           echo "$RUNNER_OS not supported"; exit 1
  #         fi
  #     - name: build
  #       run: >
  #         ./ci/build.sh -v
  #         --build-type=Release
  #         --components=\"core,axcore,python,bin,render,test,axbin\"
  #         --cargs=\"-DCMAKE_CXX_STANDARD=20 -DOPENVDB_USE_DELAYED_LOADING=OFF -DCMAKE_INSTALL_PREFIX=${{ github.workspace }}/install ${{ matrix.config.cmake }}\"
  #     - name: test
  #       run: cd build && ctest -V

  windows:
    # Windows CI. Tests static and dynamic builds with MT and MD respectively.
    if: |
      github.event_name != 'workflow_dispatch' ||
      github.event.inputs.type == 'all' ||
      github.event.inputs.type == 'win'
    runs-on: ${{ (github.repository_owner == 'AcademySoftwareFoundation' && 'windows-2022-8c-32g-300h') || 'windows-latest' }}
    name: windows-vc:${{ matrix.config.vc }}-type:${{ matrix.config.build }}
    env:
      VCPKG_DEFAULT_TRIPLET: ${{ matrix.config.vc }}
    strategy:
      matrix:
        config:
          # static build of blosc from vcpkg does not build internal sources.
          # USE_STATIC_DEPENDENCIES is required for IlmBase/OpenEXR defines and
          # Boost as both shared and static libs are installed.
          # USE_EXPLICIT_INSTANTIATION is disabled for debug static libraries
          # due to disk space constraints
          - { vc: 'x64-windows-static', components: 'core,bin,view,render,test',       build: 'Release', cmake: '-A x64 -G \"Visual Studio 17 2022\" -DOPENVDB_CORE_SHARED=OFF -DUSE_STATIC_DEPENDENCIES=ON -DBLOSC_USE_EXTERNAL_SOURCES=ON' }
          - { vc: 'x64-windows',        components: 'core,bin,view,render,python,test', build: 'Release', cmake: '-A x64 -G \"Visual Studio 17 2022\" -DOPENVDB_CORE_STATIC=OFF' }
          - { vc: 'x64-windows',        components: 'core,bin,view,render,python,test', build: 'Debug',   cmake: '-A x64 -G \"Visual Studio 17 2022\" -DOPENVDB_CORE_STATIC=OFF' }
      fail-fast: false
    steps:
    - uses: actions/checkout@v3
    - name: path
      shell: pwsh
      run: |
        # note: system path must be modified in a previous step to it's use
        echo "$Env:VCPKG_INSTALLATION_ROOT\installed\${{ matrix.config.vc }}\bin" | Out-File -FilePath $env:GITHUB_PATH -Encoding utf8 -Append
        echo "${{github.workspace}}\build\openvdb\openvdb\${{ matrix.config.build }}" | Out-File -FilePath $env:GITHUB_PATH -Encoding utf8 -Append
    - name: install
      shell: powershell
      run: .\ci\install_windows.ps1
    - name: build
      run: >
        ./ci/build.sh -v
        --config=${{ matrix.config.build }}
        --components=${{ matrix.config.components }}
        --cargs=\'
        ${{ matrix.config.cmake }}
        -DMSVC_COMPRESS_PDB=ON
        -DUSE_EXR=ON
        -DUSE_PNG=ON
        -DVCPKG_TARGET_TRIPLET=${VCPKG_DEFAULT_TRIPLET}
        -DCMAKE_TOOLCHAIN_FILE=\"${VCPKG_INSTALLATION_ROOT}\\scripts\\buildsystems\\vcpkg.cmake\"
        \'
    - name: size
      # Print the build directy size (monitor if we're hitting runner limits)
      run: du -h build
    - name: test
      # Always run tests on weekly builds but skip Debug on commits as they take a while.
      # https://github.community/t/distinct-job-for-each-schedule/17811/2
      if: contains(github.event.schedule, '0 7 * * 1') || matrix.config.build == 'Release'
      run: cd build && ctest -V -C ${{ matrix.config.build }}

  #############################################################################
  ############################ AX Library Extras ##############################
  #############################################################################

<<<<<<< HEAD
  # linux-ax:
  #   if: |
  #     github.event_name != 'workflow_dispatch' ||
  #     github.event.inputs.type == 'all' ||
  #     github.event.inputs.type == 'ax'
  #   runs-on: ${{ (github.repository_owner == 'NVIDIA-Omniverse' && 'linux-amd64-cpu32') || (github.repository_owner == 'AcademySoftwareFoundation' && 'ubuntu-20.04-8c-32g-300h') || 'ubuntu-latest' }}
  #   name: >
  #     linux-ax:${{ matrix.config.image }}-cxx:${{ matrix.config.cxx }}-${{ matrix.config.build }}
  #   container:
  #     image: aswf/ci-openvdb:${{ matrix.config.image }}
  #   env:
  #     CXX: ${{ matrix.config.cxx }}
  #   strategy:
  #     matrix:
  #       config:
  #         # Unified
  #         - { image: '2023-clang15', cxx: 'clang++', build: 'Release', components: 'core,bin,axcore,axbin,axtest', cmake: '' }
  #         - { image: '2023-clang15', cxx: 'g++',     build: 'Release', components: 'core,bin,axcore,axbin,axtest', cmake: '' }
  #     fail-fast: false
  #   steps:
  #     - uses: actions/checkout@v3
  #     - name: nanobind
  #       #f: contains(matrix.config.image, '2023') == false
  #       run: ./ci/install_nanobind.sh 2.0.0
  #     - name: build
  #       run: >
  #         ./ci/build.sh -v
  #         --build-type=${{ matrix.config.build }}
  #         --components=${{ matrix.config.components }}
  #         --cargs=\"
  #         ${{ matrix.config.cmake }}
  #         -DOPENVDB_AX_TEST_CMD_DOWNLOADS=ON
  #         -DUSE_EXPLICIT_INSTANTIATION=OFF
  #         -DOPENVDB_CXX_STRICT=ON
  #         -DOPENVDB_BUILD_VDB_TOOL=OFF
  #         \"
  #     - name: clean
  #       if: matrix.config.components == 'core'
  #       run: rm -rf build
  #     - name: build
  #       if: matrix.config.components == 'core'
  #       run: >
  #         ./ci/build.sh -v
  #         --build-type=${{ matrix.config.build }}
  #         --components="bin,axcore,axbin,axtest,python"
  #         --cargs=\"
  #         ${{ matrix.config.cmake }}
  #         -DOPENVDB_AX_TEST_CMD_DOWNLOADS=ON
  #         -DUSE_EXPLICIT_INSTANTIATION=OFF
  #         -DOPENVDB_CXX_STRICT=ON
  #         -DOPENVDB_BUILD_VDB_TOOL=OFF
  #         \"
  #     - name: test
  #       run: cd build && ctest -V
  #     - name: test_doxygen_examples
  #       run: ./ci/extract_test_examples.sh
=======
  linux-ax:
    if: |
      github.event_name != 'workflow_dispatch' ||
      github.event.inputs.type == 'all' ||
      github.event.inputs.type == 'ax'
    runs-on: ${{ (github.repository_owner == 'AcademySoftwareFoundation' && 'ubuntu-22.04-8c-32g-300h') || 'ubuntu-latest' }}
    name: >
      linux-ax:${{ matrix.config.image }}-cxx:${{ matrix.config.cxx }}-${{ matrix.config.build }}
    container:
      image: aswf/ci-openvdb:${{ matrix.config.image }}
    env:
      CXX: ${{ matrix.config.cxx }}
    strategy:
      matrix:
        config:
          # Unified
          - { image: '2023-clang15', cxx: 'clang++', build: 'Release', components: 'core,bin,axcore,axbin,axtest', cmake: '' }
          - { image: '2023-clang15', cxx: 'g++',     build: 'Release', components: 'core,bin,axcore,axbin,axtest', cmake: '' }
      fail-fast: false
    steps:
      - uses: actions/checkout@v3
      - name: nanobind
        #f: contains(matrix.config.image, '2023') == false
        run: ./ci/install_nanobind.sh 2.0.0
      - name: build
        run: >
          ./ci/build.sh -v
          --build-type=${{ matrix.config.build }}
          --components=${{ matrix.config.components }}
          --cargs=\"
          ${{ matrix.config.cmake }}
          -DOPENVDB_AX_TEST_CMD_DOWNLOADS=ON
          -DUSE_EXPLICIT_INSTANTIATION=OFF
          -DOPENVDB_CXX_STRICT=ON
          -DOPENVDB_BUILD_VDB_TOOL=OFF
          \"
      - name: clean
        if: matrix.config.components == 'core'
        run: rm -rf build
      - name: build
        if: matrix.config.components == 'core'
        run: >
          ./ci/build.sh -v
          --build-type=${{ matrix.config.build }}
          --components="bin,axcore,axbin,axtest,python"
          --cargs=\"
          ${{ matrix.config.cmake }}
          -DOPENVDB_AX_TEST_CMD_DOWNLOADS=ON
          -DUSE_EXPLICIT_INSTANTIATION=OFF
          -DOPENVDB_CXX_STRICT=ON
          -DOPENVDB_BUILD_VDB_TOOL=OFF
          \"
      - name: test
        run: cd build && ctest -V
      - name: test_doxygen_examples
        run: ./ci/extract_test_examples.sh
>>>>>>> cbc4a347

  # macos-ax:
  #   if: |
  #     github.event_name != 'workflow_dispatch' ||
  #     github.event.inputs.type == 'all' ||
  #     github.event.inputs.type == 'ax'
  #   runs-on: macos-13
  #   name: macos-cxx:${{ matrix.config.cxx }}-llvm:${{ matrix.config.llvm }}-${{ matrix.config.build }}
  #   env:
  #     CXX: ${{ matrix.config.cxx }}
  #   strategy:
  #     matrix:
  #       config:
  #         - { cxx: 'clang++', build: 'Release', llvm: '15' }
  #     fail-fast: false
  #   steps:
  #     - uses: actions/checkout@v3
  #     - name: install_deps
  #       run: |
  #         ./ci/install_macos.sh ${{ matrix.config.llvm }}
  #         ./ci/install_tbb_macos.sh
  #     - name: build
  #       run: >
  #         ./ci/build.sh -v
  #         --build-type=${{ matrix.config.build }}
  #         --components="core,python,bin,axcore,axbin,axtest"
  #         --cargs=\"
  #         -DOPENVDB_AX_TEST_CMD_DOWNLOADS=ON
  #         -DUSE_EXPLICIT_INSTANTIATION=OFF
  #         -DCMAKE_INSTALL_PREFIX=${{ github.workspace }}/install
  #         -DLLVM_DIR=/opt/homebrew/opt/llvm@${{ matrix.config.llvm }}/lib/cmake/llvm
  #         \"
  #     - name: test
  #       run: cd build && ctest -V
  #     - name: test_doxygen_examples
  #       run: ./ci/extract_test_examples.sh

  # windows-ax:
  #   if: |
  #     github.event_name != 'workflow_dispatch' ||
  #     github.event.inputs.type == 'all' ||
  #     github.event.inputs.type == 'ax'
  #   runs-on: ${{ (github.repository_owner == 'AcademySoftwareFoundation' && 'windows-2022-8c-32g-300h') || 'windows-latest' }}
  #   name: windows-vc:${{ matrix.config.vc }}-type:${{ matrix.config.build }}
  #   env:
  #     VCPKG_DEFAULT_TRIPLET: ${{ matrix.config.vc }}
  #     # Export this with '' avoid bash treating \ as escape
  #     VDB_INSTALL_PREFIX: '${{ github.workspace }}\\install'
  #   strategy:
  #     matrix:
  #       config:
  #         # static build of blosc from vcpkg does not build internal sources.
  #         # USE_STATIC_DEPENDENCIES is required for IlmBase/OpenEXR defines and
  #         # Boost as both shared and static libs are installed.
  #         # @todo  We don't currently run the axtests with shared builds of ax
  #         # due to symbol issues using LLVM as a static lib (which is the only
  #         # option on Windows).
  #         - { vc: 'x64-windows',        crt: 'MD',  components: 'core,bin,axcore,axbin,python', build: 'Release', cmake: '-DOPENVDB_CORE_STATIC=OFF -DOPENVDB_AX_STATIC=OFF' }
  #         - { vc: 'x64-windows-static', crt: 'MT',  components: 'core,bin,axcore,axbin,axtest', build: 'Release', cmake: '-DOPENVDB_CORE_SHARED=OFF -DOPENVDB_AX_SHARED=OFF -DUSE_STATIC_DEPENDENCIES=ON -DBLOSC_USE_EXTERNAL_SOURCES=ON' }
  #         - { vc: 'x64-windows-static', crt: 'MTd', components: 'core,bin,axcore,axbin,axtest', build: 'Debug',   cmake: '-DOPENVDB_CORE_SHARED=OFF -DOPENVDB_AX_SHARED=OFF -DUSE_STATIC_DEPENDENCIES=ON -DBLOSC_USE_EXTERNAL_SOURCES=ON' }
  #     fail-fast: false
  #   steps:
  #   - uses: actions/checkout@v3
  #   - name: llvm
  #     run: ./ci/install_llvm_windows.sh ${{ matrix.config.crt }}
  #   - name: install
  #     shell: powershell
  #     run: .\ci\install_windows.ps1
  #   - name: build
  #     run: >
  #       ./ci/build.sh -v
  #       --config=${{ matrix.config.build }}
  #       --components="${{ matrix.config.components }}"
  #       --cargs=\'
  #       -A x64 -G \"Visual Studio 17 2022\"
  #       -DVCPKG_TARGET_TRIPLET=${VCPKG_DEFAULT_TRIPLET}
  #       -DCMAKE_TOOLCHAIN_FILE=\"${VCPKG_INSTALLATION_ROOT}\\scripts\\buildsystems\\vcpkg.cmake\"
  #       -DMSVC_COMPRESS_PDB=ON
  #       -DOPENVDB_AX_TEST_CMD_DOWNLOADS=ON
  #       -DUSE_EXPLICIT_INSTANTIATION=OFF
  #       -DLLVM_DIR=\"${HOME}\\llvm_install\\lib\\cmake\\llvm\"
  #       -DCMAKE_INSTALL_PREFIX=\"${VDB_INSTALL_PREFIX}\"
  #       ${{ matrix.config.cmake }}
  #       \'
  #   - name: runtime_path
  #     shell: pwsh
  #     run: |
  #       # note: system path must be modified in a previous step to it's use
  #       echo "$Env:VCPKG_INSTALLATION_ROOT\installed\${{ matrix.config.vc }}\bin" | Out-File -FilePath $env:GITHUB_PATH -Encoding utf8 -Append
  #       echo "$Env:VDB_INSTALL_PREFIX\bin" | Out-File -FilePath $env:GITHUB_PATH -Encoding utf8 -Append
  #   - name: test
  #     run: cd build && ctest -V -C ${{ matrix.config.build }}

  #############################################################################
  ################################## Blosc ####################################
  #############################################################################

  windows-nanovdb:
    if: |
      github.event_name != 'workflow_dispatch' ||
      github.event.inputs.type == 'all' ||
      github.event.inputs.type == 'win'
    runs-on: ${{ (github.repository_owner == 'AcademySoftwareFoundation' && 'windows-2022-8c-32g-300h') || 'windows-latest' }}
    env:
      VCPKG_DEFAULT_TRIPLET: ${{ matrix.config.vc }}
      visual_studio: "Visual Studio 17 2022"
      cuda: "12.4.0"
    strategy:
      matrix:
        config:
          # static build of blosc from vcpkg does not build internal sources.
          # USE_STATIC_DEPENDENCIES is required for IlmBase/OpenEXR defines and
          # Boost as both shared and static libs are installed.
          - { vc: 'x64-windows-static', build: 'Release', cmake: '-A x64 -G \"Visual Studio 17 2022\" -DOPENVDB_CORE_SHARED=OFF -DUSE_STATIC_DEPENDENCIES=ON -DBLOSC_USE_EXTERNAL_SOURCES=ON -DCMAKE_MSVC_RUNTIME_LIBRARY=MultiThreaded' }
          - { vc: 'x64-windows-static', build: 'Debug',   cmake: '-A x64 -G \"Visual Studio 17 2022\" -DOPENVDB_CORE_SHARED=OFF -DUSE_STATIC_DEPENDENCIES=ON -DBLOSC_USE_EXTERNAL_SOURCES=ON -DCMAKE_MSVC_RUNTIME_LIBRARY=MultiThreadedDebug' }
          - { vc: 'x64-windows',        build: 'Release', cmake: '-A x64 -G \"Visual Studio 17 2022\" -DOPENVDB_CORE_STATIC=OFF' }
          - { vc: 'x64-windows',        build: 'Debug',   cmake: '-A x64 -G \"Visual Studio 17 2022\" -DOPENVDB_CORE_STATIC=OFF' }
      fail-fast: false
    steps:
    - uses: actions/checkout@v3
    - name: path
      shell: powershell
      run: |
        # note: system path must be modified in a previous step to it's use
        echo "$Env:VCPKG_INSTALLATION_ROOT\installed\${{ matrix.config.vc }}\bin" | Out-File -FilePath $env:GITHUB_PATH -Encoding utf8 -Append
        echo "${{github.workspace}}\build\openvdb\openvdb\${{ matrix.config.build }}" | Out-File -FilePath $env:GITHUB_PATH -Encoding utf8 -Append
    - name: install_cuda
      shell: powershell
      run: .\ci\install_windows_cuda.ps1
    - name: install
      shell: powershell
      run: .\ci\install_windows.ps1
    - name: build
      shell: bash
      run: >
        ./ci/build.sh -v
        --config=${{ matrix.config.build }}
        --components=core,nano,nanotest,nanoexam,nanobench,nanotool
        --cargs=\'
        ${{ matrix.config.cmake }}
        -DMSVC_COMPRESS_PDB=ON
        -DUSE_EXPLICIT_INSTANTIATION=OFF
        -DNANOVDB_USE_CUDA=ON
        -DCMAKE_CUDA_ARCHITECTURES="80"
        -DNANOVDB_USE_OPENVDB=ON
        -DVCPKG_TARGET_TRIPLET=${VCPKG_DEFAULT_TRIPLET}
        -DCMAKE_TOOLCHAIN_FILE=\"${VCPKG_INSTALLATION_ROOT}\\scripts\\buildsystems\\vcpkg.cmake\"
        \'
    - name: test
      shell: bash
      run: cd build && ctest -V -E ".*cuda.*"

  #############################################################################
  ################################## Blosc ####################################
  #############################################################################

<<<<<<< HEAD
  # linux-blosc:
  #   if: |
  #     github.event_name != 'workflow_dispatch' ||
  #     github.event.inputs.type == 'all' ||
  #     github.event.inputs.type == 'blosc'
  #   runs-on: ${{ (github.repository_owner == 'NVIDIA-Omniverse' && 'linux-amd64-cpu32') || (github.repository_owner == 'AcademySoftwareFoundation' && 'ubuntu-20.04-8c-32g-300h') || 'ubuntu-latest' }}
  #   name: linux-blosc:${{ matrix.blosc }}
  #   container:
  #     image: aswf/ci-base:2023
  #   strategy:
  #     matrix:
  #       blosc: ['1.18.0','1.19.0','1.20.0','1.21.0']
  #     fail-fast: false
  #   steps:
  #   - uses: actions/checkout@v3
  #   - name: install_blosc
  #     run: sudo ./ci/install_blosc.sh ${{ matrix.blosc }}
  #   - name: build
  #     run: >
  #       sudo ./ci/build.sh -v
  #       --build-type=Release
  #       --components=\"core,test\"
  #   - name: test
  #     run: cd build && sudo ctest -V
=======
  linux-blosc:
    if: |
      github.event_name != 'workflow_dispatch' ||
      github.event.inputs.type == 'all' ||
      github.event.inputs.type == 'blosc'
    runs-on: ${{ (github.repository_owner == 'AcademySoftwareFoundation' && 'ubuntu-22.04-8c-32g-300h') || 'ubuntu-latest' }}
    name: linux-blosc:${{ matrix.blosc }}
    container:
      image: aswf/ci-base:2023
    strategy:
      matrix:
        blosc: ['1.18.0','1.19.0','1.20.0','1.21.0']
      fail-fast: false
    steps:
    - uses: actions/checkout@v3
    - name: install_blosc
      run: sudo ./ci/install_blosc.sh ${{ matrix.blosc }}
    - name: build
      run: >
        sudo ./ci/build.sh -v
        --build-type=Release
        --components=\"core,test\"
    - name: test
      run: cd build && sudo ctest -V
>>>>>>> cbc4a347

  #############################################################################
  ################################## ABI ######################################
  #############################################################################

  # linux-abi-checker:
  #   if: |
  #     github.event_name == 'workflow_dispatch' &&
  #     (github.event.inputs.type == 'all' ||
  #      github.event.inputs.type == 'abi')
  #   runs-on: ubuntu-22.04
  #   env:
  #     # The 'abicheck' build type sets these, but older versions of the library
  #     # may not have this build type. See OpenVDBCXX.cmake
  #     CXXFLAGS: "-gdwarf-4 -g3 -ggdb -Og"
  #   steps:
  #   - name: Enable Node 16
  #     run: |
  #       echo "ACTIONS_ALLOW_USE_UNSECURE_NODE_VERSION=true" >> $GITHUB_ENV
  #   - uses: actions/checkout@v3
  #     with:
  #       fetch-depth: 0
  #       fetch-tags: true
  #   # Compute the latest major version - that is used as our baseline
  #   # note: For CI forks, make sure you have your tags synced
  #   - name: get_major_version
  #     run: |
  #       LATEST_VERSION_TAG=$(git tag --merged | sort --version-sort | tail -n1)
  #       echo "Computed latest VDB tag: ${LATEST_VERSION_TAG}"
  #       VDB_MAJOR_VERSION=$(echo ${LATEST_VERSION_TAG} | cut -f1 -d '.' | tr -d -c 0-9)
  #       echo "Using major version: ${VDB_MAJOR_VERSION}"
  #       echo "VDB_MAJOR_VERSION=${VDB_MAJOR_VERSION}" >> "$GITHUB_ENV"
  #   - name: install_deps
  #     run: sudo apt-get -q install -y libboost-iostreams-dev libtbb-dev libblosc-dev elfutils
  #   - name: install_abi_checker
  #     run: sudo apt-get -q install -y abi-dumper abi-compliance-checker
  #   - name: build_new
  #     run: >
  #       ./ci/build.sh -v
  #       --build-dir=build_new
  #       --build-type=abicheck
  #       --target=openvdb_shared
  #       --components=\"core\"
  #       --cargs=\'-DUSE_EXPLICIT_INSTANTIATION=OFF -DDISABLE_DEPENDENCY_VERSION_CHECKS=ON\'
  #   - name: checkout_baseline
  #     run: git checkout v${VDB_MAJOR_VERSION}.0.0
  #   - name: build_old
  #     run: >
  #       ./ci/build.sh -v
  #       --build-dir=build_old
  #       --build-type=abicheck
  #       --target=openvdb_shared
  #       --components=\"core\"
  #       --cargs=\'-DUSE_EXPLICIT_INSTANTIATION=OFF -DDISABLE_DEPENDENCY_VERSION_CHECKS=ON\'
  #   - name: abi_dump
  #     run: |
  #       abi-dumper build_new/openvdb/openvdb/libopenvdb.so -o ABI-NEW.dump -lver 1
  #       abi-dumper build_old/openvdb/openvdb/libopenvdb.so -o ABI-OLD.dump -lver 2
  #     # Replace the version namespace in the latest ABI dump with the baseline
  #     # version we're comparing against. We should probably instead build the
  #     # latest with the baseline version number but no CMake/defines allow us to
  #     # do this.
  #   - name: replace_symbols
  #     run: sed -i -E 's/openvdb([^v]*)v[0-9]*_[0-9]/openvdb\1v'${VDB_MAJOR_VERSION}'_0/g' ABI-NEW.dump
  #   - name: abi_check
  #     # -strict treats warnings as errors
  #     # -extended checks all member data
  #     # we check everything _not_ in openvdb::**::internal namespace
  #     run: >
  #       abi-compliance-checker -l OPENVDB
  #       -old ABI-OLD.dump
  #       -new ABI-NEW.dump
  #       -skip-internal-symbols "\d(openvdb.*internal)"
  #       -skip-internal-types "(openvdb.*internal)::"
  #       -strict
  #       -extended
  #   - name: upload_report
  #     uses: actions/upload-artifact@v4
  #     if: always()
  #     with:
  #       name: abi_report
  #       path: ./compat_reports/OPENVDB/2_to_1/compat_report.html
  #       retention-days: 5<|MERGE_RESOLUTION|>--- conflicted
+++ resolved
@@ -51,7 +51,6 @@
   #       if: steps.check.outputs.HOUDINI_SECRETS != 'true' && github.repository_owner == 'AcademySoftwareFoundation'
   #       run: exit 1
 
-<<<<<<< HEAD
   # # download the latest production version of Houdini X, strip out headers,
   # # libraries and binaries required for building OpenVDB and put it into
   # # the GitHub Actions cache
@@ -62,7 +61,7 @@
   #     (github.event_name != 'workflow_dispatch' ||
   #      github.event.inputs.type == 'all' ||
   #      github.event.inputs.type == 'houdini')
-  #   runs-on: ${{ (github.repository_owner == 'AcademySoftwareFoundation' && 'ubuntu-20.04-8c-32g-300h') || 'ubuntu-latest' }}
+  #   runs-on: ${{ (github.repository_owner == 'AcademySoftwareFoundation' && 'ubuntu-22.04-8c-32g-300h') || 'ubuntu-latest' }}
   #   name: linux-houdini:${{ matrix.config.hou_hash }}
   #   env:
   #     CXX: clang++
@@ -103,59 +102,6 @@
   #     with:
   #       path: hou
   #       key: vdb-v5-houdini${{ matrix.config.hou_hash }}-${{ steps.timestamp.outputs.timestamp }}
-=======
-  # download the latest production version of Houdini X, strip out headers,
-  # libraries and binaries required for building OpenVDB and put it into
-  # the GitHub Actions cache
-  linux_houdini:
-    needs: [checksecret]
-    if: |
-      (needs.checksecret.outputs.HOUDINI_SECRETS == 'true') &&
-      (github.event_name != 'workflow_dispatch' ||
-       github.event.inputs.type == 'all' ||
-       github.event.inputs.type == 'houdini')
-    runs-on: ${{ (github.repository_owner == 'AcademySoftwareFoundation' && 'ubuntu-22.04-8c-32g-300h') || 'ubuntu-latest' }}
-    name: linux-houdini:${{ matrix.config.hou_hash }}
-    env:
-      CXX: clang++
-      HOUDINI_CLIENT_ID: ${{ secrets.HOUDINI_CLIENT_ID }}
-      HOUDINI_SECRET_KEY: ${{ secrets.HOUDINI_SECRET_KEY }}
-    strategy:
-      matrix:
-        config:
-          - { houdini_version: '20.0', platform: 'linux_x86_64_gcc11.2', hou_hash: '20_0-newabi' }
-          - { houdini_version: '20.5', platform: 'linux_x86_64_gcc11.2', hou_hash: '20_5' }
-      fail-fast: false
-    container:
-      image: aswf/ci-base:2024
-    steps:
-    - uses: actions/checkout@v3
-    # We bumped from the 2021 CI image to 2023 here to fix some OpenSSL issues
-    # with the Houdini download script. In so doing we broke some of the caching
-    # between this job and the jobs in houdini.yml which _don't_ use the 2023
-    # image yet. The issue is that the cache action will use zstd if it's
-    # available to zip the cache and this causes it to be inserted with a unique
-    # hash which images without zstd (i.e. the 2021/2022 images don't have
-    # access to). For now, uninstall zstd here instead of installing it
-    # everywhere and ask the LF to add zstd to the older base images.
-    - name: remove zstd
-      run: yum -y remove zstd
-    - name: timestamp
-      id: timestamp
-      run: echo "timestamp=$(date -u +'%Y-%m-%dT%H:%M:%SZ')" >> $GITHUB_OUTPUT
-    - name: download_houdini
-      run: ./ci/download_houdini.sh ${{ matrix.config.houdini_version }} ${{ matrix.config.platform }} --prod
-    - name: install_houdini
-      run: |
-        mkdir $HOME/houdini_install
-        cp hou/hou.tar.gz $HOME/houdini_install/hou.tar.gz
-        cd $HOME/houdini_install && tar -xzf hou.tar.gz && cd -
-    - name: write_houdini_cache
-      uses: actions/cache/save@v3
-      with:
-        path: hou
-        key: vdb-v5-houdini${{ matrix.config.hou_hash }}-${{ steps.timestamp.outputs.timestamp }}
->>>>>>> cbc4a347
 
   # macos_houdini:
   #   needs: [checksecret]
@@ -195,13 +141,12 @@
 
   # Extra configuration tests for the OpenVDB Core library. These test a
   # variety of options with newer compilers.
-<<<<<<< HEAD
   # linux-extra:
   #   if: |
   #     github.event_name != 'workflow_dispatch' ||
   #     github.event.inputs.type == 'all' ||
   #     github.event.inputs.type == 'extra'
-  #   runs-on: ${{ (github.repository_owner == 'NVIDIA-Omniverse' && 'linux-amd64-cpu32') || (github.repository_owner == 'AcademySoftwareFoundation' && 'ubuntu-20.04-8c-32g-300h') || 'ubuntu-latest' }}
+  #   runs-on: ${{ (github.repository_owner == 'NVIDIA-Omniverse' && 'linux-amd64-cpu32') || (github.repository_owner == 'AcademySoftwareFoundation' && 'ubuntu-22.04-8c-32g-300h') || 'ubuntu-latest' }}
   #   name: linux-extra:${{ matrix.config.name }}
   #   container:
   #     image: aswf/ci-openvdb:2024
@@ -234,46 +179,6 @@
   #       --cargs=\"-DOPENVDB_CXX_STRICT=ON ${{ matrix.config.cmake }}\"
   #   - name: test
   #     run: cd build && ctest -V
-=======
-  linux-extra:
-    if: |
-      github.event_name != 'workflow_dispatch' ||
-      github.event.inputs.type == 'all' ||
-      github.event.inputs.type == 'extra'
-    runs-on: ${{ (github.repository_owner == 'AcademySoftwareFoundation' && 'ubuntu-22.04-8c-32g-300h') || 'ubuntu-latest' }}
-    name: linux-extra:${{ matrix.config.name }}
-    container:
-      image: aswf/ci-openvdb:2024
-    env:
-      CXX: clang++
-    strategy:
-      matrix:
-        config:
-          - { name: 'all',   build: 'Release', components: 'core,python,bin,view,render,test',               cmake: '-DUSE_BLOSC=ON  -DUSE_ZLIB=ON  -DUSE_EXR=ON  -DUSE_PNG=ON'  }
-          - { name: 'lite',  build: 'Release', components: 'core,python,bin,view,render,test',               cmake: '-DUSE_BLOSC=OFF -DUSE_ZLIB=OFF -DUSE_EXR=OFF -DUSE_PNG=OFF -DOPENVDB_USE_DELAYED_LOADING=OFF' }
-          - { name: 'half',  build: 'Release', components: 'core,python,bin,view,render,test',               cmake: '-DUSE_BLOSC=OFF -DUSE_IMATH_HALF=ON' }
-          - { name: 'sse',   build: 'Release', components: 'core,python,bin,view,render,test',               cmake: '-DOPENVDB_SIMD=SSE42' }
-          - { name: 'avx',   build: 'Release', components: 'core,python,bin,view,render,test',               cmake: '-DOPENVDB_SIMD=AVX' }
-          - { name: 'numpy', build: 'Release', components: 'core,python,bin,view,render,test',               cmake: '-DUSE_NUMPY=ON -DOPENVDB_PYTHON_WRAP_ALL_GRID_TYPES=ON' }
-          - { name: 'asan',  build: 'asan',    components: 'core,test',                                      cmake: '-DNANOVDB_USE_OPENVDB=ON -DOPENVDB_AX_STATIC=OFF -DOPENVDB_CORE_STATIC=OFF -DUSE_BLOSC=OFF' } # We never called blosc_destroy(), so disable blosc to silence these errors
-          - { name: 'ubsan', build: 'ubsan',   components: 'core,test',                                      cmake: '-DCMAKE_CXX_FLAGS="-Wno-deprecated-declarations" ' }
-          - { name: 'c++20', build: 'Release', components: 'core,test',                                      cmake: '-DCMAKE_CXX_STANDARD=20' }
-          - { name: 'conf',  build: 'Release', components: 'core,python,bin,view,render,test',               cmake: '-DCMAKE_FIND_PACKAGE_PREFER_CONFIG=ON' }
-      fail-fast: false
-    steps:
-    - uses: actions/checkout@v3
-    - name: nanobind
-      #if: contains(container.image, '2023') == false
-      run: ./ci/install_nanobind.sh 2.0.0
-    - name: build
-      run: >
-        ./ci/build.sh -v
-        --build-type=${{ matrix.config.build }}
-        --components="${{ matrix.config.components }}"
-        --cargs=\"-DOPENVDB_CXX_STRICT=ON ${{ matrix.config.cmake }}\"
-    - name: test
-      run: cd build && ctest -V
->>>>>>> cbc4a347
 
   # # Test latest dependencies, latest compilers and options
   # latest:
@@ -374,13 +279,12 @@
   ############################ AX Library Extras ##############################
   #############################################################################
 
-<<<<<<< HEAD
   # linux-ax:
   #   if: |
   #     github.event_name != 'workflow_dispatch' ||
   #     github.event.inputs.type == 'all' ||
   #     github.event.inputs.type == 'ax'
-  #   runs-on: ${{ (github.repository_owner == 'NVIDIA-Omniverse' && 'linux-amd64-cpu32') || (github.repository_owner == 'AcademySoftwareFoundation' && 'ubuntu-20.04-8c-32g-300h') || 'ubuntu-latest' }}
+  #   runs-on: ${{ (github.repository_owner == 'NVIDIA-Omniverse' && 'linux-amd64-cpu32') || (github.repository_owner == 'AcademySoftwareFoundation' && 'ubuntu-22.04-8c-32g-300h') || 'ubuntu-latest' }}
   #   name: >
   #     linux-ax:${{ matrix.config.image }}-cxx:${{ matrix.config.cxx }}-${{ matrix.config.build }}
   #   container:
@@ -431,64 +335,6 @@
   #       run: cd build && ctest -V
   #     - name: test_doxygen_examples
   #       run: ./ci/extract_test_examples.sh
-=======
-  linux-ax:
-    if: |
-      github.event_name != 'workflow_dispatch' ||
-      github.event.inputs.type == 'all' ||
-      github.event.inputs.type == 'ax'
-    runs-on: ${{ (github.repository_owner == 'AcademySoftwareFoundation' && 'ubuntu-22.04-8c-32g-300h') || 'ubuntu-latest' }}
-    name: >
-      linux-ax:${{ matrix.config.image }}-cxx:${{ matrix.config.cxx }}-${{ matrix.config.build }}
-    container:
-      image: aswf/ci-openvdb:${{ matrix.config.image }}
-    env:
-      CXX: ${{ matrix.config.cxx }}
-    strategy:
-      matrix:
-        config:
-          # Unified
-          - { image: '2023-clang15', cxx: 'clang++', build: 'Release', components: 'core,bin,axcore,axbin,axtest', cmake: '' }
-          - { image: '2023-clang15', cxx: 'g++',     build: 'Release', components: 'core,bin,axcore,axbin,axtest', cmake: '' }
-      fail-fast: false
-    steps:
-      - uses: actions/checkout@v3
-      - name: nanobind
-        #f: contains(matrix.config.image, '2023') == false
-        run: ./ci/install_nanobind.sh 2.0.0
-      - name: build
-        run: >
-          ./ci/build.sh -v
-          --build-type=${{ matrix.config.build }}
-          --components=${{ matrix.config.components }}
-          --cargs=\"
-          ${{ matrix.config.cmake }}
-          -DOPENVDB_AX_TEST_CMD_DOWNLOADS=ON
-          -DUSE_EXPLICIT_INSTANTIATION=OFF
-          -DOPENVDB_CXX_STRICT=ON
-          -DOPENVDB_BUILD_VDB_TOOL=OFF
-          \"
-      - name: clean
-        if: matrix.config.components == 'core'
-        run: rm -rf build
-      - name: build
-        if: matrix.config.components == 'core'
-        run: >
-          ./ci/build.sh -v
-          --build-type=${{ matrix.config.build }}
-          --components="bin,axcore,axbin,axtest,python"
-          --cargs=\"
-          ${{ matrix.config.cmake }}
-          -DOPENVDB_AX_TEST_CMD_DOWNLOADS=ON
-          -DUSE_EXPLICIT_INSTANTIATION=OFF
-          -DOPENVDB_CXX_STRICT=ON
-          -DOPENVDB_BUILD_VDB_TOOL=OFF
-          \"
-      - name: test
-        run: cd build && ctest -V
-      - name: test_doxygen_examples
-        run: ./ci/extract_test_examples.sh
->>>>>>> cbc4a347
 
   # macos-ax:
   #   if: |
@@ -645,13 +491,12 @@
   ################################## Blosc ####################################
   #############################################################################
 
-<<<<<<< HEAD
   # linux-blosc:
   #   if: |
   #     github.event_name != 'workflow_dispatch' ||
   #     github.event.inputs.type == 'all' ||
   #     github.event.inputs.type == 'blosc'
-  #   runs-on: ${{ (github.repository_owner == 'NVIDIA-Omniverse' && 'linux-amd64-cpu32') || (github.repository_owner == 'AcademySoftwareFoundation' && 'ubuntu-20.04-8c-32g-300h') || 'ubuntu-latest' }}
+  #   runs-on: ${{ (github.repository_owner == 'NVIDIA-Omniverse' && 'linux-amd64-cpu32') || (github.repository_owner == 'AcademySoftwareFoundation' && 'ubuntu-22.04-8c-32g-300h') || 'ubuntu-latest' }}
   #   name: linux-blosc:${{ matrix.blosc }}
   #   container:
   #     image: aswf/ci-base:2023
@@ -670,32 +515,6 @@
   #       --components=\"core,test\"
   #   - name: test
   #     run: cd build && sudo ctest -V
-=======
-  linux-blosc:
-    if: |
-      github.event_name != 'workflow_dispatch' ||
-      github.event.inputs.type == 'all' ||
-      github.event.inputs.type == 'blosc'
-    runs-on: ${{ (github.repository_owner == 'AcademySoftwareFoundation' && 'ubuntu-22.04-8c-32g-300h') || 'ubuntu-latest' }}
-    name: linux-blosc:${{ matrix.blosc }}
-    container:
-      image: aswf/ci-base:2023
-    strategy:
-      matrix:
-        blosc: ['1.18.0','1.19.0','1.20.0','1.21.0']
-      fail-fast: false
-    steps:
-    - uses: actions/checkout@v3
-    - name: install_blosc
-      run: sudo ./ci/install_blosc.sh ${{ matrix.blosc }}
-    - name: build
-      run: >
-        sudo ./ci/build.sh -v
-        --build-type=Release
-        --components=\"core,test\"
-    - name: test
-      run: cd build && sudo ctest -V
->>>>>>> cbc4a347
 
   #############################################################################
   ################################## ABI ######################################
