
name: AX

on:
<<<<<<< HEAD
  # push:
  #   branches:
  #     - "pull-request/[0-9]+"
  #   paths-ignore:
  #     - 'CHANGES'
  #     - 'CODEOWNERS'
  #     - 'doc/**'
  #     - 'nanovdb/**'
  #     - 'openvdb_maya/**'
  #     - 'openvdb_houdini/**'
  #     - 'fvdb/**'
  #     - 'pendingchanges/**'
  #     - '**.md'
=======
  push:
    branches:
      - 'master'
      - 'feature/**'
      - 'pr/**'
    paths-ignore:
      - 'CHANGES'
      - 'CODEOWNERS'
      - 'doc/**'
      - 'nanovdb/**'
      - 'openvdb_maya/**'
      - 'openvdb_houdini/**'
      - 'fvdb/**'
      - 'pendingchanges/**'
      - '**.md'
  pull_request:
    branches:
      - '**'
    paths-ignore:
      - 'CHANGES'
      - 'CODEOWNERS'
      - 'doc/**'
      - 'nanovdb/**'
      - 'openvdb_maya/**'
      - 'openvdb_houdini/**'
      - 'fvdb/**'
      - 'pendingchanges/**'
      - '**.md'
>>>>>>> 06f003e8
  schedule:
    # run this workflow every day 7am UTC
    - cron:  '0 7 * * *'
  workflow_dispatch:
    inputs:
      type:
        description: 'The type of CI to run (all, mac, linux, grammar)'
        required: true
        default: 'all'

# Allow subsequent pushes to the same PR or REF to cancel any previous jobs.
concurrency:
  group: ${{ github.workflow }}-${{ github.event.pull_request.number || github.ref }}
  cancel-in-progress: true

defaults:
  run:
    shell: bash

jobs:
  linux-ax:
    if: |
      github.event_name != 'workflow_dispatch' ||
      github.event.inputs.type == 'all' ||
      github.event.inputs.type == 'linux'
<<<<<<< HEAD
    runs-on: ${{ (github.repository_owner == 'NVIDIA-Omniverse' && 'linux-amd64-cpu32') || (github.repository_owner == 'AcademySoftwareFoundation' && 'ubuntu-22.04-8c-32g-300h') || 'ubuntu-latest' }}
=======
    runs-on: ${{ (github.repository_owner == 'AcademySoftwareFoundation' && 'ubuntu-20.04-8c-32g-300h') || 'ubuntu-latest' }}
>>>>>>> 06f003e8
    name: >
      linux-ax:${{ matrix.config.image }}-cxx:${{ matrix.config.cxx }}-${{ matrix.config.build }}
    container:
      image: aswf/ci-openvdb:${{ matrix.config.image }}
    env:
      CXX: ${{ matrix.config.cxx }}
      CCACHE_DIR: /tmp/ccache
    strategy:
      matrix:
        # Only test unified builds (core+ax). weekly CI should test standalone
        config:
          - { image: '2023-clang15', cxx: 'clang++', build: 'Release', cmake: '' }
          - { image: '2023-clang15', cxx: 'g++',     build: 'Release', cmake: '' }
          - { image: '2023-clang15', cxx: 'clang++', build: 'Debug',   cmake: '' }
      fail-fast: false
    steps:
      - uses: actions/checkout@v3
      - name: nanobind
        #if: contains(matrix.config.image, '2023') == false
        run: ./ci/install_nanobind.sh 2.0.0
      - name: install_gtest
        run: ./ci/install_gtest.sh 1.15.2
      - name: timestamp
        id: timestamp
        run: echo "timestamp=$(date -u +'%Y-%m-%dT%H:%M:%SZ')" >> $GITHUB_OUTPUT
      - name: ccache
        # don't use ccache for debug builds
        if: matrix.config.build == 'Release'
        id: ccache
        uses: actions/cache@v3
        with:
          path: /tmp/ccache
          key: linux-ax${{ matrix.config.image }}-${{ matrix.config.cxx }}-${{ steps.timestamp.outputs.timestamp }}
          restore-keys: linux-ax${{ matrix.config.image }}-${{ matrix.config.cxx }}-
      - name: build
        run: >
          ./ci/build.sh -v
          --build-type=${{ matrix.config.build }}
          --components='core,python,bin,axcore,axbin,axtest'
          --cargs=\"
          ${{ matrix.config.cmake }}
          -DOPENVDB_AX_TEST_CMD_DOWNLOADS=ON
          -DUSE_EXPLICIT_INSTANTIATION=OFF
          -DOPENVDB_CXX_STRICT=ON
          \"
      - name: test
        run: cd build && ctest -V
      - name: test_doxygen_examples
        run: ./ci/extract_test_examples.sh
      # Keep ccache light by stripping out any caches not accessed in the last day
      - name: ccache_clean
        if: matrix.config.build == 'Release'
        run: ccache --evict-older-than 1d

  macos-ax:
    if: |
      github.event_name != 'workflow_dispatch' ||
      github.event.inputs.type == 'all' ||
      github.event.inputs.type == 'mac'
    runs-on: ${{ matrix.config.runner }}
    name: macos-cxx:${{ matrix.config.cxx }}-llvm:${{ matrix.config.llvm }}-${{ matrix.config.build }}
    env:
      CXX: ${{ matrix.config.cxx }}
    strategy:
      matrix:
        config:
          # Last macos runner before M1 (macos-14)
          - { runner: 'macos-13', cxx: 'clang++', build: 'Release', llvm: '15' }
          - { runner: 'macos-13', cxx: 'clang++', build: 'Release', llvm: '13' }
      fail-fast: false
    steps:
      - uses: actions/checkout@v3
      - name: install_deps
        run: |
          ./ci/install_macos.sh ${{ matrix.config.llvm }}
          ./ci/install_tbb_macos.sh
      - name: build
        run: >
          ./ci/build.sh -v
          --build-type=${{ matrix.config.build }}
          --components="core,python,bin,axcore,axbin,axtest"
          --cargs=\"
          -DOPENVDB_AX_TEST_CMD_DOWNLOADS=ON
          -DUSE_EXPLICIT_INSTANTIATION=OFF
          -DCMAKE_INSTALL_PREFIX=${{ github.workspace }}/install
          -DLLVM_DIR=/opt/homebrew/opt/llvm@${{ matrix.config.llvm }}/lib/cmake/llvm
          \"
      - name: test
        run: cd build && ctest -V
      - name: test_doxygen_examples
        run: ./ci/extract_test_examples.sh

  gen-grammar:
    if: |
      github.event_name == 'workflow_dispatch' &&
      github.event.inputs.type == 'grammar'
<<<<<<< HEAD
    runs-on: ${{ (github.repository_owner == 'NVIDIA-Omniverse' && 'linux-amd64-cpu32') || (github.repository_owner == 'AcademySoftwareFoundation' && 'ubuntu-22.04-8c-32g-300h') || 'ubuntu-latest' }}
=======
    runs-on: ${{ (github.repository_owner == 'AcademySoftwareFoundation' && 'ubuntu-20.04-8c-32g-300h') || 'ubuntu-latest' }}
>>>>>>> 06f003e8
    container:
      image: aswf/ci-openvdb:2023-clang15
    steps:
    - uses: actions/checkout@v3
    - name: build
      run: ./ci/build.sh -v --components=axgr --target=openvdb_ax_grammar --cargs=\"-DOPENVDB_AX_GRAMMAR_NO_LINES=ON\"
    - name: upload grammar
      uses: actions/upload-artifact@v2
      with:
        name: ax_grammar
        path: ./build/openvdb_ax/openvdb_ax/openvdb_ax/grammar
        retention-days: 5<|MERGE_RESOLUTION|>--- conflicted
+++ resolved
@@ -2,21 +2,6 @@
 name: AX
 
 on:
-<<<<<<< HEAD
-  # push:
-  #   branches:
-  #     - "pull-request/[0-9]+"
-  #   paths-ignore:
-  #     - 'CHANGES'
-  #     - 'CODEOWNERS'
-  #     - 'doc/**'
-  #     - 'nanovdb/**'
-  #     - 'openvdb_maya/**'
-  #     - 'openvdb_houdini/**'
-  #     - 'fvdb/**'
-  #     - 'pendingchanges/**'
-  #     - '**.md'
-=======
   push:
     branches:
       - 'master'
@@ -45,7 +30,6 @@
       - 'fvdb/**'
       - 'pendingchanges/**'
       - '**.md'
->>>>>>> 06f003e8
   schedule:
     # run this workflow every day 7am UTC
     - cron:  '0 7 * * *'
@@ -71,11 +55,7 @@
       github.event_name != 'workflow_dispatch' ||
       github.event.inputs.type == 'all' ||
       github.event.inputs.type == 'linux'
-<<<<<<< HEAD
     runs-on: ${{ (github.repository_owner == 'NVIDIA-Omniverse' && 'linux-amd64-cpu32') || (github.repository_owner == 'AcademySoftwareFoundation' && 'ubuntu-22.04-8c-32g-300h') || 'ubuntu-latest' }}
-=======
-    runs-on: ${{ (github.repository_owner == 'AcademySoftwareFoundation' && 'ubuntu-20.04-8c-32g-300h') || 'ubuntu-latest' }}
->>>>>>> 06f003e8
     name: >
       linux-ax:${{ matrix.config.image }}-cxx:${{ matrix.config.cxx }}-${{ matrix.config.build }}
     container:
@@ -172,11 +152,7 @@
     if: |
       github.event_name == 'workflow_dispatch' &&
       github.event.inputs.type == 'grammar'
-<<<<<<< HEAD
     runs-on: ${{ (github.repository_owner == 'NVIDIA-Omniverse' && 'linux-amd64-cpu32') || (github.repository_owner == 'AcademySoftwareFoundation' && 'ubuntu-22.04-8c-32g-300h') || 'ubuntu-latest' }}
-=======
-    runs-on: ${{ (github.repository_owner == 'AcademySoftwareFoundation' && 'ubuntu-20.04-8c-32g-300h') || 'ubuntu-latest' }}
->>>>>>> 06f003e8
     container:
       image: aswf/ci-openvdb:2023-clang15
     steps:
