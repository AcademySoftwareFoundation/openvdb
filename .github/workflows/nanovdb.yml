
name: NanoVDB

on:
  push:
    branches:
      - "pull-request/[0-9]+"
    paths-ignore:
      - 'CHANGES'
      - 'CODEOWNERS'
      - 'doc/**'
      - 'openvdb_ax/**'
      - 'openvdb_maya/**'
      - 'openvdb_houdini/**'
      - 'fvdb/**'
      - 'pendingchanges/**'
      - '**.md'
  schedule:
    # run this workflow every day 7am UTC
    - cron:  '0 7 * * *'
  workflow_dispatch:
    inputs:
      type:
        description: 'The type of CI to run (all, linux, win, mac)'
        required: true
        default: 'all'

# Allow subsequent pushes to the same PR or REF to cancel any previous jobs.
concurrency:
  group: ${{ github.workflow }}-${{ github.event.pull_request.number || github.ref }}
  cancel-in-progress: true

jobs:
  linux-nanovdb:
    if: |
      github.event_name != 'workflow_dispatch' ||
      github.event.inputs.type == 'all' ||
      github.event.inputs.type == 'linux'
<<<<<<< HEAD
    runs-on: ${{ (github.repository_owner == 'NVIDIA-Omniverse' && 'linux-amd64-cpu32') || (github.repository_owner == 'AcademySoftwareFoundation' && 'ubuntu-20.04-8c-32g-300h') || 'ubuntu-latest' }}
=======
    runs-on: ${{ (github.repository_owner == 'AcademySoftwareFoundation' && 'ubuntu-22.04-8c-32g-300h') || 'ubuntu-latest' }}
>>>>>>> cbc4a347
    name: >
      linux-nanovdb:cxx:${{ matrix.config.cxx }}-${{ matrix.config.build }}
    container:
      image: aswf/ci-openvdb:${{ matrix.config.image }}
    env:
      CXX: ${{ matrix.config.cxx }}
    strategy:
      matrix:
        config:
          - { cxx: g++,     image: '2024', build: 'Release' }
          - { cxx: g++,     image: '2024', build: 'Debug' }
          - { cxx: clang++, image: '2024', build: 'Release' }
          - { cxx: clang++, image: '2024', build: 'Debug' }
      fail-fast: false
    steps:
      - uses: actions/checkout@v3
      - name: setup_cuda_12
        run: |
          yum -y install yum-utils
          echo "/usr/local/cuda-12/bin" >> $GITHUB_PATH
          echo "LD_LIBRARY_PATH=/usr/local/cuda-12/lib64:$LD_LIBRARY_PATH" >> $GITHUB_ENV
      - name: build
      # NOTE: CMAKE_POSITION_INDEPENDENT_CODE set to fix default behaviour change in clang 14
      #   https://github.com/AcademySoftwareFoundation/aswf-docker/issues/228
        run: >
          ./ci/build.sh -v
          --build-type=${{ matrix.config.build }}
          --components=core,nano,nanotest,nanoexam,nanobench,nanotool
          --cargs=\'
          -DUSE_EXPLICIT_INSTANTIATION=OFF
          -DNANOVDB_USE_CUDA=ON
          -DCMAKE_CUDA_ARCHITECTURES="80"
          -DNANOVDB_USE_OPENVDB=ON
          -DCMAKE_INSTALL_PREFIX=`pwd`
          -DUSE_BLOSC=OFF
          -DCMAKE_POSITION_INDEPENDENT_CODE=ON
          \'
      - name: test
        run: cd build && sudo ctest -V -E ".*cuda.*"

  # windows-nanovdb:
  #   if: |
  #     github.event_name != 'workflow_dispatch' ||
  #     github.event.inputs.type == 'all' ||
  #     github.event.inputs.type == 'win'
  #   runs-on: ${{ (github.repository_owner == 'AcademySoftwareFoundation' && 'windows-2022-8c-32g-300h') || 'windows-latest' }}
  #   env:
  #     VCPKG_DEFAULT_TRIPLET: 'x64-windows'
  #     visual_studio: "Visual Studio 17 2022"
  #     cuda: "12.4.0"
  #   strategy:
  #     fail-fast: false
  #   steps:
  #   - uses: actions/checkout@v3
  #   - name: path
  #     run: |
  #       # note: system path must be modified in a previous step to it's use
  #       echo "$Env:VCPKG_INSTALLATION_ROOT\installed\x64-windows\bin" | Out-File -FilePath $env:GITHUB_PATH -Encoding utf8 -Append
  #       echo "${{github.workspace}}\build\openvdb\openvdb\Release" | Out-File -FilePath $env:GITHUB_PATH -Encoding utf8 -Append
  #   - name: install_cuda
  #     shell: powershell
  #     run: .\ci\install_windows_cuda.ps1
  #   - name: install
  #     shell: powershell
  #     run: .\ci\install_windows.ps1
  #   - name: build
  #     shell: bash
  #     run: >
  #       ./ci/build.sh -v
  #       --config=Release
  #       --components=core,nano,nanotest,nanoexam,nanobench,nanotool
  #       --cargs=\'
  #       -A x64 -G \"Visual Studio 17 2022\" -DOPENVDB_CORE_STATIC=OFF
  #       -DMSVC_COMPRESS_PDB=ON
  #       -DUSE_EXPLICIT_INSTANTIATION=OFF
  #       -DNANOVDB_USE_CUDA=ON
  #       -DCMAKE_CUDA_ARCHITECTURES="80"
  #       -DNANOVDB_USE_OPENVDB=ON
  #       -DVCPKG_TARGET_TRIPLET=${VCPKG_DEFAULT_TRIPLET}
  #       -DCMAKE_TOOLCHAIN_FILE=\"${VCPKG_INSTALLATION_ROOT}\\scripts\\buildsystems\\vcpkg.cmake\"
  #       \'
  #   - name: test
  #     shell: bash
  #     run: cd build && ctest -V -E ".*cuda.*"

  macos-nanovdb:
    if: |
      github.event_name != 'workflow_dispatch' ||
      github.event.inputs.type == 'all' ||
      github.event.inputs.type == 'mac'
    runs-on: ${{ matrix.config.runner }}
    env:
      CXX: ${{ matrix.config.cxx }}
    strategy:
      matrix:
        config:
          - { runner: 'macos-13', cxx: 'clang++', build: 'Release' }
          - { runner: 'macos-13', cxx: 'clang++', build: 'Debug'   }
      fail-fast: false
    steps:
      - uses: actions/checkout@v3
      - name: install_deps
        run: |
          ./ci/install_macos.sh
          ./ci/install_tbb_macos.sh
      - name: build
        run: >
          ./ci/build.sh -v
          --build-type=${{ matrix.config.build }}
          --components=core,nano,nanotest,nanoexam,nanobench,nanotool
          --cargs=\'-DUSE_EXPLICIT_INSTANTIATION=OFF -DNANOVDB_USE_CUDA=OFF -DNANOVDB_USE_OPENVDB=ON\'
      - name: test
        run: cd build && ctest -V -E ".*cuda.*"

  nanovdb-lite:
    if: |
      github.event_name != 'workflow_dispatch' ||
      github.event.inputs.type == 'all' ||
      github.event.inputs.type == 'linux'
<<<<<<< HEAD
    runs-on: ${{ (github.repository_owner == 'NVIDIA-Omniverse' && 'linux-amd64-cpu32') || (github.repository_owner == 'AcademySoftwareFoundation' && 'ubuntu-20.04-8c-32g-300h') || 'ubuntu-latest' }}
=======
    runs-on: ${{ (github.repository_owner == 'AcademySoftwareFoundation' && 'ubuntu-22.04-8c-32g-300h') || 'ubuntu-latest' }}
>>>>>>> cbc4a347
    container:
      image: aswf/ci-openvdb:2024
    steps:
      - uses: actions/checkout@v3
      - name: install_gtest
        run: ./ci/install_gtest.sh 1.15.2
      - name: build_and_test
        run: |
          cd nanovdb/nanovdb
          sudo mkdir .build
          cd .build
          sudo cmake -DUSE_EXPLICIT_INSTANTIATION=OFF -DNANOVDB_BUILD_UNITTESTS=ON -DNANOVDB_USE_OPENVDB=OFF -DNANOVDB_USE_CUDA=OFF ../
          sudo make -j8 install
          sudo ctest -V<|MERGE_RESOLUTION|>--- conflicted
+++ resolved
@@ -36,11 +36,7 @@
       github.event_name != 'workflow_dispatch' ||
       github.event.inputs.type == 'all' ||
       github.event.inputs.type == 'linux'
-<<<<<<< HEAD
-    runs-on: ${{ (github.repository_owner == 'NVIDIA-Omniverse' && 'linux-amd64-cpu32') || (github.repository_owner == 'AcademySoftwareFoundation' && 'ubuntu-20.04-8c-32g-300h') || 'ubuntu-latest' }}
-=======
-    runs-on: ${{ (github.repository_owner == 'AcademySoftwareFoundation' && 'ubuntu-22.04-8c-32g-300h') || 'ubuntu-latest' }}
->>>>>>> cbc4a347
+    runs-on: ${{ (github.repository_owner == 'NVIDIA-Omniverse' && 'linux-amd64-cpu32') || (github.repository_owner == 'AcademySoftwareFoundation' && 'ubuntu-22.04-8c-32g-300h') || 'ubuntu-latest' }}
     name: >
       linux-nanovdb:cxx:${{ matrix.config.cxx }}-${{ matrix.config.build }}
     container:
@@ -160,11 +156,7 @@
       github.event_name != 'workflow_dispatch' ||
       github.event.inputs.type == 'all' ||
       github.event.inputs.type == 'linux'
-<<<<<<< HEAD
-    runs-on: ${{ (github.repository_owner == 'NVIDIA-Omniverse' && 'linux-amd64-cpu32') || (github.repository_owner == 'AcademySoftwareFoundation' && 'ubuntu-20.04-8c-32g-300h') || 'ubuntu-latest' }}
-=======
-    runs-on: ${{ (github.repository_owner == 'AcademySoftwareFoundation' && 'ubuntu-22.04-8c-32g-300h') || 'ubuntu-latest' }}
->>>>>>> cbc4a347
+    runs-on: ${{ (github.repository_owner == 'NVIDIA-Omniverse' && 'linux-amd64-cpu32') || (github.repository_owner == 'AcademySoftwareFoundation' && 'ubuntu-22.04-8c-32g-300h') || 'ubuntu-latest' }}
     container:
       image: aswf/ci-openvdb:2024
     steps:
