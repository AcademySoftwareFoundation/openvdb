#!/usr/bin/env bash

set -ex

COMPILER="$1"
RELEASE="$2"
EXTRAS="$3"

if [ -d "hou" ]; then
    cd hou
    source houdini_setup_bash
    cd -

<<<<<<< HEAD
    mkdir build
    cd build
    cmake \
        -DCMAKE_CXX_COMPILER=${COMPILER} \
        -DCMAKE_BUILD_TYPE=${RELEASE} \
        -DOPENVDB_CXX_STRICT=ON \
        -DOPENVDB_BUILD_HOUDINI_PLUGIN=ON \
        -DOPENVDB_BUILD_BINARIES=${EXTRAS} \
        -DOPENVDB_BUILD_PYTHON_MODULE=${EXTRAS} \
        -DOPENVDB_BUILD_UNITTESTS=${EXTRAS} \
        -DOPENVDB_HOUDINI_INSTALL_PREFIX=/tmp \
         ..
=======
mkdir build
cd build
cmake \
    -DCMAKE_CXX_COMPILER=${COMPILER} \
    -DCMAKE_BUILD_TYPE=${RELEASE} \
    -DOPENVDB_CXX_STRICT=ON \
    -DOPENVDB_BUILD_HOUDINI_PLUGIN=ON \
    -DOPENVDB_BUILD_HOUDINI_ABITESTS=ON \
    -DOPENVDB_BUILD_BINARIES=${EXTRAS} \
    -DOPENVDB_BUILD_PYTHON_MODULE=${EXTRAS} \
    -DOPENVDB_BUILD_UNITTESTS=${EXTRAS} \
    -DOPENVDB_HOUDINI_INSTALL_PREFIX=/tmp \
     ..
>>>>>>> 9bdc7c2e

    # Can only build using one thread with GCC due to memory constraints
    if [ "$COMPILER" = "clang++" ]; then
        make -j2
    else
        make
    fi
fi<|MERGE_RESOLUTION|>--- conflicted
+++ resolved
@@ -11,7 +11,6 @@
     source houdini_setup_bash
     cd -
 
-<<<<<<< HEAD
     mkdir build
     cd build
     cmake \
@@ -19,26 +18,12 @@
         -DCMAKE_BUILD_TYPE=${RELEASE} \
         -DOPENVDB_CXX_STRICT=ON \
         -DOPENVDB_BUILD_HOUDINI_PLUGIN=ON \
+        -DOPENVDB_BUILD_HOUDINI_ABITESTS=ON \
         -DOPENVDB_BUILD_BINARIES=${EXTRAS} \
         -DOPENVDB_BUILD_PYTHON_MODULE=${EXTRAS} \
         -DOPENVDB_BUILD_UNITTESTS=${EXTRAS} \
         -DOPENVDB_HOUDINI_INSTALL_PREFIX=/tmp \
          ..
-=======
-mkdir build
-cd build
-cmake \
-    -DCMAKE_CXX_COMPILER=${COMPILER} \
-    -DCMAKE_BUILD_TYPE=${RELEASE} \
-    -DOPENVDB_CXX_STRICT=ON \
-    -DOPENVDB_BUILD_HOUDINI_PLUGIN=ON \
-    -DOPENVDB_BUILD_HOUDINI_ABITESTS=ON \
-    -DOPENVDB_BUILD_BINARIES=${EXTRAS} \
-    -DOPENVDB_BUILD_PYTHON_MODULE=${EXTRAS} \
-    -DOPENVDB_BUILD_UNITTESTS=${EXTRAS} \
-    -DOPENVDB_HOUDINI_INSTALL_PREFIX=/tmp \
-     ..
->>>>>>> 9bdc7c2e
 
     # Can only build using one thread with GCC due to memory constraints
     if [ "$COMPILER" = "clang++" ]; then
