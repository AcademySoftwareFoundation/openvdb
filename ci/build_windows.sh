#!/usr/bin/env bash

set -ex

BUILD_TYPE="$1"; shift
CMAKE_EXTRA="$@"

mkdir build
cd build

# print version
cmake --version

cmake \
  -G "Visual Studio 16 2019" -A x64 \
  -DVCPKG_TARGET_TRIPLET="${VCPKG_DEFAULT_TRIPLET}" \
  -DCMAKE_TOOLCHAIN_FILE="${VCPKG_INSTALLATION_ROOT}\scripts\buildsystems\vcpkg.cmake" \
  -DOPENVDB_BUILD_BINARIES=ON \
  -DOPENVDB_BUILD_VDB_PRINT=ON \
  -DOPENVDB_BUILD_VDB_LOD=ON \
  -DOPENVDB_BUILD_VDB_RENDER=ON \
  -DOPENVDB_BUILD_VDB_VIEW=ON \
  -DOPENVDB_BUILD_UNITTESTS=ON \
<<<<<<< HEAD
  -DBOOST_ROOT="${BOOST_ROOT_1_72_0}" \
  -DBOOST_INCLUDEDIR="${BOOST_ROOT_1_72_0}\boost\include" \
  -DBOOST_LIBRARYDIR="${BOOST_ROOT_1_72_0}\lib" \
  -DMSVC_MP_THREAD_COUNT=4 \
=======
>>>>>>> f62575c2
  ${CMAKE_EXTRA} \
  ..

# NOTE: --parallel only effects the number of projects build, not t-units.
# We support this with out own MSVC_MP_THREAD_COUNT option.
# Alternatively it is mentioned that the following should work:
#   cmake --build . --  /p:CL_MPcount=8
# However it does not seem to for our project.
# https://gitlab.kitware.com/cmake/cmake/-/issues/20564

cmake --build . --parallel 4 --config $BUILD_TYPE --target install<|MERGE_RESOLUTION|>--- conflicted
+++ resolved
@@ -21,13 +21,7 @@
   -DOPENVDB_BUILD_VDB_RENDER=ON \
   -DOPENVDB_BUILD_VDB_VIEW=ON \
   -DOPENVDB_BUILD_UNITTESTS=ON \
-<<<<<<< HEAD
-  -DBOOST_ROOT="${BOOST_ROOT_1_72_0}" \
-  -DBOOST_INCLUDEDIR="${BOOST_ROOT_1_72_0}\boost\include" \
-  -DBOOST_LIBRARYDIR="${BOOST_ROOT_1_72_0}\lib" \
   -DMSVC_MP_THREAD_COUNT=4 \
-=======
->>>>>>> f62575c2
   ${CMAKE_EXTRA} \
   ..
 
