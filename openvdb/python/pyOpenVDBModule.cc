--- conflicted
+++ resolved
@@ -33,12 +33,6 @@
 #include <boost/python.hpp>
 #include <boost/python/stl_iterator.hpp>
 #include <boost/python/exception_translator.hpp>
-<<<<<<< HEAD
-#ifdef OPENVDB_USE_LOG4CPLUS
-#include <log4cplus/configurator.h>
-#endif
-=======
->>>>>>> f57d0852
 #ifdef PY_OPENVDB_USE_NUMPY
 #define PY_ARRAY_UNIQUE_SYMBOL PY_OPENVDB_ARRAY_API
 #include <arrayobject.h> // for import_array()
@@ -593,13 +587,6 @@
     docOptions.disable_signatures();
     docOptions.enable_user_defined();
 
-<<<<<<< HEAD
-#ifdef OPENVDB_USE_LOG4CPLUS
-    log4cplus::BasicConfigurator::doConfigure();
-#endif
-
-=======
->>>>>>> f57d0852
 #ifdef PY_OPENVDB_USE_NUMPY
     // Initialize NumPy.
     import_array();
