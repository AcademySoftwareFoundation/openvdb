# Copyright (c) DreamWorks Animation LLC
#
# All rights reserved. This software is distributed under the
# Mozilla Public License 2.0 ( http://www.mozilla.org/MPL/2.0/ )
#
# Redistributions of source code must retain the above copyright
# and license notice and the following restrictions and disclaimer.
#
# *     Neither the name of DreamWorks Animation nor the names of
# its contributors may be used to endorse or promote products derived
# from this software without specific prior written permission.
#
# THIS SOFTWARE IS PROVIDED BY THE COPYRIGHT HOLDERS AND CONTRIBUTORS
# "AS IS" AND ANY EXPRESS OR IMPLIED WARRANTIES, INCLUDING, BUT NOT
# LIMITED TO, THE IMPLIED WARRANTIES OF MERCHANTABILITY AND FITNESS FOR
# A PARTICULAR PURPOSE ARE DISCLAIMED. IN NO EVENT SHALL THE COPYRIGHT
# OWNER OR CONTRIBUTORS BE LIABLE FOR ANY INDIRECT, INCIDENTAL,
# SPECIAL, EXEMPLARY, OR CONSEQUENTIAL DAMAGES (INCLUDING, BUT NOT
# LIMITED TO, PROCUREMENT OF SUBSTITUTE GOODS OR SERVICES; LOSS OF USE,
# DATA, OR PROFITS; OR BUSINESS INTERRUPTION) HOWEVER CAUSED AND ON ANY
# THEORY OF LIABILITY, WHETHER IN CONTRACT, STRICT LIABILITY, OR TORT
# (INCLUDING NEGLIGENCE OR OTHERWISE) ARISING IN ANY WAY OUT OF THE USE
# OF THIS SOFTWARE, EVEN IF ADVISED OF THE POSSIBILITY OF SUCH DAMAGE.
# IN NO EVENT SHALL THE COPYRIGHT HOLDERS' AND CONTRIBUTORS' AGGREGATE
# LIABILITY FOR ALL CLAIMS REGARDLESS OF THEIR BASIS EXCEED US$250.00.
#
#[=======================================================================[

  CMake Configuration for OpenVDB Python bindings

#]=======================================================================]

project(OpenVDBPython)
cmake_minimum_required(VERSION 3.3)
# Monitoring <PackageName>_ROOT variables
if(POLICY CMP0074)
  cmake_policy(SET CMP0074 NEW)
endif()

###### OpenVDB Python Options

option(USE_NUMPY [=[
Build the python library with numpy support. Currently requires CMake 3.14.]=] OFF)
option(OPENVDB_PYTHON_WRAP_ALL_GRID_TYPES [=[
Expose (almost) all of the grid types in the python module. Otherwise, only FloatGrid, BoolGrid and
Vec3SGrid will be exposed (see, e.g., exportIntGrid() in python/pyIntGrid.cc). Compiling the Python
module with this ON can be very memory-intensive.]=] OFF)

#########################################################################

message(STATUS "----------------------------------------------------")
message(STATUS "------------ Configuring OpenVDBPython -------------")
message(STATUS "----------------------------------------------------")

##########################################################################

# Collect and configure lib dependencies

if(NOT OPENVDB_BUILD_CORE)
  set(OPENVDB_LIB OpenVDB::openvdb)
else()
  set(OPENVDB_LIB openvdb)
endif()

set(OPENVDB_PYTHON_DEPS)
set(OPENVDB_PYTHON_INCLUDES)

# Small function which mimics basic output (bar components) of
# FindPackageHandleStandardArgs. This is required as we want to ensure
# the minimum python version is MINIMUM_PYTHON_VERSION - however this cannot
# be provided to find_package(Python) with differing major versions. e.g.
# calls to find_package(Python 2.7) fails if python3 is found on the system.
function(OPENVDB_CHECK_PYTHON_VERSION _PY_VERSION _PY_PATH)
  if(_PY_VERSION VERSION_LESS MINIMUM_PYTHON_VERSION)
    message(FATAL_ERROR "Could NOT find Python: Found unsuitable version \"${_PY_VERSION}\""
      "but required is at least \"${MINIMUM_PYTHON_VERSION}\" (found ${_PY_PATH})"
    )
  else()
    message(STATUS "Found Python: ${_PY_PATH}) (found suitable version \"${_PY_VERSION}\", "
      "minimum required is \"${MINIMUM_PYTHON_VERSION}\")"
    )
  endif()
endfunction()

# Configure Python and Numpy. Note that:
#  - find_package(Python Interpreter Development) requires CMake >= 3.12
#  - find_package(Python NumPy) requires CMake >= 3.14
# To ensure consistent versions between components Interpreter, Compiler,
# Development and NumPy, specify all components at the same time when using
# FindPython
# Note that the Interpreter component is only required for the python test
if(${CMAKE_VERSION} VERSION_LESS 3.12)
  # CMake < 3.12
  find_package(PythonInterp REQUIRED)
  find_package(PythonLibs REQUIRED)

  # Alias variables to newer names
  set(Python_VERSION ${PYTHON_VERSION_STRING})
  set(Python_VERSION_MAJOR ${PYTHON_VERSION_MAJOR})
  set(Python_VERSION_MINOR ${PYTHON_VERSION_MINOR})
  set(Python_EXECUTABLE ${PYTHON_EXECUTABLE})
  set(OPENVDB_PYTHON_DEPS ${PYTHON_LIBRARIES})
  get_filename_component(Python_LIBRARY_DIRS ${OPENVDB_PYTHON_DEPS} DIRECTORY)

  list(APPEND OPENVDB_PYTHON_INCLUDES ${PYTHON_INCLUDE_DIR})

  OPENVDB_CHECK_PYTHON_VERSION(${Python_VERSION} ${Python_EXECUTABLE})

  if(USE_NUMPY)
    # Note: This uses our custom backport in cmake/backports
    find_package(NumPy ${MINIMUM_NUMPY_VERSION} REQUIRED)
    list(APPEND OPENVDB_PYTHON_DEPS Python::NumPy)
  endif()
elseif(${CMAKE_VERSION} VERSION_LESS 3.14)
  # CMake < 3.14
  find_package(Python QUIET COMPONENTS Interpreter Development)
  OPENVDB_CHECK_PYTHON_VERSION(${Python_VERSION} ${Python_EXECUTABLE})
  list(APPEND OPENVDB_PYTHON_DEPS Python::Python)

  if(USE_NUMPY)
    # Note: This uses our custom backport in cmake/backports
    find_package(NumPy ${MINIMUM_NUMPY_VERSION} REQUIRED)
    list(APPEND OPENVDB_PYTHON_DEPS Python::NumPy)
  endif()
else()
  # CMake >= 3.14
  if(USE_NUMPY)
    find_package(Python QUIET REQUIRED COMPONENTS Interpreter Development NumPy)
  else()
    find_package(Python QUIET REQUIRED COMPONENTS Interpreter Development)
  endif()

  OPENVDB_CHECK_PYTHON_VERSION(${Python_VERSION} ${Python_EXECUTABLE})
  list(APPEND OPENVDB_PYTHON_DEPS Python::Python)

  # Check NumPy version
  if(USE_NUMPY AND (Python_NumPy_VERSION VERSION_LESS MINIMUM_NUMPY_VERSION))
      message(FATAL_ERROR "Could NOT find NumPy (Required is at least version "
        "\"${MINIMUM_NUMPY_VERSION}\")"
      )
  elseif(USE_NUMPY)
    message(STATUS "Found NumPy: ${Python_NumPy_INCLUDE_DIRS} (found suitable "
      "version \"${Python_NumPy_VERSION}\", minimum required is "
      "\"${MINIMUM_NUMPY_VERSION}\")"
    )
    list(APPEND OPENVDB_PYTHON_DEPS Python::NumPy)
  endif()
endif()

<<<<<<< HEAD
# Boost python handling. Try to find the following named boost python libraries:
# - boost_python{Python_VERSION_MAJOR}${Python_VERSION_MINOR}
# - boost_python{Python_VERSION_MAJOR}
# - boost_python
# Prioritize the version suffixed library, failing if none exist.
=======
if(USE_NUMPY)
  if(Python_NumPy_VERSION VERSION_LESS FUTURE_MINIMUM_NUMPY_VERSION)
    message(DEPRECATION "Support for NumPy versions < ${FUTURE_MINIMUM_NUMPY_VERSION} "
      "is deprecated and will be removed.")
  endif()
endif()

# Boost python handling - try and find both python and pythonXx (version suffixed).
# Prioritize the version suffixed library, failing if neither exist.
>>>>>>> 17058c2b

find_package(Boost ${MINIMUM_BOOST_VERSION}
  QUIET COMPONENTS python${Python_VERSION_MAJOR}${Python_VERSION_MINOR}
)
find_package(Boost ${MINIMUM_BOOST_VERSION}
  QUIET COMPONENTS python${Python_VERSION_MAJOR}
)
find_package(Boost ${MINIMUM_BOOST_VERSION}
  QUIET COMPONENTS python
)

if(TARGET Boost::python${Python_VERSION_MAJOR}${Python_VERSION_MINOR})
  message(STATUS "Found boost_python${Python_VERSION_MAJOR}${Python_VERSION_MINOR}")
  list(APPEND OPENVDB_PYTHON_DEPS Boost::python${Python_VERSION_MAJOR}${Python_VERSION_MINOR})
elseif(TARGET Boost::python${Python_VERSION_MAJOR})
  message(STATUS "Found boost_python${Python_VERSION_MAJOR}")
  list(APPEND OPENVDB_PYTHON_DEPS Boost::python${Python_VERSION_MAJOR})
elseif(TARGET Boost::python)
  message(STATUS "Found non-suffixed boost_python, assuming to be python version "
    "\"${Python_VERSION_MAJOR}.${Python_VERSION_MINOR}\" compatible"
  )
  list(APPEND OPENVDB_PYTHON_DEPS Boost::python)
else()
  message(FATAL_ERROR "Unable to find boost_python${Python_VERSION_MAJOR}${Python_VERSION_MINOR}, "
    "boost_python${Python_VERSION_MAJOR} or boost_python."
  )
endif()

# If boost >= 1.65, find the required numpy boost component and link that in.
# Use the same system as above, first trying without the suffix, then with.

if(USE_NUMPY AND (
  (${Boost_VERSION} VERSION_EQUAL 1.65) OR
  (${Boost_VERSION} VERSION_GREATER 1.65)))

  find_package(Boost ${MINIMUM_BOOST_VERSION}
    QUIET COMPONENTS numpy${Python_VERSION_MAJOR}${Python_VERSION_MINOR}
  )
  find_package(Boost ${MINIMUM_BOOST_VERSION}
    QUIET COMPONENTS numpy${Python_VERSION_MAJOR}
  )
  find_package(Boost ${MINIMUM_BOOST_VERSION}
    QUIET COMPONENTS numpy
  )

  if(TARGET Boost::numpy${Python_VERSION_MAJOR}${Python_VERSION_MINOR})
    message(STATUS "Found boost_numpy${Python_VERSION_MAJOR}${Python_VERSION_MINOR}")
    list(APPEND OPENVDB_PYTHON_DEPS Boost::numpy${Python_VERSION_MAJOR}${Python_VERSION_MINOR})
  elseif(TARGET Boost::numpy${Python_VERSION_MAJOR})
    message(STATUS "Found boost_numpy${Python_VERSION_MAJOR}")
    list(APPEND OPENVDB_PYTHON_DEPS Boost::numpy${Python_VERSION_MAJOR})
  elseif(TARGET Boost::numpy)
    message(STATUS "Found non-suffixed boost_numpy, assuming to be python version "
      "\"${Python_VERSION_MAJOR}.${Python_VERSION_MINOR}\" compatible"
    )
    list(APPEND OPENVDB_PYTHON_DEPS Boost::numpy)
  else()
    message(FATAL_ERROR "Unable to find boost_numpy${Python_VERSION_MAJOR}${Python_VERSION_MINOR}, "
      "boost_numpy${Python_VERSION_MAJOR} or boost_numpy."
    )
  endif()
endif()

set(OPENVDB_PYTHON_DEPENDENT_LIBS
  ${OPENVDB_LIB}
  ${OPENVDB_PYTHON_DEPS}
)

##########################################################################

set(OPENVDB_PYTHON_MODULE_SOURCE_FILES
  pyFloatGrid.cc
  pyIntGrid.cc
  pyMetadata.cc
  pyPointGrid.cc
  pyOpenVDBModule.cc
  pyPointGrid.cc
  pyTransform.cc
  pyVec3Grid.cc
)

if(NOT DEFINED PYOPENVDB_INSTALL_DIRECTORY)
  set(PYOPENVDB_INSTALL_DIRECTORY
    lib/python${Python_VERSION_MAJOR}.${Python_VERSION_MINOR}
    CACHE STRING "The directory to install the pyopenvdb.so module."
  )
endif()

add_library(pyopenvdb SHARED
  ${OPENVDB_PYTHON_MODULE_SOURCE_FILES}
)

target_include_directories(pyopenvdb
  SYSTEM PUBLIC ${OPENVDB_PYTHON_INCLUDES}
)

if(OPENVDB_PYTHON_WRAP_ALL_GRID_TYPES)
  target_compile_definitions(pyopenvdb PRIVATE "-DPY_OPENVDB_WRAP_ALL_GRID_TYPES")
endif()

if(USE_NUMPY)
  target_compile_definitions(pyopenvdb PUBLIC "-DPY_OPENVDB_USE_NUMPY")
endif()

target_link_libraries(pyopenvdb
  ${OPENVDB_PYTHON_DEPENDENT_LIBS}
)

set_target_properties(pyopenvdb PROPERTIES
  PREFIX ""  # no 'lib' prefix
)

if(UNIX)
  # must be .so (not .dylib)
  set_target_properties(pyopenvdb PROPERTIES
    SUFFIX ".so"
  )
endif()

if(OPENVDB_ENABLE_RPATH)
  # @todo There is probably a better way to do this for imported targets
  set(RPATHS "")
  list(APPEND RPATHS
    ${Boost_LIBRARY_DIRS}
    ${IlmBase_LIBRARY_DIRS}
    ${Log4cplus_LIBRARY_DIRS}
    ${Blosc_LIBRARY_DIRS}
    ${Tbb_LIBRARY_DIRS}
    ${Python_LIBRARY_DIRS}
  )
  if(OPENVDB_BUILD_CORE)
    list(APPEND RPATHS ${CMAKE_INSTALL_PREFIX}/lib)
  else()
    list(APPEND RPATHS ${OpenVDB_LIBRARY_DIRS})
  endif()

  list(REMOVE_DUPLICATES RPATHS)
  set_target_properties(pyopenvdb
    PROPERTIES INSTALL_RPATH "${RPATHS}"
  )
  unset(RPATHS)
endif()

set(PYTHON_PUBLIC_INCLUDE_NAMES
  pyopenvdb.h
)

install(TARGETS
  pyopenvdb
  DESTINATION
  ${PYOPENVDB_INSTALL_DIRECTORY}
)

install(FILES ${PYTHON_PUBLIC_INCLUDE_NAMES} DESTINATION include/openvdb/python)

# pytest

add_test(pytest ${Python_EXECUTABLE} ${CMAKE_CURRENT_SOURCE_DIR}/test/TestOpenVDB.py)
set_tests_properties(pytest PROPERTIES ENVIRONMENT "PYTHONPATH=$ENV{PYTHONPATH}:${CMAKE_CURRENT_BINARY_DIR}")

<|MERGE_RESOLUTION|>--- conflicted
+++ resolved
@@ -147,23 +147,18 @@
   endif()
 endif()
 
-<<<<<<< HEAD
+if(USE_NUMPY)
+  if(Python_NumPy_VERSION VERSION_LESS FUTURE_MINIMUM_NUMPY_VERSION)
+    message(DEPRECATION "Support for NumPy versions < ${FUTURE_MINIMUM_NUMPY_VERSION} "
+      "is deprecated and will be removed.")
+  endif()
+endif()
+
 # Boost python handling. Try to find the following named boost python libraries:
 # - boost_python{Python_VERSION_MAJOR}${Python_VERSION_MINOR}
 # - boost_python{Python_VERSION_MAJOR}
 # - boost_python
 # Prioritize the version suffixed library, failing if none exist.
-=======
-if(USE_NUMPY)
-  if(Python_NumPy_VERSION VERSION_LESS FUTURE_MINIMUM_NUMPY_VERSION)
-    message(DEPRECATION "Support for NumPy versions < ${FUTURE_MINIMUM_NUMPY_VERSION} "
-      "is deprecated and will be removed.")
-  endif()
-endif()
-
-# Boost python handling - try and find both python and pythonXx (version suffixed).
-# Prioritize the version suffixed library, failing if neither exist.
->>>>>>> 17058c2b
 
 find_package(Boost ${MINIMUM_BOOST_VERSION}
   QUIET COMPONENTS python${Python_VERSION_MAJOR}${Python_VERSION_MINOR}
