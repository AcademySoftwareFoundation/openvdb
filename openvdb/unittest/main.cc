--- conflicted
+++ resolved
@@ -118,16 +118,12 @@
     {
         if (!mFailed) {
             // Print elapsed time only for successful tests.
-<<<<<<< HEAD
-            openvdb::util::printTime(std::cout, mTimer.milliseconds(), " : OK (", ")", 4, 3, 0);
-=======
             const double msec = mTimer.milliseconds();
             if (msec > 1.0) {
               openvdb::util::printTime(std::cout, msec, " : OK (", ")", 4, 1, 0);
             } else {
               std::cout << " : OK (<1ms)";
             }
->>>>>>> f98d9ac5
         }
         std::cout << std::endl;
     }
