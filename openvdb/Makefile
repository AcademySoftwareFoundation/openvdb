# Copyright (c) 2012-2014 DreamWorks Animation LLC
#
# All rights reserved. This software is distributed under the
# Mozilla Public License 2.0 ( http://www.mozilla.org/MPL/2.0/ )
#
# Redistributions of source code must retain the above copyright
# and license notice and the following restrictions and disclaimer.
#
# *     Neither the name of DreamWorks Animation nor the names of
# its contributors may be used to endorse or promote products derived
# from this software without specific prior written permission.
#
# THIS SOFTWARE IS PROVIDED BY THE COPYRIGHT HOLDERS AND CONTRIBUTORS
# "AS IS" AND ANY EXPRESS OR IMPLIED WARRANTIES, INCLUDING, BUT NOT
# LIMITED TO, THE IMPLIED WARRANTIES OF MERCHANTABILITY AND FITNESS FOR
# A PARTICULAR PURPOSE ARE DISCLAIMED. IN NO EVENT SHALL THE COPYRIGHT
# OWNER OR CONTRIBUTORS BE LIABLE FOR ANY INDIRECT, INCIDENTAL,
# SPECIAL, EXEMPLARY, OR CONSEQUENTIAL DAMAGES (INCLUDING, BUT NOT
# LIMITED TO, PROCUREMENT OF SUBSTITUTE GOODS OR SERVICES; LOSS OF USE,
# DATA, OR PROFITS; OR BUSINESS INTERRUPTION) HOWEVER CAUSED AND ON ANY
# THEORY OF LIABILITY, WHETHER IN CONTRACT, STRICT LIABILITY, OR TORT
# (INCLUDING NEGLIGENCE OR OTHERWISE) ARISING IN ANY WAY OUT OF THE USE
# OF THIS SOFTWARE, EVEN IF ADVISED OF THE POSSIBILITY OF SUCH DAMAGE.
# IN NO EVENT SHALL THE COPYRIGHT HOLDERS' AND CONTRIBUTORS' AGGREGATE
# LIABILITY FOR ALL CLAIMS REGARDLESS OF THEIR BASIS EXCEED US$250.00.
#
# Makefile for the OpenVDB library

# See INSTALL for a list of requirements.
#
# Targets:
#   lib                 the OpenVDB library
#
#   doc                 HTML documentation (doc/html/index.html)
#   pdfdoc              PDF documentation (doc/latex/refman.pdf;
#                       requires LaTeX and ghostscript)
#   python              OpenVDB Python module
#   pytest              unit tests for the Python module
#   pydoc               HTML documentation for the Python module
#                       (doc/html/python/index.html)
#   vdb_print           command-line tool to inspect OpenVDB files
#   vdb_render          command-line tool to ray-trace OpenVDB files
#   vdb_view            command-line tool to view OpenVDB files
#   vdb_test            unit tests for the OpenVDB library
#
#   all                 [default target] all of the above
#   install             install all of the above except vdb_test
#                       into subdirectories of DESTDIR
#   depend              recompute source file header dependencies
#   clean               delete generated files from the local directory
#   test                run tests
#
# Options:
#   abi=2               build for compatibility with the OpenVDB 2.x Grid ABI
#                       (some OpenVDB 3.x features will be disabled)
#   shared=no           link executables against static OpenVDB libraries
#                       (default: link against shared libraries)
#   debug=yes           build with debugging symbols and without optimization
#   verbose=yes         run commands (e.g., doxygen) in verbose mode

#
# libConfig allows us to specify a single variable for whether we build
# debug/release and shared/static
ifdef libConfig
  ifeq (Debug,$(strip $(libConfig)))
    debug   := yes
    shared  := yes
  endif
  ifeq (DebugStatic,$(strip $(libConfig)))
    debug   := yes
    shared  := no
  endif
  ifeq (Release,$(strip $(libConfig)))
    debug   := no
    shared  := yes
  endif
  ifeq (ReleaseStatic,$(strip $(libConfig)))
    debug   := no
    shared  := no
  endif
  ifdef WINDOWS_NT
    ifeq (yes,$(strip $(debug)))
      debug := full
    endif
  endif
  $(info === Building $(libConfig): debug=$(debug) shared=$(shared) ===)
endif

#
# The following variables must be defined, either here or on the command line
# (e.g., "make install DESTDIR=/usr/local"):
#
# Note that if you plan to build the Houdini OpenVDB tools (distributed
# separately), you must build the OpenVDB library and the Houdini tools
# against compatible versions of the Boost, OpenEXR and TBB libraries.
# Fortunately, all three are included in the Houdini HDK, so the relevant
# variables below point by default to the HDK library and header directories:
# $(HDSO) and $(HT)/include, respectively.  (Source the houdini_setup script
# to set those two environment variables.)
#
# To build the OpenVDB Python module, you will need local distributions of
# Python, Boost.Python, and optionally NumPy.  As of Houdini 12.5, the HDK
# includes versions 2.5 and 2.6 of Python as well as the Boost.Python headers.
# Unfortunately, it does not include the libboost_python library, nor does it
# include NumPy, so both Boost.Python and NumPy have to be built separately.
# Point the variables $(BOOST_PYTHON_LIB_DIR), $(BOOST_PYTHON_LIB) and
# $(NUMPY_INCL_DIR) below to your local distributions of those libraries.
#

# The directory into which to install libraries, executables and header files
DESTDIR := $(prefix)
include platform.mk

ifeq (,$(prefix))
  $(warning === WARNING === No prefix set)
endif
LOCAL_INCLUDE	:= $(prefix)/include
LOCAL_LIB	:= $(prefix)/lib

BOOST_VERSION	?= 1_51
# The parent directory of the boost/ header directory
BOOST_INCL_DIR	:= $(LOCAL_INCLUDE)/boost-$(BOOST_VERSION)
# The directory containing libboost_iostreams, libboost_system, etc.
BOOST_LIB_DIR := $(LOCAL_LIB)
ifdef WINDOWS_NT
  BOOST_LIB :=
else
  BOOST_LIB := -lboost_iostreams -lboost_system
endif
BOOST_THREAD_LIB := -lboost_thread

# The parent directory of the OpenEXR/ header directory
EXR_INCL_DIR := $(LOCAL_INCLUDE)
# The directory containing libIlmImf, libIlmThread, etc.
EXR_LIB_DIR := $(LOCAL_LIB)
EXR_LIB := -lIlmImf -lIlmThread -lIex -lImath
ifdef WINDOWS_NT
  ifneq (full,$(strip $(debug)))
    ifeq (no,$(strip $(shared)))
      EXR_LIB := IlmImf.lib IlmThread.lib Iex.lib Imath.lib
    else
      EXR_LIB := IlmImf.lib IlmThread.lib Iex.lib Imath.lib
    endif
  else
    ifeq (no,$(strip $(shared)))
      EXR_LIB := IlmImf_d.lib IlmThread_d.lib Iex_d.lib Imath_d.lib
    else
      EXR_LIB := IlmImf_d.lib IlmThread_d.lib Iex_d.lib Imath_d.lib
    endif
  endif
else
  EXR_LIB := -lIlmImf -lIlmThread -lIex -lImath
endif

# The parent directory of the OpenEXR/ header directory (which contains half.h)
HALF_INCL_DIR := $(LOCAL_INCLUDE)
# The directory containing libHalf
HALF_LIB_DIR := $(LOCAL_LIB)
ifdef WINDOWS_NT
  ifneq (full,$(strip $(debug)))
    ifeq (no,$(strip $(shared)))
      HALF_LIB := libHalf.lib
    else
      HALF_LIB := Half.lib
    endif
  else
    ifeq (no,$(strip $(shared)))
      HALF_LIB := libHalf_d.lib
    else
      HALF_LIB := Half_d.lib
    endif
  endif
else
  HALF_LIB := -lHalf
endif

# The parent directory of the tbb/ header directory
TBB_INCL_DIR := $(LOCAL_INCLUDE)
# The directory containing libtbb
TBB_LIB_DIR := $(LOCAL_LIB)
ifdef WINDOWS_NT
  ifneq (full,$(strip $(debug)))
    ifeq (no,$(strip $(shared)))
      TBB_LIB := libtbb.lib
    else
      TBB_LIB := tbb.lib
    endif
  else
    ifeq (no,$(strip $(shared)))
      TBB_LIB := libtbb_debug.lib
    else
      TBB_LIB := tbb_debug.lib
    endif
  endif
else
  TBB_LIB := -ltbb
endif

# The parent directory of the blosc.h header
# (leave blank if Blosc is unavailable)
BLOSC_INCL_DIR := $(LOCAL_INCLUDE)
# The directory containing libblosc
BLOSC_LIB_DIR := $(LOCAL_LIB)
ifdef WINDOWS_NT
  ifneq (full,$(strip $(debug)))
    ifeq (no,$(strip $(shared)))
      BLOSC_LIB := libblosc.lib
    else
      BLOSC_LIB := blosc.lib
    endif
  else
    ifeq (no,$(strip $(shared)))
      BLOSC_LIB := libblosc_d.lib
    else
      BLOSC_LIB := blosc_d.lib
    endif
  endif
else
  BLOSC_LIB := -lblosc
endif

# The parent directory of the zlib header directory (which contains zlib.h)
ZLIB_INCL_DIR := $(LOCAL_INCLUDE)
ZLIB_LIB_DIR := $(LOCAL_LIB)
ifdef WINDOWS_NT
  ifneq (full,$(strip $(debug)))
    ifeq (no,$(strip $(shared)))
      ZLIB_LIB := zlib.lib
    else
      ZLIB_LIB := zdll.lib
    endif
  else
    ifeq (no,$(strip $(shared)))
      ZLIB_LIB := zlib_d.lib
    else
      ZLIB_LIB := zdll_d.lib
    endif
  endif
else
  ZLIB_LIB := -lz
endif

# The parent directory of the blosc.h header
# (leave blank if Blosc is unavailable)
BLOSC_INCL_DIR := $(HT)/include
# The directory containing libblosc
BLOSC_LIB_DIR := $(HDSO)
BLOSC_LIB := -lblosc

# A scalable, concurrent malloc replacement library
# such as jemalloc (included in the Houdini HDK) or TBB malloc
# (leave blank if unavailable)
ifdef WINDOWS_NT
  ifneq (full,$(strip $(debug)))
    CONCURRENT_MALLOC_LIB := tbbmalloc_proxy.lib
  else
    CONCURRENT_MALLOC_LIB := tbbmalloc_proxy_debug.lib
  endif
ifdef AMD64
CONCURRENT_MALLOC_LIB += /INCLUDE:__TBB_malloc_proxy
else
CONCURRENT_MALLOC_LIB += /INCLUDE:___TBB_malloc_proxy
endif
CONCURRENT_MALLOC_LIB_DIR := $(LOCAL_LIB)
else ifdef MBSD
CONCURRENT_MALLOC_LIB :=
CONCURRENT_MALLOC_LIB_DIR :=
else
CONCURRENT_MALLOC_LIB := -ljemalloc
#CONCURRENT_MALLOC_LIB := -ltbbmalloc_proxy -ltbbmalloc
# The directory containing the malloc replacement library
CONCURRENT_MALLOC_LIB_DIR := $(LOCAL_LIB)
endif

# The parent directory of the cppunit/ header directory
# (leave blank if CppUnit is unavailable)
CPPUNIT_INCL_DIR := $(LOCAL_INCLUDE)
# The directory containing libcppunit
CPPUNIT_LIB_DIR := $(LOCAL_LIB)
ifdef WINDOWS_NT
  ifneq (full,$(strip $(debug)))
    CPPUNIT_LIB := cppunit.lib
  else
    CPPUNIT_LIB := cppunitd.lib
  endif
else
  CPPUNIT_LIB := -lcppunit
endif

# The parent directory of the log4cplus/ header directory
# (leave blank if log4cplus is unavailable)
LOG4CPLUS_INCL_DIR :=
# The directory containing liblog4cplus
LOG4CPLUS_LIB_DIR :=
LOG4CPLUS_LIB :=

# The directory containing glfw.h
# (leave blank if GLFW is unavailable)
GLFW_INCL_DIR :=
# The directory containing libglfw
GLFW_LIB_DIR :=
GLFW_LIB :=
# The major version number of the GLFW library
# (header filenames changed between GLFW 2 and 3, so this must be specified explicitly)
GLFW_MAJOR_VERSION := 3

# The version of Python for which to build the OpenVDB module
# (leave blank if Python is unavailable)
PYTHON_VERSION := 2.7
PYTHON_VERSION_NO_DOT := 27
# The directory containing Python.h
PYTHON_INCL_DIR := $(HFS)/python/include/python$(PYTHON_VERSION)
# The directory containing pyconfig.h
PYCONFIG_INCL_DIR := $(PYTHON_INCL_DIR)
# The directory containing libpython
ifdef WINDOWS_NT
PYTHON_LIB_DIR := $(HFS)/python$(PYTHON_VERSION_NO_DOT)/libs
PYTHON_LIB := python$(PYTHON_VERSION_NO_DOT).lib
else ifdef LINUX
PYTHON_LIB_DIR := $(HFS)/python/lib
PYTHON_LIB := -lpython$(PYTHON_VERSION)
else ifdef MBSD
PYTHON_LIB_DIR := $(HFS)/Frameworks/Python.framework/Versions/$(PYTHON_VERSION)/lib
PYTHON_LIB := -lpython$(PYTHON_VERSION)
endif
# The directory containing libboost_python
BOOST_PYTHON_LIB_DIR :=
BOOST_PYTHON_LIB :=
# The directory containing arrayobject.h
# (leave blank if NumPy is unavailable)
NUMPY_INCL_DIR :=
# The Epydoc executable
# (leave blank if Epydoc is unavailable)
EPYDOC :=
# Set PYTHON_WRAP_ALL_GRID_TYPES to "yes" to specify that the Python module
# should expose (almost) all of the grid types defined in openvdb.h
# Otherwise, only FloatGrid, BoolGrid and Vec3SGrid will be exposed
# (see, e.g., exportIntGrid() in python/pyIntGrid.cc).
# Compiling the Python module with PYTHON_WRAP_ALL_GRID_TYPES set to "yes"
# can be very memory-intensive.
PYTHON_WRAP_ALL_GRID_TYPES := no
#
PYTHON_LIBS_RPATH := \
    -Wl,-rpath,$(PYTHON_LIB_DIR) -L$(PYTHON_LIB_DIR) $(PYTHON_LIB) \
    -Wl,-rpath,$(BOOST_PYTHON_LIB_DIR) -L$(BOOST_PYTHON_LIB_DIR) $(BOOST_PYTHON_LIB) \
#

# The Doxygen executable
# (leave blank if Doxygen is unavailable)
DOXYGEN :=


#
# Ideally, users shouldn't need to change anything below this line.
#

SHELL = /bin/bash

# Turn off implicit rules for speed.
.SUFFIXES:

ifneq (,$(INSTALL_DIR))
    $(warning Warning: $$(INSTALL_DIR) is no longer used; set $$(DESTDIR) instead.)
endif

ifeq (full,$(strip $(debug)))
  OPTIMIZE := $(DEBUG_FLAGS)
  ifdef WINDOWS_NT
    LDFLAGS += -DEBUG
  else
  endif
else
  ifeq (yes,$(strip $(debug)))
    OPTIMIZE := $(DEBUG_FLAGS)
    ifdef WINDOWS_NT
      LDFLAGS += -DEBUG
    endif
  else
    OPTIMIZE := $(OPTIMIZE_FLAGS)
  endif
endif
ifeq (,$(strip $(debug)))
  debug := no
endif
ifneq (no,$(strip $(debug)))
STATICLIB_SUFFIX := $(addprefix _d,$(STATICLIB_SUFFIX))
SHAREDLIB_SUFFIX := $(addprefix _d,$(SHAREDLIB_SUFFIX))
IMPORTLIB_SUFFIX := $(addprefix _d,$(IMPORTLIB_SUFFIX))
endif

ifeq (yes,$(strip $(verbose)))
    QUIET :=
    QUIET_TEST := -v
else
    QUIET := > /dev/null
    QUIET_TEST := $(QUIET)
endif

has_blosc := no
ifneq (,$(and $(BLOSC_LIB_DIR),$(BLOSC_INCL_DIR),$(BLOSC_LIB)))
    has_blosc := yes
endif

has_glfw := no
ifneq (,$(and $(GLFW_LIB_DIR),$(GLFW_INCL_DIR),$(GLFW_LIB)))
    has_glfw := yes
endif

has_log4cplus := no
ifneq (,$(and $(LOG4CPLUS_LIB_DIR),$(LOG4CPLUS_INCL_DIR),$(LOG4CPLUS_LIB)))
    has_log4cplus := yes
endif

has_python := no
ifneq (,$(and $(PYTHON_VERSION),$(PYTHON_LIB_DIR),$(PYTHON_INCL_DIR), \
    $(PYCONFIG_INCL_DIR),$(PYTHON_LIB),$(BOOST_PYTHON_LIB_DIR),$(BOOST_PYTHON_LIB)))
    has_python := yes
endif

INCLDIRS := -I . -I .. \
    $(CXXISYSTEM) $(BOOST_INCL_DIR) \
    $(CXXISYSTEM) $(HALF_INCL_DIR) \
    $(CXXISYSTEM) $(TBB_INCL_DIR) \
    $(CXXISYSTEM) $(ZLIB_INCL_DIR) \
#
ifeq (yes,$(has_blosc))
<<<<<<< HEAD
    INCLDIRS += $(CXXISYSTEM) $(BLOSC_INCL_DIR)
endif
ifeq (yes,$(has_log4cplus))
    INCLDIRS += $(CXXISYSTEM) $(LOG4CPLUS_INCL_DIR)
=======
    INCLDIRS += -isystem $(BLOSC_INCL_DIR)
endif
ifeq (yes,$(has_log4cplus))
    INCLDIRS += -isystem $(LOG4CPLUS_INCL_DIR)
>>>>>>> bb971a2c
endif

CXXFLAGS += $(OPTIMIZE) $(INCLDIRS)
ifeq (yes,$(has_blosc))
    CXXFLAGS += -DOPENVDB_USE_BLOSC
endif
ifeq (yes,$(has_log4cplus))
    CXXFLAGS += -DOPENVDB_USE_LOG4CPLUS
endif
ifeq (2,$(strip $(abi)))
    CXXFLAGS += -DOPENVDB_2_ABI_COMPATIBLE
endif
ifneq (2,$(strip $(GLFW_MAJOR_VERSION)))
    CXXFLAGS += -DOPENVDB_USE_GLFW_3
endif

LIBS := \
    -L $(HALF_LIB_DIR) $(HALF_LIB) \
    -L $(TBB_LIB_DIR) $(TBB_LIB) \
    -L $(ZLIB_LIB_DIR) $(ZLIB_LIB) \
    -L $(BOOST_LIB_DIR) $(BOOST_LIB) \
#
LIBS_RPATH := \
    -Wl,-rpath,'$$ORIGIN/.' $(LDDIROPT)$(HALF_LIB_DIR) $(HALF_LIB) \
    -Wl,-rpath,'$$ORIGIN/.' $(LDDIROPT)$(TBB_LIB_DIR) $(TBB_LIB) \
    -Wl,-rpath,'$$ORIGIN/.' $(LDDIROPT)$(ZLIB_LIB_DIR) $(ZLIB_LIB) \
    -Wl,-rpath,'$$ORIGIN/.' $(LDDIROPT)$(BOOST_LIB_DIR) $(BOOST_LIB) \
#
ifeq (yes,$(has_blosc))
LIBS += \
    -L $(BLOSC_LIB_DIR) $(BLOSC_LIB)
LIBS_RPATH += \
    -Wl,-rpath,'$$ORIGIN/.' $(LDDIROPT)$(BLOSC_LIB_DIR) $(BLOSC_LIB)
endif
ifeq (yes,$(has_log4cplus))
LOG4CPLUS_LIBS := -L $(LOG4CPLUS_LIB_DIR) $(LOG4CPLUS_LIB)
LOG4CPLUS_LIBS_RPATH := \
    -Wl,-rpath,'$$ORIGIN/.' $(LDDIROPT)$(LOG4CPLUS_LIB_DIR) $(LOG4CPLUS_LIB)
else
LOG4CPLUS_LIBS :=
LOG4CPLUS_LIBS_RPATH :=
endif
ifneq (,$(strip $(CONCURRENT_MALLOC_LIB)))
ifneq (,$(strip $(CONCURRENT_MALLOC_LIB_DIR)))
ALLOC_LIBS = -L $(CONCURRENT_MALLOC_LIB_DIR) $(CONCURRENT_MALLOC_LIB)
ALLOC_LIBS_RPATH := \
    -Wl,-rpath,'$$ORIGIN/.' $(LDDIROPT)$(CONCURRENT_MALLOC_LIB_DIR) $(CONCURRENT_MALLOC_LIB)
else
ALLOC_LIBS :=
ALLOC_LIBS_RPATH :=
endif
endif

INCLUDE_NAMES := \
    Exceptions.h \
    Grid.h \
    io/Archive.h \
    io/Compression.h \
    io/File.h \
    io/GridDescriptor.h \
    io/io.h \
    io/Queue.h \
    io/Stream.h \
    io/TempFile.h \
    math/BBox.h \
    math/Coord.h \
    math/DDA.h \
    math/FiniteDifference.h \
    math/Hermite.h \
    math/LegacyFrustum.h \
    math/Maps.h \
    math/Mat.h \
    math/Mat3.h \
    math/Mat4.h \
    math/Math.h \
    math/Operators.h \
    math/Proximity.h \
    math/QuantizedUnitVec.h \
    math/Quat.h \
    math/Ray.h \
    math/Stats.h \
    math/Stencils.h \
    math/Transform.h\
    math/Tuple.h\
    math/Vec2.h \
    math/Vec3.h \
    math/Vec4.h \
    Metadata.h \
    metadata/Metadata.h \
    metadata/MetaMap.h \
    metadata/StringMetadata.h \
    openvdb.h \
    Platform.h \
    PlatformConfig.h \
    tools/ChangeBackground.h \
    tools/Clip.h \
    tools/Composite.h \
    tools/Dense.h \
    tools/DenseSparseTools.h \
    tools/Diagnostics.h \
    tools/Filter.h \
    tools/GridOperators.h \
    tools/GridTransformer.h \
    tools/Interpolation.h \
    tools/LevelSetAdvect.h \
    tools/LevelSetFilter.h \
    tools/LevelSetFracture.h \
    tools/LevelSetMeasure.h \
    tools/LevelSetMorph.h \
    tools/LevelSetRebuild.h \
    tools/LevelSetSphere.h \
    tools/LevelSetTracker.h \
    tools/LevelSetUtil.h \
    tools/MeshToVolume.h \
    tools/Morphology.h \
    tools/ParticlesToLevelSet.h \
    tools/PointAdvect.h \
    tools/PointIndexGrid.h \
    tools/PointPartitioner.h \
    tools/PointScatter.h \
    tools/Prune.h \
    tools/RayIntersector.h \
    tools/RayTracer.h \
    tools/SignedFloodFill.h \
    tools/Statistics.h \
    tools/ValueTransformer.h \
    tools/VectorTransformer.h \
    tools/VolumeToMesh.h \
    tools/VolumeToSpheres.h \
    tree/InternalNode.h \
    tree/Iterator.h \
    tree/LeafManager.h \
    tree/LeafNode.h \
    tree/LeafNodeBool.h \
    tree/NodeManager.h \
    tree/NodeUnion.h \
    tree/RootNode.h \
    tree/Tree.h \
    tree/TreeIterator.h \
    tree/ValueAccessor.h \
    Types.h \
    util/CpuTimer.h \
    util/Formats.h \
    util/logging.h \
    util/MapsUtil.h \
    util/Name.h \
    util/NodeMasks.h \
    util/NullInterrupter.h \
    util/Util.h \
    version.h \
#

SRC_NAMES := \
    Grid.cc \
    io/Archive.cc \
    io/Compression.cc \
    io/File.cc \
    io/GridDescriptor.cc \
    io/Queue.cc \
    io/Stream.cc \
    io/TempFile.cc \
    math/Hermite.cc \
    math/Maps.cc \
    math/Proximity.cc \
    math/QuantizedUnitVec.cc \
    math/Transform.cc \
    metadata/Metadata.cc \
    metadata/MetaMap.cc \
    openvdb.cc \
    Platform.cc \
    util/Formats.cc \
    util/Util.cc \
#

UNITTEST_INCLUDE_NAMES := \
    unittest/util.h \
#

UNITTEST_SRC_NAMES := \
    unittest/main.cc \
    unittest/TestBBox.cc \
    unittest/TestCoord.cc \
    unittest/TestCpt.cc \
    unittest/TestCurl.cc \
    unittest/TestDense.cc \
    unittest/TestDenseSparseTools.cc \
    unittest/TestDiagnostics.cc \
    unittest/TestDivergence.cc \
    unittest/TestDoubleMetadata.cc \
    unittest/TestExceptions.cc \
    unittest/TestFile.cc \
    unittest/TestFloatMetadata.cc \
    unittest/TestGradient.cc \
    unittest/TestGrid.cc \
    unittest/TestGridBbox.cc \
    unittest/TestGridDescriptor.cc \
    unittest/TestGridIO.cc \
    unittest/TestGridTransformer.cc \
    unittest/TestHermite.cc \
    unittest/TestInit.cc \
    unittest/TestInt32Metadata.cc \
    unittest/TestInt64Metadata.cc \
    unittest/TestInternalOrigin.cc \
    unittest/TestLaplacian.cc \
    unittest/TestLeaf.cc \
    unittest/TestLeafBool.cc \
    unittest/TestLeafIO.cc \
    unittest/TestLeafOrigin.cc \
    unittest/TestLevelSetRayIntersector.cc \
    unittest/TestLevelSetUtil.cc \
    unittest/TestLinearInterp.cc \
    unittest/TestMaps.cc \
    unittest/TestMat4Metadata.cc \
    unittest/TestMath.cc \
    unittest/TestMeanCurvature.cc \
    unittest/TestMeshToVolume.cc \
    unittest/TestMetadata.cc \
    unittest/TestMetadataIO.cc \
    unittest/TestMetaMap.cc \
    unittest/TestName.cc \
    unittest/TestNodeIterator.cc \
    unittest/TestNodeMask.cc \
    unittest/TestParticlesToLevelSet.cc \
    unittest/TestPointIndexGrid.cc \
    unittest/TestPointPartitioner.cc \
    unittest/TestPrePostAPI.cc \
    unittest/TestQuadraticInterp.cc \
    unittest/TestQuantizedUnitVec.cc \
    unittest/TestQuat.cc \
    unittest/TestRay.cc \
    unittest/TestStats.cc \
    unittest/TestStream.cc \
    unittest/TestStringMetadata.cc \
    unittest/TestTools.cc \
    unittest/TestTransform.cc \
    unittest/TestTree.cc \
    unittest/TestTreeCombine.cc \
    unittest/TestTreeGetSetValues.cc \
    unittest/TestTreeIterators.cc \
    unittest/TestTreeVisitor.cc \
    unittest/TestValueAccessor.cc \
    unittest/TestVec2Metadata.cc \
    unittest/TestVec3Metadata.cc \
    unittest/TestVolumeRayIntersector.cc \
    unittest/TestVolumeToMesh.cc \
#

DOC_FILES := doc/doc.txt doc/faq.txt doc/changes.txt doc/codingstyle.txt doc/examplecode.txt doc/api_0_98_0.txt doc/math.txt doc/python.txt
DOC_INDEX := doc/html/index.html
DOC_PDF := doc/latex/refman.pdf

LIBVIEWER_INCLUDE_NAMES := \
    viewer/Camera.h \
    viewer/ClipBox.h \
    viewer/Font.h \
    viewer/RenderModules.h \
    viewer/Viewer.h \
#
# Used for "install" target only
LIBVIEWER_PUBLIC_INCLUDE_NAMES := \
    viewer/Viewer.h \
#
LIBVIEWER_SRC_NAMES := \
    viewer/Camera.cc \
    viewer/ClipBox.cc \
    viewer/Font.cc \
    viewer/RenderModules.cc \
    viewer/Viewer.cc \
#
ifdef MBSD
    LIBVIEWER_FLAGS := -framework Cocoa -framework OpenGL -framework IOKit
else
    LIBVIEWER_FLAGS := -lGL -lGLU
endif


CMD_INCLUDE_NAMES := \
#

CMD_SRC_NAMES := \
    cmd/openvdb_print/main.cc \
#
RENDER_SRC_NAMES := \
    cmd/openvdb_render/main.cc \
#
VIEW_SRC_NAMES := \
    cmd/openvdb_view/main.cc \
#


PYTHON_INCLUDE_NAMES := \
    python/pyopenvdb.h \
    python/pyutil.h \
    python/pyAccessor.h \
    python/pyGrid.h \
#
# Used for "install" target only
PYTHON_PUBLIC_INCLUDE_NAMES := \
    python/pyopenvdb.h \
#
PYTHON_SRC_NAMES := \
    python/pyFloatGrid.cc \
    python/pyIntGrid.cc \
    python/pyMetadata.cc \
    python/pyOpenVDBModule.cc \
    python/pyTransform.cc \
    python/pyVec3Grid.cc \
#
PYCXXFLAGS := $(CXXISYSTEM) python $(CXXISYSTEM) $(PYTHON_INCL_DIR) $(CXXISYSTEM) $(PYCONFIG_INCL_DIR)
ifneq ($(strip $(NUMPY_INCL_DIR)),)
PYCXXFLAGS += $(CXXISYSTEM) $(NUMPY_INCL_DIR) -DPY_OPENVDB_USE_NUMPY
endif
ifneq (no,$(strip $(PYTHON_WRAP_ALL_GRID_TYPES)))
PYCXXFLAGS += -DPY_OPENVDB_WRAP_ALL_GRID_TYPES
endif


HEADER_SUBDIRS := $(dir $(INCLUDE_NAMES))

ifdef WINDOWS_NT
GETOPT_INCLUDE := port/getopt.c
else
GETOPT_INCLUDE :=
endif

ALL_INCLUDE_FILES := \
    $(INCLUDE_NAMES) \
    $(UNITTEST_INCLUDE_NAMES) \
    $(CMD_INCLUDE_NAMES) \
    $(LIBVIEWER_INCLUDE_NAMES) \
    $(GETOPT_INCLUDE) \
    $(PYTHON_INCLUDE_NAMES) \
#
SRC_FILES := \
    $(SRC_NAMES) \
    $(UNITTEST_SRC_NAMES) \
    $(CMD_SRC_NAMES) \
    $(RENDER_SRC_NAMES) \
    $(VIEW_SRC_NAMES) \
    $(LIBVIEWER_SRC_NAMES) \
    $(PYTHON_SRC_NAMES) \
#
ALL_SRC_FILES := $(SRC_FILES)

OBJ_NAMES := $(SRC_NAMES:.cc=.o)
CMD_OBJ_NAMES := $(CMD_SRC_NAMES:.cc=.o)
RENDER_OBJ_NAMES := $(RENDER_SRC_NAMES:.cc=.o)
VIEW_OBJ_NAMES := $(VIEW_SRC_NAMES:.cc=.o)
UNITTEST_OBJ_NAMES := $(UNITTEST_SRC_NAMES:.cc=.o)
LIBVIEWER_OBJ_NAMES := $(LIBVIEWER_SRC_NAMES:.cc=.o)
PYTHON_OBJ_NAMES := $(PYTHON_SRC_NAMES:.cc=.o)

LIB_MAJOR_VERSION=$(shell grep 'define OPENVDB_LIBRARY_MAJOR_VERSION_NUMBER ' \
    version.h | sed 's/[^0-9]*//g')
LIB_MINOR_VERSION=$(shell grep 'define OPENVDB_LIBRARY_MINOR_VERSION_NUMBER ' \
    version.h | sed 's/[^0-9]*//g')
LIB_PATCH_VERSION=$(shell grep 'define OPENVDB_LIBRARY_PATCH_VERSION_NUMBER ' \
    version.h | sed 's/[^0-9]*//g')

LIB_VERSION=$(LIB_MAJOR_VERSION).$(LIB_MINOR_VERSION).$(LIB_PATCH_VERSION)
SO_VERSION=$(LIB_MAJOR_VERSION).$(LIB_MINOR_VERSION)

LIBOPENVDB_NAME=openvdb_sesi
LIBOPENVDB_STATIC := $(STATICLIB_PREFIX)$(LIBOPENVDB_NAME)$(STATICLIB_SUFFIX)
LIBOPENVDB_SHARED := $(SHAREDLIB_PREFIX)$(LIBOPENVDB_NAME)$(SHAREDLIB_SUFFIX)
LIBOPENVDB_SHARED_VERSIONED := $(LIBOPENVDB_SHARED).$(LIB_VERSION)
LIBOPENVDB_SONAME := $(LIBOPENVDB_SHARED).$(SO_VERSION)
LIBOPENVDB_IMPORT := $(IMPORTLIB_PREFIX)$(LIBOPENVDB_NAME)$(IMPORTLIB_SUFFIX)
ifdef LINUX
LIBOPENVDB_SONAME_FLAGS := -Wl,-soname,$(LIBOPENVDB_SONAME)
else
LIBOPENVDB_SONAME_FLAGS :=
endif

PYTHON_MODULE_NAME=pyopenvdb
PYTHON_MODULE := $(SHAREDLIB_PREFIX)$(PYTHON_MODULE_NAME)$(SHAREDLIB_SUFFIX)
PYTHON_SONAME := $(PYTHON_MODULE).$(SO_VERSION)
ifdef LINUX
PYTHON_SONAME_FLAGS := -Wl,-soname,$(PYTHON_SONAME)
else
PYTHON_SONAME_FLAGS :=
endif

ifeq (no,$(strip $(shared)))
    LIBOPENVDB := $(LIBOPENVDB_STATIC)
    LIBOPENVDB_IMPORT := $(LIBOPENVDB_STATIC)
else
  ifeq (yes,$(strip $(VERSIONED_LIBS)))
    LIBOPENVDB := $(LIBOPENVDB_SHARED_VERSIONED)
  else
    LIBOPENVDB := $(LIBOPENVDB_SHARED)
  endif
  LIBOPENVDB_RPATH := -Wl,-rpath,$(DESTDIR)/lib $(LIBOPENVDB)
endif # shared

CPPUNIT_RPATH := -Wl,-rpath,$(CPPUNIT_LIB_DIR) $(LDDIROPT)$(CPPUNIT_LIB_DIR) $(CPPUNIT_LIB)

ifdef WINDOWS_NT
    LIBS_RPATH := $(subst -L ,$(LDDIROPT),$(LIBS))
    LIBOPENVDB_RPATH := $(LIBOPENVDB_IMPORT)
    CPPUNIT_RPATH := $(LDDIROPT)$(CPPUNIT_LIB_DIR) $(CPPUNIT_LIB)
    EXR_LIBS_RPATH := $(subst -L ,$(LDDIROPT),$(EXR_LIBS))
    ALLOC_LIBS_RPATH := $(subst -L ,$(LDDIROPT),$(ALLOC_LIBS))
    PYTHON_LIBS_RPATH := \
	$(LDDIROPT)$(PYTHON_LIB_DIR) $(PYTHON_LIB) \
	$(LDDIROPT)$(BOOST_PYTHON_LIB_DIR) $(BOOST_PYTHON_LIB)
endif

DEPEND := dependencies

# Get the list of dependencies that are newer than the current target,
# but limit the list to at most three entries.
list_deps = $(if $(wordlist 4,5,$(?F)),$(firstword $(?F)) and others,$(wordlist 1,3,$(?F)))

ALL_PRODUCTS := \
    $(LIBOPENVDB_STATIC) \
    $(LIBOPENVDB_SHARED) \
    $(LIBOPENVDB_SHARED_VERSIONED) \
    $(LIBOPENVDB_IMPORT) \
    vdb_test$(EXE_SUFFIX) \
    vdb_test$(EXE_SUFFIX).manifest \
    vdb_test.{pdb,ilk} \
    vdb_print$(EXE_SUFFIX) \
    vdb_print$(EXE_SUFFIX).manifest \
    vdb_print.{pdb,ilk} \
    vdb_view$(EXE_SUFFIX) \
    vdb_view$(EXE_SUFFIX).manifest \
    vdb_view.{pdb,ilk} \
    vdb_render$(EXE_SUFFIX) \
    vdb_render$(EXE_SUFFIX).manifest \
    vdb_render.{pdb,ilk} \
    $(DEPEND) \
    $(PYTHON_MODULE) \
#

.SUFFIXES: .o .cc

.PHONY: all clean depend doc install lib pdfdoc pydoc pytest python test \
        sesi_archive install_headers

.cc.o:
	$(call CompileCXX,)

all: lib python vdb_print vdb_render vdb_test

$(OBJ_NAMES): %.o: %.cc
	$(call CompileCXX,-DOPENVDB_PRIVATE)

ifneq (no,$(strip $(shared)))

# Build shared library
lib: $(LIBOPENVDB_SHARED)

ifeq (yes,$(strip $(VERSIONED_LIBS)))
$(LIBOPENVDB_SHARED_VERSIONED): $(OBJ_NAMES)
	$(call BuildSharedLibrary,$(LIBS_RPATH) $(LIBOPENVDB_SONAME_FLAGS))
$(LIBOPENVDB_SONAME): $(LIBOPENVDB_SHARED_VERSIONED)
	$(LN) $< $@
$(LIBOPENVDB_SHARED): $(LIBOPENVDB_SHARED_VERSIONED) $(LIBOPENVDB_SONAME)
	$(LN) $(LIBOPENVDB_SHARED_VERSIONED) $@
else
$(LIBOPENVDB_SHARED): $(OBJ_NAMES)
<<<<<<< HEAD
	$(call BuildSharedLibrary,$(LIBS_RPATH))
endif # versioned libs
=======
	@echo "Building $@ because of $(list_deps)"
	$(CXX) $(CXXFLAGS) -shared -o $@ $^ $(LIBS_RPATH) $(LIBOPENVDB_SONAME_FLAGS)
>>>>>>> bb971a2c

else

# Build static library
lib: $(LIBOPENVDB_STATIC)

$(LIBOPENVDB_STATIC): $(OBJ_NAMES)
<<<<<<< HEAD
	@echo "Building $@ because of $(call list_deps)"
	$(AR) $(ARFLAGS) $(AROUTPUT)$@ $^

endif # shared

# BEGIN doc RULES
=======
	@echo "Building $@ because of $(list_deps)"
	$(AR) cr $@ $^

endif # shared


>>>>>>> bb971a2c
$(DOC_INDEX): doxygen-config $(INCLUDE_NAMES) $(SRC_NAMES) $(DOC_FILES)
	@echo "Generating documentation because of $(list_deps)"
	echo 'OUTPUT_DIRECTORY=./doc' | cat doxygen-config - | $(DOXYGEN) - $(QUIET)

$(DOC_PDF): doxygen-config $(INCLUDE_NAMES) $(SRC_NAMES) $(DOC_FILES)
	@echo "Generating documentation because of $(list_deps)"
	echo -e 'OUTPUT_DIRECTORY=./doc\nGENERATE_LATEX=YES\nGENERATE_HTML=NO' \
	    | cat doxygen-config - | $(DOXYGEN) - $(QUIET) \
	    && cd ./doc/latex && make refman.pdf $(QUIET) \
	    && echo 'Created doc/latex/refman.pdf'

ifneq (,$(strip $(DOXYGEN)))
doc: $(DOC_INDEX)
pdfdoc: $(DOC_PDF)
else
doc:
	@echo "$@"': $$DOXYGEN is undefined'
pdfdoc:
	@echo "$@"': $$DOXYGEN is undefined'
endif
# END doc RULES

<<<<<<< HEAD
# BEGIN vdb_print rules
vdb_print$(EXE_SUFFIX): $(LIBOPENVDB) $(CMD_OBJ_NAMES)
	$(call BuildExecutable, $(CMD_OBJ_NAMES) \
                                $(LIBS_RPATH) $(LIBOPENVDB_RPATH) \
				$(ALLOC_LIBS_RPATH))

ifneq (,$(strip $(EXE_SUFFIX)))
vdb_print: vdb_print$(EXE_SUFFIX)
endif
# END vdb_print rules
=======
vdb_print: $(LIBOPENVDB) cmd/openvdb_print/main.cc
	@echo "Building $@ because of $(list_deps)"
	$(CXX) $(CXXFLAGS) -o $@ cmd/openvdb_print/main.cc -I . \
	    $(LIBOPENVDB_RPATH) -L$(CURDIR) $(LIBOPENVDB) \
	    $(LIBS_RPATH) $(CONCURRENT_MALLOC_LIB)

vdb_render: $(LIBOPENVDB) cmd/openvdb_render/main.cc
	@echo "Building $@ because of $(list_deps)"
	$(CXX) $(CXXFLAGS) -o $@ cmd/openvdb_render/main.cc -I . \
	    -isystem $(EXR_INCL_DIR) -isystem $(ILMBASE_INCL_DIR) \
	    -Wl,-rpath,$(EXR_LIB_DIR) -L$(EXR_LIB_DIR) $(EXR_LIB) \
	    -Wl,-rpath,$(ILMBASE_LIB_DIR) -L$(ILMBASE_LIB_DIR) $(ILMBASE_LIB) \
	    $(LIBOPENVDB_RPATH) -L$(CURDIR) $(LIBOPENVDB) \
	    $(LIBS_RPATH) $(CONCURRENT_MALLOC_LIB)
>>>>>>> bb971a2c

# BEGIN vdb_render rules
$(RENDER_OBJ_NAMES): %.o: %.cc
	$(call CompileCXX, $(CXXISYSTEM) $(EXR_INCL_DIR))

vdb_render$(EXE_SUFFIX): $(LIBOPENVDB) $(RENDER_OBJ_NAMES)
	$(call BuildExecutable, $(RENDER_OBJ_NAMES) \
                                $(LIBS_RPATH) \
                                $(EXR_LIBS_RPATH) \
				$(LIBOPENVDB_RPATH) \
				$(ALLOC_LIBS_RPATH))

ifneq (,$(strip $(EXE_SUFFIX)))
vdb_render: vdb_render$(EXE_SUFFIX)
endif
# END vdb_render rules

# BEGIN vdb_view rules
ifneq (yes,$(has_glfw))
vdb_view:
	@echo "$@"': GLFW is unavailable'
else
# Create an openvdb_viewer/ symlink to the viewer/ subdirectory,
# to mirror the DWA directory structure.
openvdb_viewer:
	$(LN) viewer openvdb_viewer
$(LIBVIEWER_INCLUDE_NAMES): openvdb_viewer

$(LIBVIEWER_OBJ_NAMES): $(LIBVIEWER_INCLUDE_NAMES)
$(LIBVIEWER_OBJ_NAMES): %.o: %.cc
<<<<<<< HEAD
	$(call CompileCXX,$(CXXISYSTEM) $(GLFW_INCL_DIR) -DGL_GLEXT_PROTOTYPES=1)

ifneq (,$(strip $(EXE_SUFFIX)))
vdb_view: vdb_view$(EXE_SUFFIX)
=======
	@echo "Building $@ because of $(list_deps)"
	$(CXX) -c $(CXXFLAGS) -I . -isystem $(GLFW_INCL_DIR) -DGL_GLEXT_PROTOTYPES=1 -fPIC -o $@ $<

vdb_view: $(LIBOPENVDB) $(LIBVIEWER_OBJ_NAMES) cmd/openvdb_view/main.cc
	@echo "Building $@ because of $(list_deps)"
	$(CXX) $(CXXFLAGS) -o $@ cmd/openvdb_view/main.cc $(LIBVIEWER_OBJ_NAMES) \
	    -I . -Wl,-rpath,$(GLFW_LIB_DIR) -L$(GLFW_LIB_DIR) $(GLFW_LIB) \
	    $(LIBOPENVDB_RPATH) -L$(CURDIR) $(LIBOPENVDB) \
	    $(LIBVIEWER_FLAGS) $(LIBS_RPATH) $(BOOST_THREAD_LIB) $(CONCURRENT_MALLOC_LIB)
>>>>>>> bb971a2c
endif

vdb_view$(EXE_SUFFIX): $(LIBOPENVDB) $(LIBVIEWER_OBJ_NAMES) $(VIEW_OBJ_NAMES)
	$(call BuildExecutable, $(VIEW_OBJ_NAMES) $(LIBVIEWER_OBJ_NAMES) \
		$(GLFW_RPATH) \
		$(LIBVIEWER_FLAGS) $(LIBS_RPATH) $(BOOST_THREAD_LIB) \
		$(LIBOPENVDB_RPATH) \
		$(ALLOC_LIBS_RPATH))
endif
# END vdb_view RULES

# Build the Python module
$(PYTHON_OBJ_NAMES): $(PYTHON_INCLUDE_NAMES)
$(PYTHON_OBJ_NAMES): %.o: %.cc
<<<<<<< HEAD
	$(call CompileCXX, -I . $(PYCXXFLAGS))
$(PYTHON_MODULE): $(LIBOPENVDB) $(PYTHON_OBJ_NAMES)
	$(call BuildSharedLibrary, $(PYTHON_SONAME_FLAGS) $(PYTHON_OBJ_NAMES) \
		$(LIBS_RPATH) $(CONCURRENT_MALLOC_LIB) $(PYTHON_LIBS_RPATH))
=======
	@echo "Building $@ because of $(list_deps)"
	$(CXX) -c $(CXXFLAGS) -I . $(PYCXXFLAGS) -o $@ $<
$(PYTHON_MODULE): $(LIBOPENVDB) $(PYTHON_OBJ_NAMES)
	@echo "Building $@ because of $(list_deps)"
	$(CXX) $(CXXFLAGS) $(PYCXXFLAGS) -shared $(PYTHON_SONAME_FLAGS) -o $@ $(PYTHON_OBJ_NAMES) \
	    -Wl,-rpath,$(PYTHON_LIB_DIR) -L$(PYTHON_LIB_DIR) $(PYTHON_LIB) \
	    -Wl,-rpath,$(BOOST_PYTHON_LIB_DIR) -L$(BOOST_PYTHON_LIB_DIR) $(BOOST_PYTHON_LIB) \
	    $(LIBOPENVDB_RPATH) -L$(CURDIR) $(LIBOPENVDB) \
	    $(LIBS_RPATH) $(CONCURRENT_MALLOC_LIB)
>>>>>>> bb971a2c

ifeq (yes,$(has_python))
ifneq (,$(strip $(EPYDOC)))
pydoc: $(PYTHON_MODULE) $(LIBOPENVDB_SONAME)
	@echo "Generating Python module documentation because of $(list_deps)"
	pydocdir=doc/html/python; \
	/bin/mkdir -p $${pydocdir}; \
	echo "Created $${pydocdir}"; \
	export LD_LIBRARY_PATH=${LD_LIBRARY_PATH}:$(CURDIR); \
	export PYTHONPATH=${PYTHONPATH}:$(CURDIR); \
	    $(EPYDOC) --html -o $${pydocdir} $(PYTHON_MODULE_NAME) $(QUIET)
else
pydoc:
	@echo "$@"': $$EPYDOC is undefined'
endif

pytest: $(PYTHON_MODULE) $(LIBOPENVDB_SONAME)
	@echo "Testing Python module $(PYTHON_MODULE)"
	export LD_LIBRARY_PATH=${LD_LIBRARY_PATH}:$(CURDIR); \
	export PYTHONPATH=${PYTHONPATH}:$(CURDIR); \
	    python$(PYTHON_VERSION) ./python/test/TestOpenVDB.py $(QUIET_TEST)

python: $(PYTHON_MODULE)
else
python pytest pydoc:
	@echo "$@"': Python is unavailable'
endif

# BEGIN vdb_test RULES
ifeq (3,$(words $(strip $(CPPUNIT_LIB_DIR) $(CPPUNIT_INCL_DIR) $(CPPUNIT_LIB))))

$(UNITTEST_OBJ_NAMES): %.o: %.cc
<<<<<<< HEAD
	$(call CompileCXX, $(CXXISYSTEM) $(CPPUNIT_INCL_DIR))

vdb_test$(EXE_SUFFIX): $(LIBOPENVDB) $(UNITTEST_OBJ_NAMES)
	$(call BuildExecutable, $(UNITTEST_OBJ_NAMES) \
		$(CPPUNIT_RPATH) \
		$(LIBS_RPATH) $(LIBOPENVDB_RPATH) \
		$(ALLOC_LIBS_RPATH))
=======
	@echo "Building $@ because of $(list_deps)"
	$(CXX) -c $(CXXFLAGS) -isystem $(CPPUNIT_INCL_DIR) -fPIC -o $@ $<

ifneq (,$(strip $(CPPUNIT_INCL_DIR)))
vdb_test: $(LIBOPENVDB) $(UNITTEST_OBJ_NAMES)
	@echo "Building $@ because of $(list_deps)"
	$(CXX) $(CXXFLAGS) -o $@ $(UNITTEST_OBJ_NAMES) \
	    -Wl,-rpath,$(CPPUNIT_LIB_DIR) -L$(CPPUNIT_LIB_DIR) $(CPPUNIT_LIB) \
	    $(LIBOPENVDB_RPATH) -L$(CURDIR) $(LIBOPENVDB) \
	    $(LIBS_RPATH) $(CONCURRENT_MALLOC_LIB)
>>>>>>> bb971a2c

ifneq (,$(strip $(EXE_SUFFIX)))
vdb_test: vdb_test$(EXE_SUFFIX)
endif

ifdef MBSD
  APP_EXPORTS := export DYLD_LIBRARY_PATH=${LD_LIBRARY_PATH}:$(LOCAL_LIB):$(CURDIR)
else
  ifdef WINDOWS_NT
    APP_EXPORTS := true
  else
    APP_EXPORTS := export LD_LIBRARY_PATH=${LD_LIBRARY_PATH}:$(CURDIR)
  endif
endif

test: vdb_test
	@echo "Testing $(LIBOPENVDB_NAME)"
	$(APP_EXPORTS); ./vdb_test $(QUIET_TEST)
else
vdb_test:
	@echo "$@"': $$(CPPUNIT_INCL_DIR) is undefined'
test:
	@echo "$@"': $$(CPPUNIT_INCL_DIR) is undefined'
endif
# END vdb_test RULES

install_headers: $(INCLUDE_NAMES)
	/bin/mkdir -p $(DESTDIR)/include/openvdb
	@echo "Created $(DESTDIR)/include/openvdb"
	pushd $(DESTDIR)/include/openvdb > /dev/null; \
	    /bin/mkdir -p $(HEADER_SUBDIRS); popd > /dev/null
	for f in $(INCLUDE_NAMES); \
	    do /bin/cp -f $$f $(DESTDIR)/include/openvdb/$$f; done
	@#
	@echo "Copied header files to $(DESTDIR)/include"

install: install_headers lib python vdb_print vdb_render vdb_view doc pydoc
	mkdir -p $(DESTDIR)/lib
	@echo "Created $(DESTDIR)/lib/"
	cp -f $(LIBOPENVDB) $(LIBOPENVDB_IMPORT) $(DESTDIR)/lib
	pushd $(DESTDIR)/lib > /dev/null; \
	    if [ -f $(LIBOPENVDB_SHARED_VERSIONED) ]; then \
		    $(LN) $(LIBOPENVDB_SHARED_VERSIONED) $(LIBOPENVDB_SHARED); fi; \
	    popd > /dev/null
	@echo "Copied libopenvdb to $(DESTDIR)/lib/"
	@#
	if [ -f $(PYTHON_MODULE) ]; \
	then \
	    installdir=$(DESTDIR)/python/include/python$(PYTHON_VERSION); \
	    mkdir -p $${installdir}; \
	    echo "Created $${installdir}"; \
	    /bin/cp -f $(PYTHON_PUBLIC_INCLUDE_NAMES) $${installdir}/; \
	    echo "Copied Python header files to $${installdir}"; \
	    installdir=$(DESTDIR)/python/lib/python$(PYTHON_VERSION); \
	    mkdir -p $${installdir}; \
	    echo "Created $${installdir}"; \
	    /bin/cp -f $(PYTHON_MODULE) $${installdir}/; \
	    pushd $${installdir} > /dev/null; \
	    $(LN) $(PYTHON_MODULE) $(PYTHON_SONAME); \
	    popd > /dev/null; \
	    echo "Copied Python module to $${installdir}"; \
	fi
	@#
	mkdir -p $(DESTDIR)/bin
	@echo "Created $(DESTDIR)/bin/"
	cp -f vdb_print$(EXE_SUFFIX) $(DESTDIR)/bin
	@echo "Copied vdb_print$(EXE_SUFFIX) to $(DESTDIR)/bin/"
	cp -f vdb_render$(EXE_SUFFIX) $(DESTDIR)/bin
	@echo "Copied vdb_render to $(DESTDIR)/bin/"
	if [ -f vdb_view$(EXE_SUFFIX) ]; \
	then \
		cp -f vdb_view$(EXE_SUFFIX) $(DESTDIR)/bin; \
		echo "Copied vdb_view to $(DESTDIR)/bin/"; \
	fi
	@#
	if [ -d doc/html ]; \
	then \
	    mkdir -p $(DESTDIR)/share/doc/openvdb; \
	    echo "Created $(DESTDIR)/share/doc/openvdb/"; \
	    cp -r -f doc/html $(DESTDIR)/share/doc/openvdb; \
	    echo "Copied documentation to $(DESTDIR)/share/doc/openvdb/"; \
	fi

SESI_ARCHIVE_CONTENTS := \
    CHANGES \
    COPYRIGHT \
    INSTALL \
    LICENSE \
    README \
    Makefile \
    clmakedep.py \
    platform.mk \
    $(ALL_INCLUDE_FILES) \
    $(ALL_SRC_FILES) \
    $(DOC_FILES) \
    doxygen-config \
#
SESI_ARCHIVE_CONTENTS := $(addprefix openvdb/,$(SESI_ARCHIVE_CONTENTS))
SESI_ARCHIVE_NAME := openvdb-$(LIB_MAJOR_VERSION).$(LIB_MINOR_VERSION).$(LIB_PATCH_VERSION).tar.gz

sesi_archive:
	@echo "Creating $(SESI_ARCHIVE_NAME)"
	$(RM) $(SESI_ARCHIVE_NAME)
	$(LN) . openvdb
	/bin/tar cfz $(SESI_ARCHIVE_NAME) $(SESI_ARCHIVE_CONTENTS) || true
	$(RM) openvdb

ifdef WINDOWS_NT
HFS_DSOLIB := $(HFS)/bin
else
HFS_DSOLIB := $(HFS)/dsolib
endif

# Directly installs into $HFS for development builds
hfsinstall: $(LIBOPENVDB_SHARED)
	/bin/cp $(basename $(LIBOPENVDB_SHARED)).* $(HFS_DSOLIB)
hfsclean:
	$(RM) $(HFS_DSOLIB)/$(basename $(LIBOPENVDB_SHARED)).*

DEPFILES = $(call DepFromSrc,$(ALL_SRC_FILES))

# TODO: This accumulates all source file dependencies into a single file
# containing a rule for each *.o file.  Consider generating a separate
# dependency file for each *.o file instead.
<<<<<<< HEAD
$(DEPEND): $(ALL_INCLUDE_FILES) $(ALL_SRC_FILES)
	@echo "Generating dependencies because of $(call list_deps)"
=======
$(DEPEND): $(ALL_INCLUDE_FILES) $(ALL_SRC_FILES) openvdb_viewer
	@echo "Generating dependencies because of $(list_deps)"
>>>>>>> bb971a2c
	$(RM) $(DEPEND)
	for f in $(SRC_NAMES) $(LIBVIEWER_SRC_NAMES) $(CMD_SRC_NAMES) $(RENDER_SRC_NAMES) $(VIEW_SRC_NAMES); \
		do $(CXX) $(CXXFLAGS) -O0 \
			-MM $$f -MT `echo $$f | sed 's%\.[^.]*%.o%'` >> $(DEPEND); \
	done
	if [ -d "$(CPPUNIT_INCL_DIR)" ]; \
	then \
	    for f in $(UNITTEST_SRC_NAMES); \
	        do $(CXX) $(CXXFLAGS) -O0 \
	            -MM $$f -MT `echo $$f | sed 's%\.[^.]*%.o%'` \
	            $(CXXISYSTEM) $(CPPUNIT_INCL_DIR) >> $(DEPEND); \
	    done; \
	fi

depend: $(DEPEND)

clean_obj:
	$(RM) $(OBJ_NAMES)
	$(RM) $(PYTHON_OBJ_NAMES)
	$(RM) $(UNITTEST_OBJ_NAMES)
	$(RM) $(CMD_OBJ_NAMES)
	$(RM) $(LIBVIEWER_OBJ_NAMES)
	$(RM) $(VIEW_OBJ_NAMES) 
	$(RM) $(RENDER_OBJ_NAMES) 

clean: clean_obj
	$(RM) $(ALL_PRODUCTS) $(DEPFILES)
	$(RM) $(LIBOPENVDB_STATIC)
	$(RM) $(LIBOPENVDB_SHARED_VERSIONED)
	$(RM) $(LIBOPENVDB_SHARED)
	$(RM) $(LIBOPENVDB_NAME).def
	$(RM) $(LIBOPENVDB_IMPORT)
	$(RM) *.lib *.exp *.ilk *.obj *.manifest *.pdb
	$(RM) -r ./doc/html
	$(RM) -r ./doc/html ./doc/latex

ifneq ($(DEPFILES),)
-include $(DEPFILES)
endif

# Copyright (c) 2012-2014 DreamWorks Animation LLC
# All rights reserved. This software is distributed under the
# Mozilla Public License 2.0 ( http://www.mozilla.org/MPL/2.0/ )<|MERGE_RESOLUTION|>--- conflicted
+++ resolved
@@ -240,13 +240,6 @@
   ZLIB_LIB := -lz
 endif
 
-# The parent directory of the blosc.h header
-# (leave blank if Blosc is unavailable)
-BLOSC_INCL_DIR := $(HT)/include
-# The directory containing libblosc
-BLOSC_LIB_DIR := $(HDSO)
-BLOSC_LIB := -lblosc
-
 # A scalable, concurrent malloc replacement library
 # such as jemalloc (included in the Houdini HDK) or TBB malloc
 # (leave blank if unavailable)
@@ -424,17 +417,10 @@
     $(CXXISYSTEM) $(ZLIB_INCL_DIR) \
 #
 ifeq (yes,$(has_blosc))
-<<<<<<< HEAD
     INCLDIRS += $(CXXISYSTEM) $(BLOSC_INCL_DIR)
 endif
 ifeq (yes,$(has_log4cplus))
     INCLDIRS += $(CXXISYSTEM) $(LOG4CPLUS_INCL_DIR)
-=======
-    INCLDIRS += -isystem $(BLOSC_INCL_DIR)
-endif
-ifeq (yes,$(has_log4cplus))
-    INCLDIRS += -isystem $(LOG4CPLUS_INCL_DIR)
->>>>>>> bb971a2c
 endif
 
 CXXFLAGS += $(OPTIMIZE) $(INCLDIRS)
@@ -845,10 +831,6 @@
 
 DEPEND := dependencies
 
-# Get the list of dependencies that are newer than the current target,
-# but limit the list to at most three entries.
-list_deps = $(if $(wordlist 4,5,$(?F)),$(firstword $(?F)) and others,$(wordlist 1,3,$(?F)))
-
 ALL_PRODUCTS := \
     $(LIBOPENVDB_STATIC) \
     $(LIBOPENVDB_SHARED) \
@@ -897,13 +879,8 @@
 	$(LN) $(LIBOPENVDB_SHARED_VERSIONED) $@
 else
 $(LIBOPENVDB_SHARED): $(OBJ_NAMES)
-<<<<<<< HEAD
 	$(call BuildSharedLibrary,$(LIBS_RPATH))
 endif # versioned libs
-=======
-	@echo "Building $@ because of $(list_deps)"
-	$(CXX) $(CXXFLAGS) -shared -o $@ $^ $(LIBS_RPATH) $(LIBOPENVDB_SONAME_FLAGS)
->>>>>>> bb971a2c
 
 else
 
@@ -911,21 +888,12 @@
 lib: $(LIBOPENVDB_STATIC)
 
 $(LIBOPENVDB_STATIC): $(OBJ_NAMES)
-<<<<<<< HEAD
-	@echo "Building $@ because of $(call list_deps)"
+	@echo "Building $@ because of $(list_deps)"
 	$(AR) $(ARFLAGS) $(AROUTPUT)$@ $^
 
 endif # shared
 
 # BEGIN doc RULES
-=======
-	@echo "Building $@ because of $(list_deps)"
-	$(AR) cr $@ $^
-
-endif # shared
-
-
->>>>>>> bb971a2c
 $(DOC_INDEX): doxygen-config $(INCLUDE_NAMES) $(SRC_NAMES) $(DOC_FILES)
 	@echo "Generating documentation because of $(list_deps)"
 	echo 'OUTPUT_DIRECTORY=./doc' | cat doxygen-config - | $(DOXYGEN) - $(QUIET)
@@ -948,7 +916,6 @@
 endif
 # END doc RULES
 
-<<<<<<< HEAD
 # BEGIN vdb_print rules
 vdb_print$(EXE_SUFFIX): $(LIBOPENVDB) $(CMD_OBJ_NAMES)
 	$(call BuildExecutable, $(CMD_OBJ_NAMES) \
@@ -959,22 +926,6 @@
 vdb_print: vdb_print$(EXE_SUFFIX)
 endif
 # END vdb_print rules
-=======
-vdb_print: $(LIBOPENVDB) cmd/openvdb_print/main.cc
-	@echo "Building $@ because of $(list_deps)"
-	$(CXX) $(CXXFLAGS) -o $@ cmd/openvdb_print/main.cc -I . \
-	    $(LIBOPENVDB_RPATH) -L$(CURDIR) $(LIBOPENVDB) \
-	    $(LIBS_RPATH) $(CONCURRENT_MALLOC_LIB)
-
-vdb_render: $(LIBOPENVDB) cmd/openvdb_render/main.cc
-	@echo "Building $@ because of $(list_deps)"
-	$(CXX) $(CXXFLAGS) -o $@ cmd/openvdb_render/main.cc -I . \
-	    -isystem $(EXR_INCL_DIR) -isystem $(ILMBASE_INCL_DIR) \
-	    -Wl,-rpath,$(EXR_LIB_DIR) -L$(EXR_LIB_DIR) $(EXR_LIB) \
-	    -Wl,-rpath,$(ILMBASE_LIB_DIR) -L$(ILMBASE_LIB_DIR) $(ILMBASE_LIB) \
-	    $(LIBOPENVDB_RPATH) -L$(CURDIR) $(LIBOPENVDB) \
-	    $(LIBS_RPATH) $(CONCURRENT_MALLOC_LIB)
->>>>>>> bb971a2c
 
 # BEGIN vdb_render rules
 $(RENDER_OBJ_NAMES): %.o: %.cc
@@ -1005,22 +956,10 @@
 
 $(LIBVIEWER_OBJ_NAMES): $(LIBVIEWER_INCLUDE_NAMES)
 $(LIBVIEWER_OBJ_NAMES): %.o: %.cc
-<<<<<<< HEAD
 	$(call CompileCXX,$(CXXISYSTEM) $(GLFW_INCL_DIR) -DGL_GLEXT_PROTOTYPES=1)
 
 ifneq (,$(strip $(EXE_SUFFIX)))
 vdb_view: vdb_view$(EXE_SUFFIX)
-=======
-	@echo "Building $@ because of $(list_deps)"
-	$(CXX) -c $(CXXFLAGS) -I . -isystem $(GLFW_INCL_DIR) -DGL_GLEXT_PROTOTYPES=1 -fPIC -o $@ $<
-
-vdb_view: $(LIBOPENVDB) $(LIBVIEWER_OBJ_NAMES) cmd/openvdb_view/main.cc
-	@echo "Building $@ because of $(list_deps)"
-	$(CXX) $(CXXFLAGS) -o $@ cmd/openvdb_view/main.cc $(LIBVIEWER_OBJ_NAMES) \
-	    -I . -Wl,-rpath,$(GLFW_LIB_DIR) -L$(GLFW_LIB_DIR) $(GLFW_LIB) \
-	    $(LIBOPENVDB_RPATH) -L$(CURDIR) $(LIBOPENVDB) \
-	    $(LIBVIEWER_FLAGS) $(LIBS_RPATH) $(BOOST_THREAD_LIB) $(CONCURRENT_MALLOC_LIB)
->>>>>>> bb971a2c
 endif
 
 vdb_view$(EXE_SUFFIX): $(LIBOPENVDB) $(LIBVIEWER_OBJ_NAMES) $(VIEW_OBJ_NAMES)
@@ -1035,22 +974,10 @@
 # Build the Python module
 $(PYTHON_OBJ_NAMES): $(PYTHON_INCLUDE_NAMES)
 $(PYTHON_OBJ_NAMES): %.o: %.cc
-<<<<<<< HEAD
 	$(call CompileCXX, -I . $(PYCXXFLAGS))
 $(PYTHON_MODULE): $(LIBOPENVDB) $(PYTHON_OBJ_NAMES)
 	$(call BuildSharedLibrary, $(PYTHON_SONAME_FLAGS) $(PYTHON_OBJ_NAMES) \
 		$(LIBS_RPATH) $(CONCURRENT_MALLOC_LIB) $(PYTHON_LIBS_RPATH))
-=======
-	@echo "Building $@ because of $(list_deps)"
-	$(CXX) -c $(CXXFLAGS) -I . $(PYCXXFLAGS) -o $@ $<
-$(PYTHON_MODULE): $(LIBOPENVDB) $(PYTHON_OBJ_NAMES)
-	@echo "Building $@ because of $(list_deps)"
-	$(CXX) $(CXXFLAGS) $(PYCXXFLAGS) -shared $(PYTHON_SONAME_FLAGS) -o $@ $(PYTHON_OBJ_NAMES) \
-	    -Wl,-rpath,$(PYTHON_LIB_DIR) -L$(PYTHON_LIB_DIR) $(PYTHON_LIB) \
-	    -Wl,-rpath,$(BOOST_PYTHON_LIB_DIR) -L$(BOOST_PYTHON_LIB_DIR) $(BOOST_PYTHON_LIB) \
-	    $(LIBOPENVDB_RPATH) -L$(CURDIR) $(LIBOPENVDB) \
-	    $(LIBS_RPATH) $(CONCURRENT_MALLOC_LIB)
->>>>>>> bb971a2c
 
 ifeq (yes,$(has_python))
 ifneq (,$(strip $(EPYDOC)))
@@ -1083,7 +1010,6 @@
 ifeq (3,$(words $(strip $(CPPUNIT_LIB_DIR) $(CPPUNIT_INCL_DIR) $(CPPUNIT_LIB))))
 
 $(UNITTEST_OBJ_NAMES): %.o: %.cc
-<<<<<<< HEAD
 	$(call CompileCXX, $(CXXISYSTEM) $(CPPUNIT_INCL_DIR))
 
 vdb_test$(EXE_SUFFIX): $(LIBOPENVDB) $(UNITTEST_OBJ_NAMES)
@@ -1091,18 +1017,6 @@
 		$(CPPUNIT_RPATH) \
 		$(LIBS_RPATH) $(LIBOPENVDB_RPATH) \
 		$(ALLOC_LIBS_RPATH))
-=======
-	@echo "Building $@ because of $(list_deps)"
-	$(CXX) -c $(CXXFLAGS) -isystem $(CPPUNIT_INCL_DIR) -fPIC -o $@ $<
-
-ifneq (,$(strip $(CPPUNIT_INCL_DIR)))
-vdb_test: $(LIBOPENVDB) $(UNITTEST_OBJ_NAMES)
-	@echo "Building $@ because of $(list_deps)"
-	$(CXX) $(CXXFLAGS) -o $@ $(UNITTEST_OBJ_NAMES) \
-	    -Wl,-rpath,$(CPPUNIT_LIB_DIR) -L$(CPPUNIT_LIB_DIR) $(CPPUNIT_LIB) \
-	    $(LIBOPENVDB_RPATH) -L$(CURDIR) $(LIBOPENVDB) \
-	    $(LIBS_RPATH) $(CONCURRENT_MALLOC_LIB)
->>>>>>> bb971a2c
 
 ifneq (,$(strip $(EXE_SUFFIX)))
 vdb_test: vdb_test$(EXE_SUFFIX)
@@ -1227,13 +1141,8 @@
 # TODO: This accumulates all source file dependencies into a single file
 # containing a rule for each *.o file.  Consider generating a separate
 # dependency file for each *.o file instead.
-<<<<<<< HEAD
 $(DEPEND): $(ALL_INCLUDE_FILES) $(ALL_SRC_FILES)
-	@echo "Generating dependencies because of $(call list_deps)"
-=======
-$(DEPEND): $(ALL_INCLUDE_FILES) $(ALL_SRC_FILES) openvdb_viewer
 	@echo "Generating dependencies because of $(list_deps)"
->>>>>>> bb971a2c
 	$(RM) $(DEPEND)
 	for f in $(SRC_NAMES) $(LIBVIEWER_SRC_NAMES) $(CMD_SRC_NAMES) $(RENDER_SRC_NAMES) $(VIEW_SRC_NAMES); \
 		do $(CXX) $(CXXFLAGS) -O0 \
