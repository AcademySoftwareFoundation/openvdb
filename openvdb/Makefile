--- conflicted
+++ resolved
@@ -1297,16 +1297,6 @@
 	$(RM) *.lib *.exp *.ilk *.obj *.manifest *.pdb
 	$(RM) -r ../doc/html ../doc/latex
 
-<<<<<<< HEAD
 ifneq ($(DEPFILES),)
 -include $(DEPFILES)
-endif
-
-# Copyright (c) DreamWorks Animation LLC
-# All rights reserved. This software is distributed under the
-# Mozilla Public License 2.0 ( http://www.mozilla.org/MPL/2.0/ )
-=======
-ifneq (,$(strip $(wildcard $(DEPEND))))
-    include $(DEPEND)
-endif
->>>>>>> c5e9e294
+endif