--- conflicted
+++ resolved
@@ -17,19 +17,16 @@
 - Added support for @vdblink::Vec4SMetadata Vec4s@endlink,
   @vdblink::Vec4DMetadata Vec4d@endlink
   and @vdblink::Vec4IMetadata Vec4i@endlink metadata.
-<<<<<<< HEAD
 - Added a generic @vdblink::TypeList TypeList@endlink class.
 - Added @vdblink::GridBase::apply() GridBase::apply@endlink,
   which invokes a functor on a grid if the resolved grid type
   is a member of a given type list.
-=======
 - Added @vdblink::util::printTime util::printTime@endlink that
   outputs nicely-formatted time information.
 - Added a template specialization of std::hash with @vdblink::math::Coord Coord@endlink.
 - Added @vdblink::math::CoordBBox::moveMin CoordBBox::moveMin@endlink and
   @vdblink::math::CoordBBox::moveMax CoordBBox::moveMax@endlink to move a
   @vdblink::math::CoordBBox CoordBBox@endlink.
->>>>>>> 2b8bb088
 
 @par
 Improvements:
