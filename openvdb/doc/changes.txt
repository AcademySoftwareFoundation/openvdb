/**

@page changes Release Notes

@htmlonly <a name="v6_0_1_changes"></a>@endhtmlonly
@par
<B>Version 6.0.1</B> - <I>In development</I>

<BLOCKQUOTE>
As of this release, the minimum Houdini version supported by OpenVDB is now
Houdini&nbsp;16.5.
</BLOCKQUOTE>

@par
New features:
- Added new @vdblink::QuatTraits QuatTraits@endlink,
  @vdblink::MatTraits MatTraits@endlink and
  @vdblink::ValueTraits ValueTraits@endlink type traits to complement
  @vdblink::VecTraits VecTraits@endlink and added an
  @vdblink::IsSpecializationOf IsSpecializationOf@endlink
  helper metafunction.
- Added support for @vdblink::Vec4SMetadata Vec4s@endlink,
  @vdblink::Vec4DMetadata Vec4d@endlink
  and @vdblink::Vec4IMetadata Vec4i@endlink metadata.
- Added a generic @vdblink::TypeList TypeList@endlink class.
- Added @vdblink::GridBase::apply() GridBase::apply@endlink,
  which invokes a functor on a grid if the resolved grid type
  is a member of a given type list.
- Added @vdblink::util::printTime() printTime@endlink, which outputs
  nicely formatted time information.
- Added a @link std::hash<openvdb::math::Coord> std::hash<Coord>@endlink
  template specialization.
- Added @vdblink::math::CoordBBox::moveMin moveMin@endlink and
  @vdblink::math::CoordBBox::moveMax moveMax@endlink methods to
  @vdblink::math::CoordBBox CoordBBox@endlink.

@par
Improvements:
- @vdblink::util::CpuTimer CpuTimer@endlink now makes use of
  @vdblink::util::printTime() printTime@endlink for nicer output,
  and its API has been improved.
- Significantly improved the performance of point data grid string attribute
  generation.
- @vdblink::points::AttributeArray::copy() AttributeArray::copy@endlink
  and the copy assignment operator for AttributeArrays are now thread-safe.
- The command-line tools (<TT>vdb_print</TT>, etc.) now include
  the library ABI version in their <TT>-version</TT> output.
- The CMake build system has been significantly improved to support a
  wider range of build options and use cases. This includes better
  dependency handling and status reporting, find module installation for
  external use, more robust handling of different platform configurations
  and the introduction of dependency and build doxygen documentation.

@par
Bug fixes:
- Fixed a bug in the @link tools/Clip.h clip@endlink tool that caused
  some grid metadata to be discarded.
- Added a check to @vdblink::points::setGroup() points::setGroup@endlink
  to compare the maximum index of the provided
  @vdblink::tools::PointIndexTree PointIndexTree@endlink
  to the size of the membership vector.
- Fixed a race condition when moving points in point data grids for ABI=6+
  due to non-const access of AttributeArrays resulting in a copy-on-write.
- Fixed a bug that caused the @link MeshToVolume.h mesh to volume@endlink
  converter to consume unlimited memory when it encountered NaNs
  in vertex positions.
- Fixed a rounding error bug in
  @link PointConversion.h point conversion@endlink when using
  single-precision floating-point.
- Addressed some type conversion issues and other issues reported by
  GCC&nbsp;6.
- Fixed a crash in @vdblink::tools::extractActiveVoxelSegmentMasks()
  extractActiveVoxelSegmentMasks@endlink
  when the first leaf node had no active voxels.
  <I>[Reported&nbsp;by&nbsp;Rick&nbsp;Hankins]</I>
- Fixed a bug in @vdblink::tools::segmentActiveVoxels() segmentActiveVoxels@endlink
  and @vdblink::tools::segmentSDF() segmentSDF@endlink where inactive leaf
  nodes were only pruned when there was more than one segment.
- Fixed a crash in point moving when using group filters.
- Fixed a bug where the stride of existing attributes was being ignored
  during copy-construction of an AttributeSet.
- Fixed a bug that caused @vdblink::points::AttributeArray AttributeArray@endlink
  equality operators to fail for attributes with non constant strides.

@par
API changes:
- Moved the @vdblink::CopyConstness CopyConstness@endlink metafunction from
  @link tree/TreeIterator.h TreeIterator.h@endlink to @link Types.h@endlink.

@par
Houdini:
- The Points&nbsp;Convert SOP now reports NaN Positions as warnings when
  converting from Houdini Points to VDB Points.
- Fixed a bug where the Points&nbsp;Convert&nbsp;SOP was incorrectly ignoring
  point attributes with the same name as an existing point group.
- The Transform&nbsp;SOP now supports frustum transforms by applying the
  transformation to the internal affine map.
- Changed the labels (but not the opnames) of several SOPs to match
  the corresponding native Houdini SOPs.
  The new labels are Morph&nbsp;SDF, Project&nbsp;Non-Divergent,
  Rebuild&nbsp;SDF, Renormalize&nbsp;SDF, Reshape&nbsp;SDF,
  Segment&nbsp;by&nbsp;Connectivity, Smooth&nbsp;SDF,
  Topology&nbsp;to&nbsp;SDF, and Visualize&nbsp;Tree.
- Added an @b OpPolicy::getLabelName method to allow derived @b OpPolicy
  classes to provide their own label naming scheme for tab menus.
- Added type lists for sets of commonly-used grid types, including
  @b ScalarGridTypes, @b Vec3GridTypes, @b AllGridTypes, etc.
- VDB Vector Merge SOP now copies metadata from the representative
  scalar grid.
<<<<<<< HEAD
- Deprecated @b SOP_NodeVDB::duplicateSourceStealable(),
  @b houdini_utils::getNodeChain() and @b houdini_utils::OP_EvalScope.
=======
- Added a @b houdini_utils::OpPolicy::getFirstName() method to allow
  derived OpPolicy classes to provide their own first name scheme.
>>>>>>> f1602909

@par
Python:
- Added limited support for @ref secPtContents "point data grids",
  comprising I/O and metadata functionality for now.
- Added support for @vdblink::Mat4SMetadata Mat4s@endlink
  and @vdblink::Mat4DMetadata Mat4d@endlink metadata, in the form of nested
  Python lists (e.g., <TT>[[1,0,0,0], [0,1,0,0], [0,0,1,0], [0,0,0,1]]</TT>).


@htmlonly <a name="v6_0_0_changes"></a>@endhtmlonly
@par
<B>Version 6.0.0</B> - <I>December 18, 2018</I>

@par
<BLOCKQUOTE>
Some changes in this release (see @ref v6_0_0_ABI_changes "ABI changes" below)
alter the grid&nbsp;ABI so that it is incompatible with earlier versions of
the OpenVDB library, such as the ones built into Houdini up to and including
Houdini&nbsp;17.
To preserve ABI compatibility, when compiling OpenVDB or any dependent code
define the macro <TT>OPENVDB_ABI_VERSION_NUMBER=</TT><I>N</I>, where,
for example, <I>N</I> is 3 for Houdini&nbsp;15, 15.5 and&nbsp;16,
4 for Houdini&nbsp;16.5 and 5 for Houdini&nbsp;17.0.
</BLOCKQUOTE>

@par
New features:
- Added support to the
  @link ParticlesToLevelSet.h ParticlesToLevelSet@endlink tool
  for fast rasterization of particles into boolean mask grids.
- Added convenience functions
  @vdblink::tools::particlesToSdf() particlesToSdf@endlink,
  @vdblink::tools::particleTrailsToSdf() particleTrailsToSdf@endlink,
  @vdblink::tools::particlesToMask() particlesToMask@endlink
  and @vdblink::tools::particleTrailsToMask() particleTrailsToMask@endlink
  for common particle rasterization use cases.
- Added batch copying functions @vdblink::points::AttributeArray::copyValues()
  AttributeArray::copyValues@endlink and
  @vdblink::points::AttributeArray::copyValuesUnsafe()
  AttributeArray::copyValuesUnsafe@endlink that significantly outperform
  the older @vdblink::points::AttributeArray::set()
  AttributeArray::set@endlink method.

@par
Improvements:
- Improved the responsiveness of the
  @link MeshToVolume.h mesh to volume@endlink converter to interrupt requests.
- Attempts to use a partially deserialized
  @vdblink::points::AttributeArray AttributeArray@endlink now errors.
- Updated point deletion to use faster batch copying for ABI=6+.
- Methods relating to in-memory Blosc compression for
  @vdblink::points::AttributeArray::compress() AttributeArray@endlink
  now do nothing and have been marked deprecated resulting in memory savings
  for ABI=6+.

@par
Bug fixes:
- Fixed various signed/unsigned casting issues to resolve compiler warnings
  when moving points in point data grids.

@anchor v6_0_0_ABI_changes
@par
ABI changes:
- Added multiple new virtual functions to
  @vdblink::points::AttributeArray AttributeArray@endlink.
- Changed the order and size of member variables in
  @vdblink::points::AttributeArray AttributeArray@endlink
  and @vdblink::points::TypedAttributeArray TypedAttributeArray@endlink.

@par
API changes:
- Removed a number of methods that were deprecated in version&nbsp;5.0.0 or
  earlier.
- Removed the experimental @b ValueAccessor::newSetValue method.
- Deprecated @vdblink::points::AttributeArray::compress()
  AttributeArray@endlink methods relating to in-memory Blosc compression.

@par
Houdini:
- The Convert and To&nbsp;Polygons SOPs now correctly transfer vertex
  attributes when the output is a polygon soup.
- Added an option to the Visualize&nbsp;SOP to display leaf nodes as points.
- Renamed the Visualize&nbsp;SOP&rsquo;s <TT>leafmode</TT>,
  <TT>internalmode</TT>, <TT>tilemode</TT> and <TT>voxelmode</TT> parameters
  to <TT>leafstyle</TT>, <TT>internalstyle</TT>, etc. and converted them
  from ordinals to strings.
- Made various improvements to viewport rendering of point data grids.
- Added a <B>ParmFactory::setInvisible</B> method to allow parameters
  to be marked as hidden.  This is useful for multi-parms,
  whose child parameters cannot be made obsolete.
- Removed the option to use in-memory Blosc compression from the
  Points&nbsp;Convert&nbsp;SOP as this feature has now been deprecated.
- Made various small changes for Houdini&nbsp;17 compatibility.


@htmlonly <a name="v5_2_0_changes"></a>@endhtmlonly
@par
<B>Version 5.2.0</B> - <I>August 13, 2018</I>

@par
New features:
- Added @link points/PointAdvect.h tools@endlink to advect points
  stored in point data grids through velocity fields.
  <I>[Contributed&nbsp;by&nbsp;Dan&nbsp;Bailey]</I>
- For point data grids, voxel data can now be
  @vdblink::points::prefetch() prefetched@endlink independently of
  position or other attributes.
  <I>[Contributed&nbsp;by&nbsp;Dan&nbsp;Bailey]</I>
- Added @link points/PointSample.h tools@endlink to sample voxel values
  onto points stored in point data grids.
  <I>[Contributed&nbsp;by&nbsp;Double&nbsp;Negative]</I>

@par
Improvements:
- The @vdblink::tools::UniformPointScatter UniformPointScatter@endlink tool
  now generates points in &ldquo;points per volume&rdquo; mode even when
  the product of the density and the voxel volume is less than one,
  and the point count now varies continuously with the density.
- Added a minimum/maximum sphere count argument to the
  @vdblink::tools::fillWithSpheres() fillWithSpheres@endlink tool.
  (The previous version, now deprecated, supported only a maximum
  sphere count.)
- Added a method to the level set tracking tool to enable and disable
  @vdblink::tools::LevelSetTracker::setTrimming() trimming@endlink
  of voxels outside the narrow band.
  Previously, trimming was always enabled, which caused dense SDFs
  to be converted to narrow-band level sets.
- Added @b state methods to point data
  @link points/IndexFilter.h index filters@endlink to improve
  optimization opportunities.
  <I>[Contributed&nbsp;by&nbsp;Dan&nbsp;Bailey]</I>
- Added @vdblink::points::ActiveFilter active@endlink
  and @vdblink::points::InactiveFilter inactive@endlink value mask
  point data index filters.
  <I>[Contributed&nbsp;by&nbsp;Dan&nbsp;Bailey]</I>
- Replaced include/exclude group list parameters with filter functors
  in various point data functions.
  <I>[Contributed&nbsp;by&nbsp;Dan&nbsp;Bailey]</I>
- Refactored and simplified the
  @link points/PointCount.h point count@endlink API.
  <I>[Contributed&nbsp;by&nbsp;Dan&nbsp;Bailey]</I>
- Computing cumulative per-leaf point offsets is now parallelized.
  <I>[Contributed&nbsp;by&nbsp;Dan&nbsp;Bailey]</I>
- Made various small changes for Visual Studio&nbsp;2017 compatibility.
  <I>[Contributed by Edward&nbsp;Lam]</I>

@par
Bug fixes:
- Fixed a bug that could cause an infinite loop when iterating over
  an empty root node.
- Fixed namespace-related bugs in
  @vdblink::math::Tuple::isZero() Tuple::isZero@endlink
  and @vdblink::math::Mat::isZero() Mat::isZero@endlink that led to
  compile-time errors.
- Fixed type conversion bugs in the vector-to-vector <A HREF=
  "namespaceopenvdb_1_1v5__2_1_1math.html#rotation_v1_v2"><B>rotation</B></A>
  function that made it impossible for it to return a single-precision
  rotation matrix, and modified the function to accept @b Vec3 arguments
  of any value type.
- Fixed a bug in the @link MeshToVolume.h mesh to volume@endlink converter
  that made it uninterruptible in certain cases even though
  an interrupter was provided.
  <I>[Reported&nbsp;by&nbsp;Doug&nbsp;Epps]</I>

@par
Houdini:
- Added an option to the From&nbsp;Particles&nbsp;SOP to output an
  interior mask grid.
- Added options to the Metadata&nbsp;SOP to set the grid name
  and to propagate metadata to primitive attributes and vice-versa.
- Modified <A HREF=
  "http://www.sidefx.com/docs/hdk16.5/class_g_u___prim_v_d_b.html#af9274e93cc2d5d8d1f001aa7a286180a">
  <B>convertVolumesToVDBs</B></A> to set the output VDBs&rsquo; grid names
  to the names of the volume primitives.
- Added an option to the Offset&nbsp;Level&nbsp;Set,
  Renormalize&nbsp;Level&nbsp;Set, Smooth&nbsp;Level&nbsp;Set
  and Resize&nbsp;Narrow&nbsp;Band&nbsp;SOPs to enable and disable
  trimming of voxels outside the narrow band.
  Previously, trimming was always enabled, which caused dense SDFs
  to be converted to narrow-band level sets.
- Fixed a bug in the Resample&nbsp;SOP that prevented it from reading
  a reference VDB from the second input.
- Added an option to the Scatter&nbsp;SOP to scatter points only on
  an isosurface of a signed distance field.
- The Scatter&nbsp;SOP now generates points in Point&nbsp;Density mode
  even when the product of the density and the voxel volume is less than one,
  and the point count now varies continuously with the density.
- Added a minimum sphere count option to the To&nbsp;Spheres&nbsp;SOP.
- Added enable/disable toggles to the To&nbsp;Spheres&nbsp;SOP&rsquo;s
  minimum and maximum radius parameters and eliminated the world space
  radius parameters.
  The remaining minimum and maximum parameters, formerly the voxel space
  radii, are now used in both world unit and voxel unit modes.
- Added transform and rotation order options to the Transform&nbsp;SOP.
- Added support to the Advect&nbsp;Points&nbsp;SOP for advecting points
  stored in point data grids.
  <I>[Contributed&nbsp;by&nbsp;Dan&nbsp;Bailey]</I>
- Added support to the Sample&nbsp;Points&nbsp;SOP for sampling onto points
  stored in point data grids.
  <I>[Contributed&nbsp;by&nbsp;Double&nbsp;Negative]</I>


@htmlonly <a name="v5_1_0_changes"></a>@endhtmlonly
@par
<B>Version 5.1.0</B> - <I>April 10, 2018</I>

@par
New features:
- Added an option to
  @vdblink::points::deleteFromGroups() points::deleteFromGroups@endlink
  to delete the groups as well as the points.
  <I>[Contributed&nbsp;by&nbsp;Nick&nbsp;Avramoussis]</I>
- Added a @c header_test Makefile target that checks library header files
  for dependencies on missing or indirectly included headers.
  <I>[Contributed&nbsp;by&nbsp;Dan&nbsp;Bailey]</I>
- Added support for @vdblink::math::Mat3s Mat3s@endlink and
  @vdblink::math::Mat3d Mat3d@endlink point data
  @vdblink::points::TypedAttributeArray typed attributes@endlink.
  <I>[Contributed&nbsp;by&nbsp;Dan&nbsp;Bailey]</I>

@par
Improvements:
- Added per-test timings to <TT>vdb_test</TT> to help in identifying
  performance regressions.
- @vdblink::zeroVal zeroVal@endlink now returns a zero matrix instead of
  an identity matrix for @vdblink::math::Mat4s Mat4s@endlink
  and @vdblink::math::Mat4d Mat4d@endlink, and it is now also defined
  (and returns a zero matrix) for @vdblink::math::Mat3s Mat3s@endlink
  and @vdblink::math::Mat3d Mat3d@endlink.

@par
Python:
- Fixed a bug introduced in version&nbsp;3.2.0 that caused
  boolean and integer values added to a grid&rsquo;s metadata
  to be stored as floating-point values.

@par
Houdini:
- Added options to the Clip&nbsp;SOP to expand or shrink the clipping region
  and, when clipping to a camera frustum, to set the near and far
  clipping planes.
- Added output grid naming options to the Points&nbsp;Convert&nbsp;SOP.
- Added a Keep&nbsp;Original&nbsp;Geometry toggle to the
  Points&nbsp;Convert&nbsp;SOP and improved the efficiency of point unpacking.
  <I>[Contributed&nbsp;by&nbsp;Dan&nbsp;Bailey]</I>
- Added an option to the Points&nbsp;Delete&nbsp;SOP to delete point groups.
  <I>[Contributed&nbsp;by&nbsp;Nick&nbsp;Avramoussis]</I>
- Fixed a rare crash when extracting points from a point data primitive.
  <I>[Contributed by Jeff&nbsp;Lait]</I>
- Added a @b SOP_NodeVDB::evalStdString method that facilitates
  string parameter evaluation in expressions, e.g.,
  <TT>matchGroup(*gdp,&nbsp;evalStdString("group",&nbsp;time))</TT>.
- Removed the deprecated @b openvdb_houdini::validateGeometry function.
  Use @b convertGeometry instead.
- Added a @b SOP_NodeVDB::matchGroup overload that eliminates the need
  to @c const_cast the @b GU_Detail.
  <I>[Contributed by Jeff&nbsp;Lait]</I>
- Grid transforms are now more aggressively simplified, making it less likely
  to produce nonuniform voxels erroneously.
  <I>[Contributed by Jeff&nbsp;Lait]</I>
- Fixed a bug when copying and pasting a Create&nbsp;SOP that could cause
  the Voxel&nbsp;Size toggle to change state.
- Added a @b houdini_utils::OpFactory::setVerb method to register
  <A HREF="http://www.sidefx.com/docs/houdini/model/compile">
  compilable</A>&nbsp;SOPs.
- Made @b SOP_NodeVDB::cookMySop @c final (that is, non-overridable)
  to facilitate the implementation of compilable SOPs.
  Override @b SOP_NodeVDB::cookVDBSop instead.
  (In most cases, it suffices to rename @b cookMySop to @b cookVDBSop.)
- Renamed some parameters on the following SOPs to match the equivalent
  native Houdini nodes: Advect, Advect&nbsp;Points, Analysis, Combine, Filter,
  Fracture, From&nbsp;Particles, From&nbsp;Polygons, Morph&nbsp;Level&nbsp;Set,
  Occlusion&nbsp;Mask, Offset&nbsp;Level&nbsp;Set, Points&nbsp;Group, Resample,
  Resize&nbsp;Narrow&nbsp;Band, Smooth&nbsp;Level&nbsp;Set,
  Topology&nbsp;To&nbsp;Level&nbsp;Set, Vector&nbsp;Merge, and Visualize.
- Added @b SOP_VDBCacheOptions, a convenience base class for
  compilable&nbsp;SOPs.
  <I>[Contributed by Jeff&nbsp;Lait]</I>
- Converted most SOPs into compilable SOPs.


@htmlonly <a name="v5_0_0_changes"></a>@endhtmlonly
@par
<B>Version 5.0.0</B> - <I>November 6, 2017</I>

@par
<BLOCKQUOTE>
Some changes in this release (see @ref v5_0_0_ABI_changes "ABI changes" below)
alter the grid&nbsp;ABI so that it is incompatible with earlier versions of
the OpenVDB library, such as the ones built into Houdini up to and including
Houdini&nbsp;16.
To preserve ABI compatibility, when compiling OpenVDB or any dependent code
define the macro <TT>OPENVDB_ABI_VERSION_NUMBER=</TT><I>N</I>, where,
for example, <I>N</I> is 3 for Houdini&nbsp;15, 15.5 and&nbsp;16 and 4
for Houdini&nbsp;16.5.
</BLOCKQUOTE>

@par
New features:
- Added a @vdblink::getLibraryAbiVersionString()
  getLibraryAbiVersionString@endlink function, which returns a
  string such as <TT>"5.0.0abi3"</TT>.
- Added a @vdblink::WeakPtr weak pointer@endlink type alias for ABI
  compatibility.
- Metadata fields of unregistered types are no longer discarded after
  being read from a <TT>.vdb</TT> file, and although their values are not
  printable, they can be written back to disk.
- Added a @c DESTDIR_LIB_DIR Makefile variable for Linux multiarch support.
  <I>[Contributed&nbsp;by&nbsp;Mathieu&nbsp;Malaterre]</I>
- Added tools to create @link tools/PotentialFlow.h potential flow@endlink
  fields, as described in the 2017&nbsp;SIGGRAPH OpenVDB course.
  <I>[Contributed&nbsp;by&nbsp;Double&nbsp;Negative]</I>
- Added @link points/PointMask.h tools@endlink to create mask grids from
  point data grids and to compute
  @vdblink::points::pointCountGrid() point counts@endlink.
  <I>[Contributed&nbsp;by&nbsp;Dan&nbsp;Bailey]</I>
- Added @link points/PointScatter.h tools@endlink to scatter
  @ref secPtOverview "OpenVDB points" randomly throughout a volume.
  <I>[Contributed&nbsp;by&nbsp;Nick&nbsp;Avramoussis]</I>

@par
Improvements:
- Significantly improved the performance of point data grid
  @vdblink::points::MultiGroupFilter group filters@endlink.
  <I>[Contributed&nbsp;by&nbsp;Double&nbsp;Negative]</I>

@par
Bug fixes:
- Fixed bugs in the
  @vdblink::tools::ClosestSurfacePoint ClosestSurfacePoint@endlink tool&rsquo;s
  distance calculations that caused searches to produce incorrect results.
- Fixed a locking issue that affected multithreaded access to
  @vdblink::points::PointDataLeafNode PointDataLeafNode@endlink&zwj;s
  when delayed loading was in effect.
  <I>[Contributed&nbsp;by&nbsp;Dan&nbsp;Bailey]</I>

@anchor v5_0_0_ABI_changes
@par
ABI changes:
- Made @vdblink::tree::InternalNode InternalNode@endlink&rsquo;s destructor
  non-virtual.
- The @ref v4_0_2_delayed_load_fix "fix" for a delayed-loading race condition
  in the @vdblink::tree::LeafBuffer LeafBuffer@endlink class that was only
  partially rolled out in the previous release is now enabled on all platforms.
- Replaced a bit flag with an atomic integer in
  @vdblink::points::AttributeArray points::AttributeArray@endlink
  to address a threading issue during delayed loading.
  <I>[Contributed&nbsp;by&nbsp;Dan&nbsp;Bailey]</I>
- Deprecated the @c OPENVDB_2_ABI_COMPATIBLE and @c OPENVDB_3_ABI_COMPATIBLE
  macros in favor of a new @c OPENVDB_ABI_VERSION_NUMBER macro.
  The new macro defaults to the library major version number but can be
  set at compile time to an earlier version number to disable ABI changes
  since that version.
  (Older ABIs will not be supported indefinitely, however.)
  For example, compile OpenVDB and any dependent code with
  <TT>-DOPENVDB_ABI_VERSION_NUMBER=4</TT> to use the 4.x&nbsp;ABI.

@par
API changes:
- Replaced @b tools::ClosestSurfacePoint::initialize with
  @vdblink::tools::ClosestSurfacePoint::create()
  tools::ClosestSurfacePoint::create@endlink,
  which returns a newly-allocated and properly initialized object.
- Removed methods that were deprecated in version&nbsp;4.0.0 or earlier,
  including @b io::File::readGridPartial, @b points::initialize,
  @b points::uninitialize and @b util::PagedArray::pop_back.
- Deprecated @vdblink::IllegalValueException IllegalValueException@endlink
  in favor of @vdblink::ValueError ValueError@endlink.
- Changed the naming scheme for the
  @link OPENVDB_VERSION_NAME library namespace@endlink
  from <B>openvdb::v</B><I>X</I><B>_</B><I>Y</I><B>_</B><I>Z</I>
  to <B>openvdb::v</B><I>X</I><B>_</B><I>Y</I><B>abi</B><I>N</I>,
  where @e X, @e Y, @e Z and @e N are the major, minor, patch and ABI
  version numbers, respectively.
  The <B>abi</B><I>N</I> suffix is added only when the library is built
  using an older ABI version.

@par
Python:
- Reimplemented NumPy support for Boost&nbsp;1.65 compatibility.

@par
Houdini:
- Fixed bugs that caused the Ray&nbsp;SOP&rsquo;s closest surface point
  searches to produce incorrect results.
- Changed the @b VdbPrimCIterator::FilterFunc type from @b boost::function
  to @b std::function.
- Changed the @b houdini_utils::OpPolicyPtr type from @b boost:shared_ptr
  to @b std::shared_ptr.
- Debug-level log messages generated by OpenVDB are no longer forwarded
  to Houdini&rsquo;s error manager.
- Fixed a bug in the Read&nbsp;SOP that made it impossible to select among
  grids of the same name in a file.
- Added @b houdini_utils::ParmFactory::setAttrChoiceList, a convenience
  method for the creation of menus of attributes.
- Added a Potential&nbsp;Flow&nbsp;SOP.
  <I>[Contributed&nbsp;by&nbsp;Double&nbsp;Negative]</I>
- Added point data grid support to the Scatter&nbsp;SOP.
  <I>[Contributed&nbsp;by&nbsp;Nick&nbsp;Avramoussis]</I>
- Added mask and point count output options to the
  Points&nbsp;Convert&nbsp;SOP.
  <I>[Contributed&nbsp;by&nbsp;Dan&nbsp;Bailey]</I>


@htmlonly <a name="v4_0_2_changes"></a>@endhtmlonly
@par
<B>Version 4.0.2</B> - <I>July 28, 2017</I>
@par
New features:
- Added @vdblink::tools::compActiveLeafVoxels compActiveLeafVoxels@endlink,
  which composites active voxel values from a source tree into a destination
  tree.
  It is threaded and faster than existing tools that merge trees, however
  it operates only on leaf nodes.
- Added a <TT>vdb_test&nbsp;-f</TT> option that reads a list of tests
  to be run from a text file.
- Added functions for @link points/PointDelete.h deleting points@endlink
  from point data grids based on group membership.
  <I>[Contributed&nbsp;by&nbsp;Double&nbsp;Negative]</I>
- Enabled display of point data grids in <TT>vdb_view</TT>.
  <I>[Contributed&nbsp;by&nbsp;Nick&nbsp;Avramoussis]</I>
- Added a view mode indicator to <TT>vdb_view</TT>.
- Added @vdblink::math::Mat::isFinite() isFinite@endlink,
  @vdblink::math::Mat::isNan() isNan@endlink, and
  @vdblink::math::Mat::isZero() isZero@endlink methods to
  @vdblink::math::Mat math::Mat@endlink and added
  @vdblink::math::Tuple::isZero() isZero@endlink to
  @vdblink::math::Tuple math::Tuple@endlink.
- Added @vdblink::tools::interiorMask() tools::interiorMask@endlink,
  which constructs a boolean mask grid from the active voxels of an
  input grid or, if the input grid is a level set, from the interior
  voxels of the level set.
- Added @vdblink::math::CoordBBox::begin() begin@endlink
  and @vdblink::math::CoordBBox::end() end@endlink iterator methods
  (and related methods) to @vdblink::math::CoordBBox CoordBBox@endlink,
  so that it can be used in range-based <TT>for</TT>&nbsp;loops.
- The @link tools/Clip.h clip@endlink tool now accepts either a box,
  a mask grid or a camera frustum as the clipping region.
  The latter is new in this version.

@par
Improvements:
- Moved the @vdblink::math::Tuple::isFinite() isFinite@endlink,
  @vdblink::math::Tuple::isInfinite() isInfinite@endlink,
  and @vdblink::math::Tuple::isNan() isNan@endlink methods from
  @vdblink::math::Vec3 math::Vec3@endlink et&nbsp;al.
  to @vdblink::math::Tuple math::Tuple@endlink.

@par
Bug fixes:
- @anchor v4_0_2_delayed_load_fix
  Fixed a delayed-loading race condition that could result in crashes.
  <I>[Reported&nbsp;by&nbsp;Dan&nbsp;Bailey]</I>
  <BLOCKQUOTE>
  @b Note: To preserve ABI compatibility, this fix is currently enabled
  only on platforms for which the alignment of a
  <TT>tbb::atomic&lt;uint32_t&gt;</TT> is the same as for a @c uint32_t.
  On other platforms, warnings will be logged during OpenVDB initialization,
  and it is recommended to disable delayed loading in that case (for example,
  by defining the environment variable @c OPENVDB_DISABLE_DELAYED_LOAD).
  </BLOCKQUOTE>
- Fixed a delayed-loading memory leak in the
  @vdblink::points::PointDataLeafNode PointDataLeafNode@endlink.
  <I>[Contributed&nbsp;by&nbsp;Double&nbsp;Negative]</I>
- Changed the random number seeding mechanism for <TT>.vdb</TT> file UUIDs
  to avoid duplicate&nbsp;IDs.
  <I>[Reported&nbsp;by&nbsp;Jason&nbsp;Lefley]</I>
- Fixed an off-by-one bug in the
  @vdblink::tools::GridResampler resampler@endlink that produced grid patterns
  of missing interior voxels for scale factors greater than one.

@par
Houdini:
- As of Houdini&nbsp;16.0.549, @c houdini_utils::OpFactory can generate
  help cards for operators automatically.
  New @c OpFactory::setDocumentation and @c ParmFactory::setDocumentation
  methods allow one to add custom help text in
  <A HREF="http://www.sidefx.com/docs/houdini/help/format">wiki markup</A>
  format.
- Added help cards for all SOPs.  Houdini&nbsp;16.0.578 or later is required.
  <I>[Contributed&nbsp;by&nbsp;Dan&nbsp;Bailey&nbsp;and&nbsp;SideFX]</I>
- The Extended Operator Info window in Houdini&nbsp;16 now renders correctly
  for OpenVDB SOPs, instead of displaying a Python stack trace.
  <I>[Contributed&nbsp;by&nbsp;Dan&nbsp;Bailey]</I>
- Added a Points Delete SOP for deleting points from point data grids
  based on group membership.
  <I>[Contributed&nbsp;by&nbsp;Double&nbsp;Negative]</I>
- Added a Mantra VRAY procedural and a delayed load SHOP for rendering
  point data grids.
  Houdini&nbsp;16 is required.
  <I>[Contributed&nbsp;by&nbsp;Double&nbsp;Negative]</I>
- Replaced the Combine SOP&rsquo;s &ldquo;A/B&nbsp;Pairs&rdquo;
  and &ldquo;Flatten&rdquo; toggles with a menu of collation options
  that include flattening only <I>A</I>&nbsp;grids and flattening groups
  of <I>A</I>&nbsp;grids independently.
- Added a slider to the Remove Divergence SOP to set the error tolerance
  for the pressure solver.
- Added value type conversion options (for VDB output) to the Convert&nbsp;SOP.
- Added a Densify SOP that replaces active tiles with leaf voxels.
- Fixed a bug in the Rasterize Points&nbsp;SOP that capped density values
  to one instead of to the particles&rsquo; densities.
- The Convert and To&nbsp;Polygons SOPs now accept grids of any type
  as surface masks, not just level set or SDF grids.
- Added an option to the Clip&nbsp;SOP to clip to a camera frustum.


@htmlonly <a name="v4_0_1_changes"></a>@endhtmlonly
@par
<B>Version 4.0.1</B> - <I>March 8, 2017</I>
@par
New features:
- Added functions to util/logging.h to simplify configuration of the
  logging system (via command-line arguments, in particular).
- Added @vdblink::tree::LeafManager::activeLeafVoxelCount()
  LeafManager::activeLeafVoxelCount@endlink, a faster, threaded
  alternative to @vdblink::tree::Tree::activeLeafVoxelCount()
  Tree::activeLeafVoxelCount@endlink.
- Added a <TT>-shuffle</TT> option that causes <TT>vdb_test</TT>
  to run unit tests in random order, which can help to identify
  unintended dependencies between tests.
- Added @c vdb_lod, a command-line tool to generate volume mipmaps
  for level-of-detail effects.
- Added methods to compute the median value of
  @vdblink::tree::LeafNode::medianOn() active@endlink,
  @vdblink::tree::LeafNode::medianOff() inactive@endlink
  or @vdblink::tree::LeafNode::medianAll() all@endlink voxels in leaf nodes.

@par
Improvements:
- Added a @vdblink::Metadata::str() Metadata::str@endlink specialization
  for @vdblink::StringMetadata StringMetadata@endlink that eliminates
  the overhead of writing to a string stream.
- Made various minor improvements to @vdblink::util::PagedArray
  util::PagedArray@endlink.
- Added an @c install_lib build target to the Makefile.
  <I>[Contributed&nbsp;by&nbsp;Double&nbsp;Negative]</I>
- Added @subpage points "documentation" and Cookbook
  @ref openvdbPointsHelloWorld "examples" for OpenVDB&nbsp;Points.
  <I>[Contributed&nbsp;by&nbsp;Double&nbsp;Negative]</I>
- Registration of OpenVDB&nbsp;Points grid and attribute types is now
  handled in @vdblink::initialize() openvdb::initialize@endlink,
  and @vdblink::points::initialize() points::initialize@endlink
  and @vdblink::points::uninitialize() points::uninitialize@endlink
  are therefore deprecated.
- Extended multi-pass I/O to handle a variable number of passes per leaf node.
  <I>[Contributed&nbsp;by&nbsp;Double&nbsp;Negative]</I>
- Addressed a name conflict between macros in util/NodeMasks.h and symbols in
  the <A HREF="http://eigen.tuxfamily.org/index.php?title=Main_Page">Eigen</A>
  library.
  <I>[Reported&nbsp;by&nbsp;Trevor&nbsp;Thomson]</I>

@par
Bug fixes:
- The @vdblink::tools::fillWithSpheres() fillWithSpheres@endlink
  and @vdblink::tools::ClosestSurfacePoint ClosestSurfacePoint@endlink
  tools now correctly handle isosurfaces outside the input volume&rsquo;s
  narrow band.
- The @vdblink::tools::MultiResGrid MultiResGrid@endlink tool
  now supports all standard grid types, including
  @vdblink::BoolGrid BoolGrid@endlink and @vdblink::MaskGrid MaskGrid@endlink.
- @vdblink::tree::LeafNode::fill() LeafNode::fill@endlink now correctly clips
  the fill region to the node&rsquo;s bounding box.
- @vdblink::Grid::denseFill() Grid::denseFill@endlink no longer densifies
  all existing active tiles, and it now correctly handles both active
  and inactive fill values.
- Fixed a bug that caused @vdblink::tools::copyToDense()
  tools::copyToDense@endlink to only partially populate the output array
  when delayed loading was in effect.
  <I>[Reported&nbsp;by&nbsp;Stuart&nbsp;Levy]</I>
- Fixed an issue with duplicate registration of
  @link points/PointDataGrid.h PointDataGrid@endlink attribute types.
  <I>[Reported&nbsp;by&nbsp;SideFX]</I>
- Fixed an uninitialized memory bug in the
  @vdblink::tools::meshToVolume() mesh to volume@endlink converter.
  <I>[Reported&nbsp;by&nbsp;SideFX]</I>
- Fixed a thread race condition in
  @vdblink::math::QuantizedUnitVec QuantizedUnitVec@endlink
  that could cause it to produce incorrect results.
  <I>[Contributed by Jeff&nbsp;Lait]</I>
- Fixed a dangling pointer bug in the
  @vdblink::tools::ParticleAtlas particle atlas@endlink tool.
  <I>[Contributed&nbsp;by&nbsp;SideFX]</I>
- Grid operators (@vdblink::tools::divergence() divergence@endlink,
  @vdblink::tools::gradient() gradient@endlink, etc.) now produce
  correct results even for grids with active tile values.
- Fixed a bug when writing an out-of-core
  @vdblink::points::AttributeArray points::AttributeArray@endlink
  that could cause corruption of the metadata associated with the array.
  <I>[Contributed&nbsp;by&nbsp;Double&nbsp;Negative]</I>

@par
Python:
- Added functions @c getLoggingLevel, @c setLoggingLevel, and
  @c setProgramName, to allow configuration of the logging system.

@par
Houdini:
- Fixed a crash in the Ray SOP when the user selected an isosurface
  outside the target volume&rsquo;s narrow band.
- The LOD SOP now supports all standard grid types, including boolean grids.
- Added @c houdini_utils::ParmFactory::setGroupChoiceList, a convenience
  method for the creation of menus of primitive groups.
- Made various small changes for Houdini&nbsp;16 compatibility.
  <I>[Contributed&nbsp;by&nbsp;SideFX]</I>
- The Create SOP now supports matching the new grids&rsquo; transform,
  voxel size, and topology to a reference grid.
  If the topology is being matched, it can optionally be resampled
  to a different voxel size.
- Added some support for point data grids to the Clip,
  Topology&nbsp;To&nbsp;Level&nbsp;Set and Visualize SOPs.
  <I>[Contributed&nbsp;by&nbsp;Double&nbsp;Negative]</I>
- Compression is no longer enabled by default in the
  Points&nbsp;Convert&nbsp;SOP for normals and colors, because they are
  not guaranteed to have a [0,&nbsp;1] range.
  <I>[Contributed&nbsp;by&nbsp;Double&nbsp;Negative]</I>
- Added a 16-bit truncation compression option to the
  Points&nbsp;Convert&nbsp;SOP.
  <I>[Contributed&nbsp;by&nbsp;Double&nbsp;Negative]</I>
- Fixed a build issue with the GR_PrimVDBPoints render hook plugin
  that could cause @c hython to report a DSO error.
  <I>[Reported&nbsp;by&nbsp;Double&nbsp;Negative]</I>
- Added an @c install_lib build target to the Makefile.
- Rewrote the Remove&nbsp;Divergence SOP to actually remove divergence from
  vector fields on collocated grids, and added support for stationary
  and moving obstacles and an option to output a pressure field.
- The Analysis&nbsp;SOP now produces correct results for grids with active
  tile values.
- Added a sparse/dense toggle to the Fill&nbsp;SOP.
- Added @c openvdb_houdini::startLogForwarding,
  @c openvdb_houdini::stopLogForwarding
  and @c openvdb_houdini::isLogForwarding, which control the forwarding
  of log messages to Houdini&rsquo;s error manager.
  Forwarding of library warnings and error messages is now enabled
  by default for SOPs when OpenVDB is built with
  <A HREF="http://log4cplus.sourceforge.net/">log4cplus</A>.


@htmlonly <a name="v4_0_0_changes"></a>@endhtmlonly
@par
<B>Version 4.0.0</B> - <I>November 15, 2016</I>
@par
Highlights:
- Incorporated Double&nbsp;Negative&rsquo;s
  <A HREF="https://github.com/dneg/openvdb_points_dev">
  OpenVDB&nbsp;Points</A> library.
- Introduced some C++11 constructs.
  A&nbsp;C++11-compatible compiler is now required.
- Blosc-compressed <TT>.vdb</TT> files are now as much as 20% smaller.
- Vector-valued grids are now constructed and destroyed much faster.
  <BLOCKQUOTE>
  @b Note: This change and other changes in this release
  (see @ref v4_0_0_ABI_changes "ABI changes" below) alter the grid&nbsp;ABI
  so that it is incompatible with earlier versions of the OpenVDB library,
  such as the ones built into Houdini&nbsp;15, 15.5 and&nbsp;16.
  To disable these changes and preserve ABI compatibility, define
  the macro @c OPENVDB_3_ABI_COMPATIBLE when compiling OpenVDB
  or any code that depends on OpenVDB.
  </BLOCKQUOTE>

@par
New features:
- Added an option to the @link PointScatter.h point scattering@endlink tools
  to specify how far each point may be displaced from the center of its
  host voxel or tile.
- Added a toggle to the @vdblink::tools::clip() clip@endlink tool
  to invert the clipping mask.
- Custom leaf node implementations may now optimize their file layout
  by inheriting from @vdblink::io::MultiPass io::MultiPass@endlink.
  Voxel data for grids with such leaf nodes will be written and read in
  multiple passes, allowing blocks of related data to be stored contiguously.
  <I>[Contributed&nbsp;by&nbsp;Double&nbsp;Negative]</I>
- Added @vdblink::tree::Tree::unallocatedLeafCount()
  Tree::unallocatedLeafCount@endlink, which returns the number of leaf
  nodes with unallocated data buffers (typically due to delayed loading).

@par
Improvements:
- Vector-valued grids are now constructed and destroyed much faster.
- Changed @vdblink::math::Coord Coord@endlink&rsquo;s data representation
  to facilitate C++11 uniform initialization.
- Delayed loading from @vdblink::io::File io::Files@endlink is now faster
  due to the use of seeks instead of reads.
  <I>[Contributed&nbsp;by&nbsp;Double&nbsp;Negative]</I>
- Made many small changes to address type conversion and other warnings
  reported by newer compilers, including Clang&nbsp;3.8.
- Improved Blosc compression ratios and write times by increasing
  the block size.
  <I>[Contributed&nbsp;by&nbsp;Dan&nbsp;Bailey]</I>

@par
Bug fixes:
- Fixed a bug that caused topology operations
  (@vdblink::Grid::topologyUnion() union@endlink,
  @vdblink::Grid::topologyIntersection() intersection@endlink
  and @vdblink::Grid::topologyDifference() difference@endlink) on
  @vdblink::MaskGrid MaskGrids@endlink to sometimes produce incorrect results.
  (MaskGrids are used internally in a number of tools.)
- Changed @vdblink::GridBase::copyGrid() GridBase::copyGrid@endlink and
  @vdblink::Grid::copy() Grid::copy@endlink to close const-correctness holes.
- @vdblink::tools::fillWithSpheres() tools::fillWithSpheres@endlink now
  returns an empty list of spheres instead of crashing when the user selects
  an isosurface that lies outside the bounding volume&rsquo;s narrow band.
- Fixed a null pointer dereference when copying grids that were loaded
  with @c io::File::readGridPartial.
  <I>[Reported&nbsp;by&nbsp;Nick&nbsp;Avramoussis]</I>

@anchor v4_0_0_ABI_changes
@par
ABI changes:
- Added a @vdblink::tree::NodeUnion NodeUnion@endlink template specialization
  for non-POD value types that significantly expedites construction and
  destruction of vector-valued grids.
- Changed @vdblink::math::Coord Coord@endlink&rsquo;s data representation
  to facilitate C++11 uniform initialization.
- Replaced occurrences of <TT>boost::shared_ptr</TT> with
  <TT>std::shared_ptr</TT>.
- Changed @vdblink::GridBase::copyGrid() GridBase::copyGrid@endlink and
  @vdblink::Grid::copy() Grid::copy@endlink to close const-correctness holes.
- Added virtual function @vdblink::tree::Tree::unallocatedLeafCount()
  Tree::unallocatedLeafCount@endlink.

@par
API changes:
- Introduced some C++11 constructs.
  A&nbsp;C++11-compatible compiler is now required.
- Added a parameter to the @link PointScatter.h point scattering@endlink
  tools to control the displacement of each point from the center of
  its host voxel or tile.
  The default behavior, as before, is to allow each point to be placed
  (randomly) anywhere within its voxel or tile.
- Renamed @c LeafManager::getPreFixSum to
  @vdblink::tree::LeafManager::getPrefixSum()
  LeafManager::getPrefixSum@endlink.
- Made @c LeafNode::Buffer a top-level class and renamed it to
  @vdblink::tree::LeafBuffer LeafBuffer@endlink.
  <I>[Contributed&nbsp;by&nbsp;Double&nbsp;Negative]</I>
- Deprecated @c io::File::readGridPartial in favor of delayed loading.
- @c tools::ClosestSurfacePoint::initialize now returns a boolean
  indicating whether initialization was successful.
- Dropped the @c CopyPolicy enum and added
  @vdblink::GridBase::copyGridWithNewTree() GridBase::copyGridWithNewTree@endlink
  and @vdblink::Grid::copyWithNewTree() Grid::copyWithNewTree@endlink in order
  to close const-correctness holes that allowed newly-constructed,
  non-<TT>const</TT> grids to share their trees with existing
  <TT>const</TT> grids.  (Where that behavior is still required, use a
  @vdblink::ConstPtrCast ConstPtrCast@endlink.)

@par
Python:
- Fixed a build issue with Python&nbsp;3 and NumPy.
  <I>[Contributed&nbsp;by&nbsp;Jonathan&nbsp;Scruggs]</I>

@par
Houdini:
- Certain changes in this release (see @ref v4_0_0_ABI_changes "ABI changes"
  above) alter the grid&nbsp;ABI so that it is incompatible with earlier
  versions of the OpenVDB library, such as the ones built into
  Houdini&nbsp;15, 15.5 and&nbsp;16.
  To disable these changes and preserve ABI compatibility, define
  the macro @c OPENVDB_3_ABI_COMPATIBLE when compiling OpenVDB
  or any code that depends on OpenVDB.
- Introduced some C++11 constructs that are incompatible with
  versions of Houdini older than&nbsp;15.0.
- Fixed a bug in the Rasterize Points SOP that caused vector-valued attributes
  to be transferred as scalars.
  <I>[Contributed&nbsp;by&nbsp;Double&nbsp;Negative]</I>
- Added a toggle to the Clip SOP to invert the clipping mask.
- Added a slider to the Scatter SOP to specify how far each point
  may be displaced from the center of its host voxel or tile.


@htmlonly <a name="v3_2_0_changes"></a>@endhtmlonly
@par
<B>Version 3.2.0</B> - <I>August 10, 2016</I>

@par
Highlights:
- New features: tool to produce and store a sequences of progressively
  lower resolution grids (mipmaps), an acceleration structure for fast
  range and nearest-neighbor searches on particles, arbitrary volume
  and level set specific segmentation tools, a new binary mask grid
  type and an efficient point to level set conversion scheme.
- Optimizations: Faster volume to mesh conversion and threaded grid
  destruction, morphological dilation, csg operations and fracture tool.
- New Houdini nodes: Segment, LOD and Topology To Level Set.

@par
New features:
- Added @link MultiResGrid.h tools::MultiResGrid@endlink a tool to
  produce and store a sequences of progressively lower resolution
  grids (mipmaps).
- Added @link ParticleAtlas.h tools::ParticleAtlas@endlink an acceleration
  structure for fast range and nearest-neighbor searches on particles, points
  with radius.
- Added @vdblink::tools::segmentActiveVoxels() segmentActiveVoxels@endlink,
  which operates on grids of arbitrary type and separates connected components
  of a grid&rsquo;s active voxels into distinct grids or trees.
- Added @vdblink::tools::segmentSDF() segmentSDF@endlink, which separates
  disjoint signed-distance-field surfaces into distinct grids or trees.
- Added @vdblink::tools::extractActiveVoxelSegmentMasks()
  extractActiveVoxelSegmentMasks@endlink, which constructs a mask
  for each connected component of a grid&rsquo;s active voxels.
- Added threaded level-set CSG tools
  @vdblink::tools::csgUnionCopy() csgUnionCopy@endlink,
  @vdblink::tools::csgIntersectionCopy() csgIntersectionCopy@endlink
  and @vdblink::tools::csgDifferenceCopy() csgDifferenceCopy@endlink,
  which, unlike the existing CSG tools, produce new grids rather than
  modifying their input grids.
  These new tools are faster and use less memory than the existing tools
  (if only because the input grids never need to be deep-copied).
- Added a threaded @vdblink::tools::dilateActiveValues dilateActiveValues()@endlink
  tool with tile value support.
- Added a @vdblink::tools::PointsToMask PointsToMask@endlink tool,
  which activates voxels that intersect points from a given list.
- Added a new @link openvdb.h MaskGrid@endlink type that uses a single
  bit-field to represent both voxel values and states for the
  @link tree/LeafNodeMask.h leafnode@endlink to reduce memory usage.
- Added a @vdblink::tools::topologyToLevelSet() topologyToLevelSet@endlink tool
  that generates a level set from the implicit boundary between active and
  inactive voxels in an input grid of arbitrary type.
- Added @link LevelSetPlatonic.h tools::LevelSetPlatonic@endlink a new tool
  that produces narrow-band level sets of the five Platonic solids.
- Added @vdblink::tools::extractIsosurfaceMask() extractIsosurfaceMask@endlink
  which masks voxels that intersect the implicit surface defined by the
  given isovalue.
- Added a @vdblink::tree::LeafManager::getPrefixSum() getPrefixSum@endlink
  method to the @vdblink::tree::LeafManager LeafManager@endlink, for
  user-managed external buffers.
- Added a @vdblink::tools::Dense::print() print@endlink method to the
  @vdblink::tools::Dense Dense@endlink grid class.
- Added the @vdblink::math::CoordBBox::Iterator CoordBBox::Iterator@endlink
  class to conveniently iterate over coordinates covered a CoordBBox.
- Added bit-wise operations to the @vdblink::math::CoordBBox CoordBBox@endlink
  class.
- New component wise constructor for the @vdblink::math::CoordBBox
  CoordBBox@endlink class as well as the method
  @vdblink::math::CoordBBox::getCornerPoints CoordBBox::getCornerPoints@endlink.
- Added a new @vdblink::tree::LeafManager LeafManager@endlink constructor to
  create the structure from an existing array of leafnodes.
- Added active tile count to @vdblink::tree::Tree::print Tree::print@endlink.
- Added the templated @vdblink::math::MinMax MinMax@endlink class to compute the
  extrema of arbitrary value types.
- Added @vdblink::Grid::sparseFill() sparseFill@endlink and
  @vdblink::Grid::denseFill() denseFill@endlink methods to the Grid, Tree and
  RootNode classes.

@par
Improvements:
- Complete overhaul of the @vdblink::tools::VolumeToMesh VolumeToMesh@endlink tool
  brings significant performance improvements and enhanced region masking,
  tile support and bool volume surfacing.
- Improved the performance, parallel scaling and memory usage,
  of @vdblink::tools::LevelSetFracture tools::LevelSetFracture@endlink and
  updated to use the new @vdblink::tools::segmentSDF() segmentSDF@endlink scheme.
- Improved the performance of
  @vdblink::tools::LevelSetAdvection tools::LevelSetAdvection@endlink by up to
  five times.
- Improved the performance of @vdblink::tree::Tree::voxelizeActiveTiles()
  Tree::voxelizeActiveTiles@endlink by means of multi-threading.
- Improved the performance of the
  @vdblink::tools::meshToVolume() mesh-to-volume converter@endlink,
  particularly for large narrow-band widths and for signed distance fields
  with dense interior regions.
- Threaded the Tree destructor and the
  @vdblink::tree::Tree::clear() Tree::clear@endlink method.
- Added a parameter to the
  @vdblink::tools::signedFloodFill() signedFloodFill@endlink and
  @vdblink::tools::signedFloodFillWithValues() signedFloodFillWithValues@endlink
  tools to constrain the flood fill to specific levels of the tree.
- Added @vdblink::tree::LeafManager::reduce LeafManager::reduce@endlink and
  similar methods to @vdblink::tree::NodeManager NodeManager@endlink
  <I>[Contributed by Brett&nbsp;Tully]</I>
- Improved constructors of @vdblink::math::Mat3 math::Mat3@endlink and
  @vdblink::math::Mat4 Mat4@endlink.
- Added @vdblink::math::Mat3::cofactor Mat3::cofactor@endlink.
- Added @vdblink::math::Mat3::setRows Mat3::setRows@endlink,
  @vdblink::math::Mat4::setRows Mat4::setRows@endlink,
  @vdblink::math::Mat3::setColumns Mat3::setColumns@endlink and
  @vdblink::math::Mat4::setColumns Mat4::setColumns@endlink.
- Added @vdblink::util::NodeMask::isConstant NodeMask::isConstant@endlink
  method for faster bit processing.
- @vdblink::tools::prune tools::prune@endlink performs an improved estimate
  of tile values by means of medians.
- Added toggle to switch between cell centered and node centered transforms
  to @vdblink::tools::PointPartitioner tools::PointPartitioner@endlink

@par
Bug fixes:
- Fixed a bug in @vdblink::tools::LevelSetAdvection tools::LevelSetAdvection@endlink
  that could cause non-deterministic behavior.
  <I>[Reported by Jeff&nbsp;Lait]</I>
- Fixed a bug that allowed for unexpected implicit conversion
  between grids of different value types.
- Fixed a bug whereby the origins of leaf nodes with value type @c bool
  were ignored during equality comparisons.
- The @vdblink::tools::GridTransformer grid transformer tool@endlink
  now correctly handles affine transforms with shear and/or reflection.
- Fixed a bug in the
  @vdblink::tools::meshToVolume() mesh-to-volume converter@endlink
  that could produce incorrect distances for large bandwidths.
- Fixed a bug in @vdblink::tools::meshToVolume() mesh-to-volume converter@endlink
  that produced different results on machines with different core counts.
- Fixed a threading bug in the
  @vdblink::tools::compReplace() compReplace@endlink tool
  that could cause crashes.
- Resolved a floating-point exception in
  @vdblink::math::QuantizedUnitVec::pack() math::QuantizedUnitVec::pack@endlink
  caused by calling the method with a zero-length vector.
  <I>[Contributed by Rick&nbsp;Hankins]</I>
- Improved the API of @vdblink::tools::Dense Dense@endlink with non-const
  access methods.
- Fixed a potential threading bug in @vdblink::io::Queue io::Queue@endlink.
  <I>[Contributed by Josip&nbsp;Šumečki]</I>
- Fixed a possible division-by-zero bug in openvdb/tools/LevelSetAdvect.h.
  <I>[Contributed by Rick&nbsp;Hankins]</I>
- Corrected the @vdblink::math::outerProduct outer product@endlink method
  to not return the transpose result.
  <I>[Contributed by Gergely&nbsp;Klar]</I>
- Fixed a memory overallocation issue in
  @vdblink::tools::VolumeAdvection VolumeAdvection@endlink.
- Fix bug in
  @vdblink::tools::VolumeToMesh tools::VolumeToMesh@endlink
  failing to clear its state when exiting early.
  <I>[Contributed by Edward&nbsp;Lam]</I>
- Fixed bug in @vdblink::tools::PointIndexIterator::worldSpaceSearchAndUpdate
  tools::PointIndexIterator::worldSpaceSearchAndUpdate@endlink
  that resulted in missing point indices.
  <I>[Reported by Rick&nbsp;Hankins]</I>
- Fixed Windows build issues in unit tests.
  <I>[Contributed by Edward&nbsp;Lam and Steven&nbsp;Caron]</I>
- Fixed @vdblink::math::isApproxZero() isApproxZero@endlink so that it works
  correctly when tolerance is zero.
  <I>[Reported by Joshua&nbsp;Olson]</I>
- Fixed bugs in @vdblink::tree::NodeUnion NodeUnion@endlink that could cause
  crashes.
- Fixed memory leak in
  @vdblink::tools::mesh_to_volume_internal::ExpandNarrowband
  tools::mesh_to_volume_internal::ExpandNarrowband@endlink
  <I>[Reported by K&eacute;vin&nbsp;Dietrich]</I>
- Fixed parameter type inconsistencies in @link math/Stencils.h@endlink and
  @link tools/RayIntersector.h@endlink.
  <I>[Contributed by K&eacute;vin&nbsp;Dietrich and Nick&nbsp;Avramoussis]</I>
- Fixed a bug in the @vdblink::tools::VolumeToMesh VolumeToMesh@endlink tool that
  produced artifacts for adaptive surface extraction on clipped level sets.
  <I>[Reported by Jeff&nbsp;Lait]</I>
- Corrected empty grid background value in
  @vdblink::tools::meshToVolume() mesh-to-volume converter@endlink
  <I>[Contributed by Jeff&nbsp;Lait]</I>
- Fixed a bug in @vdblink::tools::volumeToMesh volume-to-mesh converter@endlink
  that could produce NaNs.<I>[Reported by Rick Hankins]</I>
- Fixed a bug in the "Advect Points SOP" that could cause a crash when
  the input grids were of incorrect type.<I>[Reported by SideFX]</I>

@par
API changes:
- Deprecated @c math::Mat3::setBasis and @c math::Mat4::setBasis.
- Renamed @c GudonovsNormSqrd to
  @vdblink::math::GodunovsNormSqrd GodunovsNormSqrd@endlink
  <I>[Contributed by Branislav&nbsp;Radjenovic]</I>
- Renamed @c ValueType to @c PosType in the PointArray interface.
- Deprecated tree::Tree::addLeaf(LeafNode&) and added
  tree::Tree::addLeaf(LeafNode*).

@par
Python:
- Updated the Python module for Python&nbsp;3 compatibility.
- Updated the Python module for Boost 1.60 compatibility, to address
  &ldquo;no to_python (by-value) converter found&rdquo; exceptions.

@par
Maya:
- Fixed bugs related to data ownership, and improved error checking.
  <I>[Contributed by Crawford&nbsp;Doran]</I>
- Updated the Read and Write DAG nodes to support file sequences and
  subframe evaluation.

@par
Houdini:
- Added a Segment SOP that separates a grid&rsquo;s connected components
  into distinct grids.
- Added a LOD SOP that produces a sequences of progressively lower
  resolution grids.
- Added a Topology To Level Set SOP that generates a narrow-band
  signed distance field / level set from the interface between active
  and inactive voxels in an arbitrary grid.
- Revamped the From Particles SOP UI and added a more efficient level set
  conversion method that supports Houdini 15 packed points.
- Updated the Rasterize Points SOP with support for frustum transforms,
  sub region masking and orientation logic that matches the native
  Copy SOP&rsquo;s orientation.
- Updated the Platonic SOP with support for all five Platonic solids.
- Added hooks for registering SOP_NodeVDB text callbacks for different
  grid types. <I>[Contributed by Nick&nbsp;Avramoussis]</I>
- The Resample and Combine SOPs now correctly handle affine transforms
  with shear and/or reflection.
- Removed the StaggeredBoxSampler code path in SOP_OpenVDB_Advect because it
  introduces bias.
  <I>[Contributed by Fredrik&nbsp;Salomonsson]</I>
- Fixed a bug in the Ray SOP whereby the distance attribute was created
  with the wrong data type. <I>[Contributed by Nick&nbsp;Avramoussis]</I>
- The From Polygon SOP now allows the user to either specify the voxel
  count along an axis or the voxel size in world units (the only option
  in the past).

@htmlonly <a name="v3_1_0_changes"></a>@endhtmlonly
@par
<B>Version 3.1.0</B> - <I>October 1, 2015</I>

@par
Highlights:
- New features: advection of arbitrary volumes, general-purpose
  preconditioned linear solver and Poisson solver, segmentation
  of topologically-enclosed regions of a volume, new and faster bitmask
  operators, concurrent paged array, volume diagnostics
- Optimizations: threaded grid constructors and topology operations;
  faster mesh to volume conversion, SDF to fog volume conversion
  and grid pruning; faster, unbounded particle partitioning
- New Houdini nodes: Advect, Diagnostics, Rasterize Points, Remap,
  Remove Divergence, Sort Points

@par
New features:
- Added a @vdblink::tools::VolumeAdvection volume advection@endlink tool
  for sparse advection of non-level-set volumes.
- Added a preconditioned
  @vdblink::math::pcg::solve() conjugate gradient solver@endlink.
- Added a @vdblink::tools::poisson::solve() Poisson solver@endlink
  for functions sampled on grids.
- Added @vdblink::tools::extractEnclosedRegion extractEnclosedRegion@endlink,
  which detects topologically-enclosed (watertight) exterior regions (cavities)
  that can result from CSG union operations between level sets with concavities
  that are capped.
  (See the unit test @c TestPoissonSolver::testSolveWithSegmentDomain
  for an example in which this tool is used to identify regions of trapped
  fluid when solving for pressure in a volume of incompressible fluid.)
- Added @vdblink::util::PagedArray PagedArray@endlink, a concurrent,
  dynamic linear array data structure with fast <I>O</I>(1) value access
  (both random and sequential).
- Added @vdblink::tools::Sampler Sampler@endlink, which provides a unified API
  for both staggered and non-staggered interpolation of various orders.
- Added equality and inequality operators to
  @vdblink::Metadata Metadata@endlink and @vdblink::MetaMap MetaMap@endlink.
- Added @vdblink::tools::CheckLevelSet CheckLevelSet@endlink and
  @vdblink::tools::CheckFogVolume CheckFogVolume@endlink tools that
  perform various tests on symmetric, narrow-band level sets and fog volumes,
  respectively, to diagnose potential issues.
- Added support for value accessors that are not registered with their trees.
  (Bypassing accessor registration can improve performance in rare cases
  but should be used with caution, since the accessor will be left in an
  invalid state if the tree topology is modified.)
- Added a @vdblink::tree::Tree::stealNodes() stealNodes@endlink method that
  transfers ownership of all nodes in a tree of a certain type and inserts
  them into a linear array.
- Added a @vdblink::tools::createLevelSetBox() tools::createLevelSetBox@endlink
  factory function for level-set grids.
- Added @vdblink::tools::Dense::offsetToCoord() Dense::offsetToCoord@endlink.
- Added @vdblink::tree::LeafBuffer::data() LeafNode::Buffer::data@endlink,
  which provides direct access to a leaf node&rsquo;s voxel value array,
  avoiding out-of-core overhead.  Use with caution.
- Added a @vdblink::util::NodeMask::foreach() NodeMask::foreach@endlink method
  for efficient evaluation of complex bitwise operations.
- Added a bitwise difference method to
  @vdblink::util::NodeMask::operator-=() NodeMask@endlink.
- Added a @c -version option to @c vdb_print, @c vdb_render and @c vdb_view.

@par
Improvements:
- Deep, conversion and topology copy @vdblink::Grid Grid@endlink constructors
  are now threaded and up to five times faster.
- @vdblink::Grid::topologyUnion() Grid::topologyUnion@endlink,
  @vdblink::Grid::topologyIntersection() Grid::topologyIntersection@endlink, and
  @vdblink::Grid::topologyDifference() Grid::topologyDifference@endlink are now
  much faster due to threading.
- Significantly improved the performance, parallel scaling and memory usage
  of the @vdblink::tools::meshToVolume() mesh to volume@endlink converter,
  and implemented a more robust inside/outside sign classification scheme.
- Reimplemented the
  @vdblink::tools::PointPartitioner point partitioning@endlink
  tool for improved performance, concurrency and memory usage.
  The tool is now unbounded in the sense that points may be distributed
  anywhere in index space.
- Significantly improved the performance of the
  @vdblink::tools::sdfToFogVolume() SDF to fog volume@endlink converter.
- Significantly improved the performance of the
  @vdblink::tools::sdfInteriorMask() sdfInteriorMask@endlink tool
  and added support for both grid and tree inputs.
- Made various optimizations and improvements to the
  @vdblink::tools::LevelSetMorphing level set morphing@endlink tool.
- Aggregated @vdblink::tools::DiscreteField DiscreteField@endlink and
  @vdblink::tools::EnrightField EnrightField@endlink (formerly in
  tools/LevelSetAdvect.h) and
  @vdblink::tools::VelocitySampler VelocitySampler@endlink and
  @vdblink::tools::VelocityIntegrator VelocityIntegrator@endlink (formerly
  in tools/PointAdvect.h) into a single header, tools/VelocityFields.h.
- Modified the @vdblink::tools::signedFloodFill() signed flood fill@endlink
  tool to accept grids of any signed scalar value type, not just
  floating-point grids.
- The @vdblink::tools::prune() prune@endlink tool is now faster, and it employs
  an improved compression technique on trees with floating-point values.

@par
Bug fixes:
- Fixed a build issue that could result in spurious &ldquo;Blosc encoding
  is not supported&rdquo; errors unless @c OPENVDB_USE_BLOSC was
  <TT>@#define</TT>d when compiling client code.
- Added NaN and inf checks to the
  @vdblink::tools::PointPartitioner point partitioning@endlink tool.
- Fixed a <TT>vdb_view</TT> issue whereby the frame buffer size did not
  necessarily match the window size.
  <I>[Contributed by Rafael&nbsp;Campos]</I>
- Fixed a roundoff issue in
  @vdblink::tools::LevelSetTracker LevelSetTracker@endlink
  that could result in NaNs.
- Changed @vdblink::tools::CheckNormGrad CheckNormGrad@endlink to check
  the magnitude of the gradient rather than the square of the magnitude.
- Fixed parameter type inconsistencies in math/Ray.h and
  tools/RayIntersector.h.
  <I>[Contributed by K&eacute;vin&nbsp;Dietrich]</I>
- Fixed incorrect handling of signed values in the
  @vdblink::tools::clip() clip@endlink tool (and the Clip SOP).

@par
API changes:
- Removed the <TT>math::Hermite</TT> class since it was no longer used
  and caused build issues for some.
- Refactored the @vdblink::tools::LevelSetAdvection level set advection@endlink,
  @vdblink::tools::LevelSetFilter level set filtering@endlink,
  @vdblink::tools::LevelSetMeasure level set measuring@endlink
  and @vdblink::tools::LevelSetTracker level set tracking@endlink tools.
- Extended the API of the @vdblink::tools::Diagnose Diagnose@endlink tool
  and disabled copy construction.
- Extended and unified the API of various Samplers.
- Added an optional template argument to the
  @vdblink::tree::ValueAccessor ValueAccessor@endlink class
  to allow for unregistered accessors.

@par
Houdini:
- Added a Rasterize Points SOP that produces density volumes and transfers
  arbitrary point attributes using a weighted-average scheme.
  The node incorporates a VOP subnetwork for procedural modeling,
  and its accompanying creation script defines a default network with
  VEX procedures for cloud and velocity field modeling.
  (See the creation script file header for installation details.)
- Merged the Advect Level Set SOP into a new Advect SOP that supports
  advection of arbitrary volumes, not just level sets.
- Added a Remove Divergence SOP that eliminates divergence from a
  velocity field.
- Added a Diagnostics SOP that can identify various problems with
  level sets, fog volumes and other grids.
- Added a Sort Points SOP that spatially reorders a list of points
  so that points that are close together in space are also close together
  in the list.
  This can improve CPU cache coherency and performance for
  random-access operations.
- Added a Remap SOP that maps voxel values in an input range to values
  in an output range through a user-defined transfer function.
- Added an option to the Convert SOP to activate interior voxels.
  <I>[Contributed by SESI]</I>
- The To Spheres SOP can now optionally output a <TT>pscale</TT> attribute.
- Added <TT>openvdb_houdini::SOP_NodeVDB::duplicateSourceStealable()</TT>,
  which in conjunction with the Unload flag can help to minimize deep copying
  of grids between nodes.
  The Advect, Convert, Fill, Filter, Fracture, Noise, Offset Level Set,
  Prune, Remap, Remove Divergence, Renormalize Level Set, Resize Narrow Band,
  Smooth Level Set and Transform SOPs all have this optimization enabled,
  meaning that they can potentially steal, rather than copy, data from
  upstream nodes that have the Unload flag enabled.
  <I>[Contributed by Double&nbsp;Negative]</I>
- Redesigned the UI of the Visualize SOP and added toggles to draw with
  or without color, to use the grid name as the attribute name for points
  with values, and to attach grid index coordinates to points.
- Added toggles to the Filter, Rebuild Level Set, Resize Narrow Band,
  Smooth Level Set and To Spheres SOPs to specify units in either
  world space or index space.
- Fixed an issue whereby grids generated by the Rebuild Level Set SOP
  did not always display as surfaces in the viewport.
- The Metadata SOP now sets appropriate viewport visualization options
  when the grid class is changed.


@htmlonly <a name="v3_0_0_changes"></a>@endhtmlonly
@par
<B>Version 3.0.0</B> - <I>January 14, 2015</I>
- The @vdblink::io::File File@endlink class now supports delayed loading of
  <TT>.vdb</TT> files, meaning that memory is not allocated for voxel values
  until the values are actually accessed. (This feature is enabled by default.)
  Until a grid has been fully loaded, its source <TT>.vdb</TT> file must not be
  modified or deleted, so for safety,
  @vdblink::io::File::open() File::open@endlink automatically makes
  private copies of source files that are smaller than a user-specified limit
  (see @vdblink::io::File::setCopyMaxBytes() File::setCopyMaxBytes@endlink).
  The limit can be set to zero to disable copying, but if it cannot be
  guaranteed that a file will not be modified, then it is best not to enable
  delayed loading for that file.
- <TT>.vdb</TT> files can now optionally be compressed with the Blosc&nbsp;LZ4
  codec.  <A HREF="http://www.blosc.org/">Blosc</A> compresses almost as well
  as ZLIB, but it is much faster.
- Added @vdblink::tools::PointPartitioner PointPartitioner@endlink, a tool
  for fast spatial sorting of points stored in an external array, and
  @link PointIndexGrid.h PointIndexGrid@endlink, an acceleration structure
  for fast range and nearest-neighbor searches.
- Added @link NodeManager.h tree::NodeManager@endlink,
  which linearizes a tree to facilitate efficient multithreading
  across all tree levels.
- Added @vdblink::tools::prune() tools::prune@endlink (and other variants),
  which replaces and outperforms @c Tree::prune.
- Added @vdblink::tools::signedFloodFill() tools::signedFloodFill@endlink,
  which replaces and outperforms @c Tree::signedFloodFill.
- Added @vdblink::tools::changeBackground() tools::changeBackground@endlink
  (and other variants), which replaces and outperforms @c Tree::setBackground().
- Added a fast but approximate narrow-band level set
  @vdblink::tools::LevelSetTracker::dilate() dilation@endlink method, a fast
  narrow-band level set
  @vdblink::tools::LevelSetTracker::erode() erosion@endlink
  method, and a @vdblink::tools::LevelSetTracker::normalize(const MaskType*)
  masked normalization@endlink method to
  @vdblink::tools::LevelSetTracker LevelSetTracker@endlink.
- Added @vdblink::tools::Diagnose Diagnose@endlink, which performs
  multithreaded diagnostics on grids to identify issues like values that
  are NaNs or out-of-range. It optionally generates a boolean grid of all
  values that fail user-defined tests.
- Added optional alpha masks to @vdblink::tools::LevelSetMorphing
  LevelSetMorphing@endlink.
- Fixed an intermittent crash in
  @vdblink::tools::LevelSetMorphing LevelSetMorphing@endlink.
- Added @c tools::topologyToLevelSet(),
  which generates a level set from the implicit boundary between active
  and inactive voxels in an arbitrary input grid.
  <I>[DWA internal]</I>
- Improved the performance of point scattering (by orders of magnitude)
  and added a
  @vdblink::tools::DenseUniformPointScatter DenseUniformPointScatter@endlink
  class as well as support for fractional numbers of particles per voxel.
- Improved the performance and memory footprint of
  the @vdblink::tools::ParticlesToLevelSet ParticlesToLevelSet@endlink tool
  for large numbers (tens to hundreds of millions) of particles.
- Added edge-adjacent (6+12=18 neighbors) and vertex-adjacent (6+12+8=26
  neighbors) dilation algorithms to
  @vdblink::tools::Morphology::dilateVoxels Morphology::dilateVoxels@endlink.
  The default dilation pattern is still face-adjacent (6&nbsp;neighbors).
- Added @vdblink::tree::Tree::getNodes() Tree::getNodes@endlink, which allows
  for fast construction of linear arrays of tree nodes for use in multithreaded
  code such as the @vdblink::tree::LeafManager LeafManager@endlink or
  @link NodeManager.h tree::NodeManager@endlink.
- Added @vdblink::math::Extrema math::Extrema@endlink and
  @vdblink::tools::extrema() tools::extrema@endlink to efficiently
  compute minimum and maximum values in a grid.
- Added support for material color grids to all level set
  @vdblink::tools::BaseShader shaders@endlink, and added an option to
  @c vdb_render that allows one to specify a reference grid to be used
  for material color lookups.
- Added @vdblink::getLibraryVersionString()
  getLibraryVersionString@endlink and
  @link OPENVDB_LIBRARY_VERSION_STRING@endlink.
- Modified the mesh to volume converter to always set the grid background
  value to the exterior narrow-band width, and added finite value checks
  to narrow band parameters.
- @vdblink::tools::volumeToMesh() tools::volumeToMesh@endlink now compiles
  for all grid types but throws an exception if the input grid does not
  have a scalar value type.
- Added a
  @vdblink::io::File::readGrid(const Name&, const BBoxd&) File::readGrid@endlink
  overload and @vdblink::GridBase::readBuffers(std::istream&, const CoordBBox&)
  readBuffers@endlink overloads to the grid, tree and node classes that allow
  one to specify a bounding box against which to clip a grid while reading it.
  For large grids, clipping while reading can result in significantly lower
  memory usage than clipping after reading.
- Added @vdblink::GridBase::clipGrid() GridBase::clipGrid@endlink, which
  clips a grid against a world-space bounding box, and
  @vdblink::GridBase::clip() GridBase::clip@endlink and
  @vdblink::tree::Tree::clip() Tree::clip@endlink, which clip against
  an index-space bounding box.
- Added @vdblink::tools::clip() tools::clip@endlink, which clips a grid
  either against a bounding box or against the active voxels of a mask grid.
- @c io::File::readGridPartial allocates the nodes of a grid&rsquo;s tree
  as before, but it now allocates leaf nodes without data buffers.
  (This feature is mainly for internal use.
  Partially-read grids should be used with care if at all, and they should
  be treated as read-only.)
- Grid names retrieved using a
  @vdblink::io::File::NameIterator File::NameIterator@endlink now always
  uniquely identify grids; they no longer generate &lsquo;more than one grid
  named&nbsp;&ldquo;<I>x</I>&rdquo;&rsquo; warnings when there are multiple
  grids of the same name in a file (for files written starting with this
  version of the OpenVDB library).
- Fixed a bug in @vdblink::tree::Tree::ValueOffIter Tree::ValueOffIter@endlink
  that could cause
  @vdblink::tree::TreeValueIteratorBase::setMaxDepth() depth-bounded@endlink
  iterators to return incorrect values.
- Eliminated a recursive call in @vdblink::tree::TreeValueIteratorBase::next()
  TreeValueIteratorBase::next@endlink that could cause crashes on systems
  with a limited stack size.
- Fixed memory leaks in @vdblink::tree::RootNode::topologyDifference()
  RootNode::topologyDifference@endlink and
  @vdblink::tree::RootNode::topologyIntersection()
  RootNode::topologyIntersection@endlink.
- Fixed a memory leak in @vdblink::io::Queue io::Queue@endlink when the queue
  was full and a write task could not be added within the timeout interval.
- Fixed a potential division by zero crash in
  @vdblink::tools::compDiv() tools::compDiv@endlink with integer-valued grids.
- Fixed kernel normalization in the @vdblink::tools::Filter filter tool@endlink
  so that it is correct for integer-valued grids.
- Fixed a bug in @vdblink::tree::LeafBuffer::getValue()
  LeafNode::Buffer::getValue@endlink whereby Visual C++ would return
  a reference to a temporary.
  <I>[Contributed by SESI]</I>
- Fixed a bug in @vdblink::tools::ParticlesToLevelSet
  tools::ParticlesToLevelSet@endlink related to attribute transfer
  when leaf nodes are produced without active values.
- Added @vdblink::util::CpuTimer util::CpuTimer@endlink and removed
  the more simplistic @c unittest_util::CpuTimer from @c unittest/util.h.
- Eliminated the use of @c getopt for command-line argument parsing
  in @c vdb_test.
- @vdblink::initialize() openvdb::initialize@endlink now properly initializes
  <A HREF="http://log4cplus.sourceforge.net/">log4cplus</A> if it is enabled,
  eliminating &ldquo;No appenders could be found&rdquo; errors.
- Fixed a bug in the
  @vdblink::math::QuantizedUnitVec::pack() QuantizedUnitVec::pack@endlink
  method that caused quantization artifacts.
- Added convenience class @vdblink::tools::AlphaMask AlphaMask@endlink
- Added constructors and methods to both
  @vdblink::math::RandInt RandInt@endlink and
  @vdblink::math::Rand01 Rand01@endlink to set and reset the random seed value.
- Added convenience methods for
  @vdblink::math::Transform::indexToWorld(const BBoxd&) const transforming@endlink
  @vdblink::math::Transform::worldToIndex(const BBoxd&) const bounding@endlink
  @vdblink::math::Transform::worldToIndexCellCentered(const BBoxd&) const boxes@endlink
  to @vdblink::math::Transform math::Transform@endlink.
- @c vdb_view is now compatible with both GLFW&nbsp;2 and GLFW&nbsp;3.
- Made many small changes to address type conversion and other warnings
  reported by newer compilers like GCC&nbsp;4.8 and ICC&nbsp;14.
- Replaced the @c HALF_INCL_DIR and @c HALF_LIB_DIR Makefile variables
  with @c ILMBASE_INCL_DIR and @c ILMBASE_LIB_DIR and added @c ILMBASE_LIB,
  to match <A HREF="https://github.com/openexr/openexr">OpenEXR</A>&rsquo;s
  library organization.  <I>[Contributed by Double&nbsp;Negative]</I>
- Eliminated most local (function-scope) static variables, because
  Visual&nbsp;C++ doesn&rsquo;t guarantee thread-safe initialization
  of local statics.  <I>[Contributed by&nbsp;SESI]</I>
- Fixed a bug in @vdblink::readString() readString@endlink related
  to empty strings.
  <I>[Contributed by Fabio&nbsp;Piparo]</I>
- Fixed a bug in the @vdblink::tools::VolumeToMesh VolumeToMesh@endlink
  simplification scheme that was creating visual artifacts.

@par
API changes:
- The addition of a
  @vdblink::GridBase::readBuffers(std::istream&, const CoordBBox&)
  GridBase::readBuffers@endlink virtual function overload and the
  @vdblink::GridBase::clip() GridBase::clip@endlink
  @vdblink::GridBase::readNonresidentBuffers()
  GridBase::readNonresidentBuffers@endlink and
  @vdblink::tree::Tree::clipUnallocatedNodes() Tree::clipUnallocatedNodes@endlink
  virtual functions changes the grid ABI so that it is incompatible with
  earlier versions of the OpenVDB library (such as the ones in Houdini 12.5
  and&nbsp;13).  Define the macro @c OPENVDB_2_ABI_COMPATIBLE when compiling
  OpenVDB to disable these changes and preserve ABI compatibility.
- All @vdblink::tools::BaseShader shaders@endlink now have a template argument
  to specify the type of an optional material color grid, but the default type
  mimics the old, uniform color behavior.
- Removed a deprecated
  @vdblink::io::Stream::write() io::Stream::write@endlink overload.
- The point counts in
  @vdblink::tools::UniformPointScatter UniformPointScatter@endlink
  and @vdblink::tools::NonUniformPointScatter NonUniformPointScatter@endlink
  are now specified and returned as @vdblink::Index64 Index64@endlink.
- @vdblink::math::RandInt RandInt@endlink has an extra template argument
  to specify the integer type.
  The @vdblink::math::RandomInt RandomInt@endlink typedef is unchanged.
- @vdblink::io::readData() io::readData@endlink,
  @vdblink::io::HalfReader<false,T>::read() io::HalfReader::read@endlink
  and @vdblink::io::HalfWriter<false,T>::write() io::HalfWriter::write@endlink
  now take a @c uint32_t argument indicating the type of compression
  instead of a @c bool indicating whether compression is enabled.
- Removed @c io::Archive::isCompressionEnabled() and
  @c io::Archive::setCompressionEnabled() and renamed
  @c io::Archive::compressionFlags() and @c io::Archive::setCompressionFlags()
  to @vdblink::io::Archive::compression() io::Archive::compression@endlink and
  @vdblink::io::Archive::setCompression() io::Archive::setCompression@endlink.
- Internal and leaf node classes are now required to provide
  "PartialCreate" constructors that optionally bypass the allocation
  of voxel buffers.  Leaf node classes must now also provide
  @vdblink::tree::LeafNode::allocate() allocate@endlink and
  @vdblink::tree::LeafNode::isAllocated() isAllocated@endlink methods
  to manage the allocation of their buffers.
- Removed @c pruneInactive and @c pruneLevelSet methods from the
  @vdblink::tree::Tree Tree@endlink and various node classes.
  These methods have been replaced by the much faster pruning functions
  found in tools/Prune.h.
- Removed @c signedFloodFill methods from the @vdblink::Grid Grid@endlink,
  @vdblink::tree::Tree Tree@endlink and various node classes.
  These methods have been replaced by the much faster functions
  found in tools/SignedFloodFill.h.
- Removed @c Grid::setBackground() and @c Tree::setBackground() (use the
  faster @vdblink::tools::changeBackground() changeBackground@endlink tool
  instead), and removed the default argument from
  @vdblink::tree::RootNode::setBackground() RootNode::setBackground@endlink.

@par
Python:
- Added grid methods @c convertToPolygons() and @c convertToQuads(),
  which convert volumes to meshes, and @c createLevelSetFromPolygons(),
  which converts meshes to volumes.
  <A HREF="http://docs.scipy.org/doc/">NumPy</A> is required.

@par
Maya:
- Added an adaptive polygonal surface extraction node.

@par
Houdini:
- Added a new Resize Narrow Band SOP that can efficiently adjust the width
  of a level set&rsquo;s narrow band.  This allows, for example, for a
  level set to be created quickly from points or polygons with a very
  narrow band that is then quickly resized to a desired width.
- Fixed bugs in the Smooth Level Set and Reshape Level Set SOPs that
  caused them to ignore the selected discretization scheme.
- Added a Morph Level Set SOP.
- Added a From Points SOP to very quickly generate a level set
  from a point cloud, ignoring any radius attribute.
  <I>[DWA internal]</I>
- Added a Voxel Scale mode to the Resample SOP.
- Improved the performance and memory footprint of the From Particles SOP
  for large numbers (tens to hundreds of millions) of particles.
- The Scatter SOP now accepts fractional numbers of particles per voxel.
- Improved the performance of the Scatter SOP by more than an order
  of magnitude.
- The Clip SOP now has a toggle to choose explicitly between a mask grid
  or a bounding box as the clipping region.  As a consequence, the mask grid
  can now be unnamed.
- Added the OpenVDB library version number to the Extended Operator
  Information for all SOPs.
- SOPs are now linked with an rpath to the directory containing the
  OpenVDB library.
- Like the native Houdini file SOP, the Read SOP now allows missing frames
  to be reported either as errors or as warnings.
- The Read SOP now has an optional input for geometry, the bounding box
  of which can be used to clip grids as they are read.  For large grids,
  clipping while reading can result in significantly lower memory usage
  than clipping after reading.
- The From Polygons and Convert SOPs now default to using the polygon soup
  mesh representation, which uses less memory.


@htmlonly <a name="v2_3_0_changes"></a>@endhtmlonly
@par
<B>Version 2.3.0</B> - <I>April 23, 2014</I>
- Added @vdblink::tools::extractSparseTree() extractSparseTree@endlink,
  which selectively extracts and transforms data from a dense grid to
  produce a sparse tree, and @vdblink::tools::extractSparseTreeWithMask()
  extractSparseTreeWithMask@endlink, which copies data from the index-space
  intersection of a sparse tree and a dense input grid.
- Added copy constructors to the
  @vdblink::Grid::Grid(const Grid<OtherTreeType>&) Grid@endlink,
  @vdblink::tree::Tree::Tree(const Tree<OtherRootType>&) Tree@endlink,
  @vdblink::tree::RootNode::RootNode(const RootNode<OtherChildType>&)
  RootNode@endlink,
  @vdblink::tree::InternalNode::InternalNode(const InternalNode<OtherChildNodeType, Log2Dim>&)
  InternalNode@endlink and
  @vdblink::tree::LeafNode::LeafNode(const LeafNode<OtherValueType, Log2Dim>&) LeafNode@endlink
  classes, and an assignment operator overload to
  @vdblink::tree::RootNode::operator=(const RootNode<OtherChildType>&)
  RootNode@endlink, that allow the source and destination to have different
  value types.
- Modified @vdblink::tree::Tree::combine2() Tree::combine2@endlink to permit
  combination of trees with different value types.
- Added @vdblink::CanConvertType CanConvertType@endlink and
  @vdblink::tree::RootNode::SameConfiguration
  RootNode::SameConfiguration@endlink metafunctions, which perform compile-time
  tests for value type and tree type compatibility, and a
  @vdblink::tree::RootNode::hasCompatibleValueType()
  RootNode::hasCompatibleValueType@endlink method, which does runtime checking.
- Added optional support for logging using
  <A HREF="http://log4cplus.sourceforge.net/">log4cplus</A>.
  See logging.h and the @c INSTALL file for details.
- Added  @vdblink::tools::VolumeRayIntersector::hits()
  VolumeRayIntersector::hits@endlink, which returns all the hit segments
  along a ray.  This is generally more efficient than repeated calls to
  @vdblink::tools::VolumeRayIntersector::march()
  VolumeRayIntersector::march@endlink.
- Added member class @vdblink::math::Ray::TimeSpan Ray::TimeSpan@endlink
  and method @vdblink::math::Ray::valid() Ray::valid@endlink, and deprecated
  method @vdblink::math::Ray::test() Ray::test@endlink.
- Fixed a bug in @vdblink::math::VolumeHDDA VolumeHDDA@endlink that could
  cause rendering artifacts when a ray&rsquo;s start time was zero.
  <I>[Contributed&nbsp;by&nbsp;Mike&nbsp;Farnsworth]</I>
- Added a @vdblink::tools::compositeToDense() compositeToDense@endlink tool,
  which composites data from a sparse tree into a dense array, using a
  sparse alpha mask.  Over, Add, Sub, Min, Max, Mult, and Set are
  supported operations.
- Added a @vdblink::tools::transformDense() transformDense@endlink tool,
  which applies a functor to the value of each voxel of a dense grid
  within a given bounding box.
- Improved the performance of node iterators.

@par
API changes:
- Collected the digital differential analyzer code from math/Ray.h
  and tools/RayIntersector.h into a new header file, math/DDA.h.
- Rewrote @vdblink::math::VolumeHDDA VolumeHDDA@endlink and made several
  changes to its API.  (@vdblink::math::VolumeHDDA VolumeHDDA@endlink
  is used internally by @vdblink::tools::VolumeRayIntersector
  VolumeRayIntersector@endlink, whose API is unchanged.)
- @vdblink::tree::Tree::combine2() Tree::combine2@endlink,
  @vdblink::tree::RootNode::combine2() RootNode::combine2@endlink,
  @vdblink::tree::InternalNode::combine2() InternalNode::combine2@endlink,
  @vdblink::tree::LeafNode::combine2() LeafNode::combine2@endlink
  and @vdblink::CombineArgs CombineArgs@endlink all now require an additional
  template argument, which determines the type of the other tree.
- Assignment operators for
  @vdblink::tree::LeafManager::LeafRange::Iterator::operator=()
  LeafManager::LeafRange::Iterator@endlink,
  @vdblink::util::BaseMaskIterator::operator=() BaseMaskIterator@endlink,
  @vdblink::util::NodeMask::operator=() NodeMask@endlink and
  @vdblink::util::RootNodeMask::operator=() RootNodeMask@endlink
  now return references to the respective objects.
- Removed a number of methods that were deprecated in version&nbsp;2.0.0
  or earlier.

@par
Houdini:
- Added a Clip SOP, which does volumetric clipping.
- Added an Occlusion Mask SOP, which generates a mask of the voxels
  inside a camera frustum that are occluded by objects in an input grid.
- The Combine SOP now applies the optional signed flood fill only to
  level set grids, since that operation isn&rsquo;t meaningful for other grids.
- The Filter SOP now processes all grid types, not just scalar grids.


@htmlonly <a name="v2_2_0_changes"></a>@endhtmlonly
@par
<B>Version 2.2.0</B> - <I>February 20, 2014</I>
- Added a simple, multithreaded
  @vdblink::tools::VolumeRender volume renderer@endlink,
  and added volume rendering support to the @c vdb_render
  command-line renderer.
- Added an option to the
  @vdblink::tools::LevelSetRayIntersector LevelSetRayIntersector@endlink
  and to @c vdb_render to specify the isovalue of the level set.
- Added methods to the
  @vdblink::tools::LevelSetRayIntersector LevelSetRayIntersector@endlink
  to return the time of intersection along a world or index ray and to
  return the level set isovalue.
- Improved the performance of the
  @vdblink::tools::VolumeRayIntersector VolumeRayIntersector@endlink
  and added support for voxel dilation to account for interpolation kernels.
- Added a @ref sInterpolation "section" to the Cookbook on interpolation
  using @vdblink::tools::BoxSampler BoxSampler@endlink,
  @vdblink::tools::GridSampler GridSampler@endlink,
  @vdblink::tools::DualGridSampler DualGridSampler@endlink, et al.
- Added a @ref secGrid "section" to the Overview on grids and grid metadata.
- Modified @vdblink::tools::DualGridSampler DualGridSampler@endlink so
  it is more consistent with @vdblink::tools::GridSampler GridSampler@endlink.
- The @vdblink::tools::cpt() cpt@endlink, @vdblink::tools::curl() curl@endlink,
  @vdblink::tools::laplacian() laplacian@endlink,
  @vdblink::tools::meanCurvature() meanCurvature@endlink
  and @vdblink::tools::normalize() normalize@endlink tools now output grids
  with appropriate @vdblink::VecType vector types@endlink
  (covariant, contravariant, etc.).
- Added a @vdblink::tools::transformVectors() transformVectors@endlink tool,
  which applies an affine transformation to the voxel values of a
  vector-valued grid in accordance with the grid&rsquo;s
  @vdblink::VecType vector type@endlink and
  @vdblink::Grid::isInWorldSpace() world space/local space@endlink setting.
- Added a @vdblink::tools::compDiv() compDiv@endlink tool, which combines
  grids by dividing the values of corresponding voxels.
- Fixed a bug in the mean curvature computation that could produce NaNs
  in regions with constant values.
- Added a
  @vdblink::Grid::topologyDifference() Grid::topologyDifference@endlink method.
- Added @vdblink::math::Vec3::exp() exp@endlink and
  @vdblink::math::Vec3::sum() sum@endlink methods to
  @vdblink::math::Vec2 Vec2@endlink, @vdblink::math::Vec3 Vec3@endlink
  and @vdblink::math::Vec4 Vec4@endlink.
- Improved the @vdblink::tools::fillWithSpheres() fillWithSpheres@endlink
  tool for small volumes that are just a few voxels across.
- Improved the accuracy of the mesh to volume converter.
- Fixed a bug in the mesh to volume converter that caused incorrect sign
  classifications for narrow-band level sets.
- Fixed a bug in @vdblink::math::NonlinearFrustumMap::applyIJT()
  NonlinearFrustumMap::applyIJT@endlink that resulted in incorrect values
  when computing the gradient of a grid with a frustum transform.
- Fixed a file I/O bug whereby some <TT>.vdb</TT> files could not be read
  correctly if they contained grids with more than two distinct inactive
  values.
- Fixed an off-by-one bug in the numbering of unnamed grids in <TT>.vdb</TT>
  files.  The first unnamed grid in a file is now retrieved using the name
  &ldquo;<TT>[0]</TT>&rdquo;, instead of &ldquo;<TT>[1]</TT>&rdquo;.
- Fixed a build issue reported by Clang&nbsp;3.2 in tools/GridOperators.h.
- Fixed a memory leak in @vdblink::tools::Film Film@endlink.
- Added library and file format version number constants to the Python module.
- Improved convergence in the
  @vdblink::tools::VolumeRender volume renderer@endlink.
  <I>[Contributed by Jerry Tessendorf and Mark Matthews]</I>
- Made various changes for compatibility with Houdini&nbsp;13 and with
  C++11 compilers.
  <I>[Contributed&nbsp;by&nbsp;SESI]</I>

@par
API changes:
- @vdblink::tools::VolumeRayIntersector::march()
  VolumeRayIntersector::march@endlink no longer returns an @c int
  to distinguish tile vs. voxel hits.  Instead, it now returns @c false
  if no intersection is detected and @c true otherwise.  Also, @e t0 and
  @e t1 might now correspond to the first and last hits of multiple adjacent
  leaf nodes and/or active tiles.
- @vdblink::tools::DualGridSampler DualGridSampler@endlink is no longer
  templated on the target grid type, and the value accessor is now passed
  as an argument.
- The <TT>.vdb</TT> file format has changed slightly.  Tools built with older
  versions of OpenVDB should be recompiled to ensure that they can read files
  in the new format.

@par
Houdini:
- Added topology union, intersection and difference operations to
  the Combine SOP.  These operations combine the active voxel topologies
  of grids that may have different value types.
- Added a Divide operation to the Combine SOP.
- Added support for boolean grids to the Combine, Resample, Scatter, Prune
  and Visualize SOPs.
- The Fill SOP now accepts a vector as the fill value, and it allows
  the fill region bounds to be specified either in index space (as before),
  in world space, or using the bounds of geometry connected to an optional
  new reference input.
- Added a toggle to the Offset Level Set SOP to specify the offset in
  either world or voxel units.
- Added a toggle to the Transform and Resample SOPs to apply the transform
  to the voxel values of vector-valued grids, in accordance with those
  grids&rsquo; @vdblink::VecType vector types@endlink and
  @vdblink::Grid::isInWorldSpace() world space/local space@endlink settings.
- Added a Vector Type menu to the Vector Merge SOP.
- Removed masking options from the Renormalize SOP (since masking is
  not supported yet).
- Reimplemented the Vector Merge SOP for better performance and
  interruptibility and to fix a bug in the handling of tile values.


@htmlonly <a name="v2_1_0_changes"></a>@endhtmlonly
@par
<B>Version 2.1.0</B> - <I>December 12, 2013</I>
- Added a small number of Maya nodes, primarily for conversion of geometry
  to and from OpenVDB volumes and for visualization of volumes.
- Added an initial implementation of
  @vdblink::tools::LevelSetMorphing level set morphing@endlink
  (with improvements to follow soon).
- Added @vdblink::tools::LevelSetMeasure tools::LevelSetMeasure@endlink,
  which efficiently computes the surface area, volume and average
  mean-curvature of narrow-band level sets, in both world and voxel units.
  Those quantities are now exposed as intrinsic attributes on the Houdini
  VDB primitive and can be queried using the native Measure SOP.
- @vdblink::tools::Dense tools::Dense@endlink now supports the XYZ memory
  layout used by Houdini and Maya in addition to the ZYX layout used in
  OpenVDB trees.
- Improved the performance of masking in the
  @vdblink::tools::LevelSetFilter level set filter@endlink tool and
  added inversion and scaling of the mask input, so that any scalar-valued
  volume can be used as a mask, not just volumes with a [0,&nbsp;1] range.
- Added optional masking to the non-level-set filters, to the grid
  operators (CPT, curl, divergence, gradient, Laplacian, mean curvature,
  magnitude, and normalize) and to the Analysis and Filter SOPs.
- Added more narrow band controls to the Rebuild Level Set SOP.
- Improved the accuracy of the
  @vdblink::tools::levelSetRebuild() level set rebuild@endlink tool.
- Added @vdblink::tools::activate() tools::activate@endlink and
  @vdblink::tools::deactivate() tools::deactivate@endlink, which set the
  active states of tiles and voxels whose values are equal to or approximately
  equal to a given value, and added a Deactivate Background Voxels toggle
  to the Combine SOP.
- Added @vdblink::math::BBox::applyMap() BBox::applyMap@endlink and
  @vdblink::math::BBox::applyInverseMap() BBox::applyInverseMap@endlink,
  which allow for transformation of axis-aligned bounding boxes.
- Added a @vdblink::tools::PositionShader position shader@endlink to the
  level set ray-tracer (primarily for debugging purposes).
- Added an @vdblink::io::Queue io::Queue@endlink class that manages a
  concurrent queue for asynchronous serialization of grids to files or streams.
- Fixed a bug in @vdblink::io::Archive io::Archive@endlink whereby writing
  unnamed, instanced grids (i.e., grids sharing a tree) to a file rendered
  the file unreadable.
- Fixed a bug in the @vdblink::tools::VolumeToMesh volume to mesh@endlink
  converter that caused it to generate invalid polygons when the zero crossing
  lay between active and inactive regions.
- Fixed a bug in the @vdblink::tools::UniformPointScatter point scatter@endlink
  tool (and the Scatter SOP) whereby the last voxel always remained empty.
- Fixed a bug in the Read SOP that caused grids with the same name
  to be renamed with a numeric suffix (e.g., &ldquo;grid[1]&rdquo;
  &ldquo;grid[2]&rdquo;, etc.).
- Fixed some unit test failures on 64-bit Itanium machines.

@par
API changes:
- The @vdblink::tools::Filter Filter@endlink tool is now templated on a
  mask grid, and threading is controlled using a grain size, for consistency
  with most of the other level set tools.
- The @vdblink::tools::LevelSetFilter LevelSetFilter@endlink tool is now
  templated on a mask grid.
- All shaders now take a ray direction instead of a ray.


@htmlonly <a name="v2_0_0_changes"></a>@endhtmlonly
@par
<B>Version 2.0.0</B> - <I>October 31, 2013</I>
- Added a @ref python "Python module" with functions for basic manipulation
  of grids (but no tools, yet).
- Added ray intersector tools for efficient, hierarchical intersection
  of rays with @vdblink::tools::LevelSetRayIntersector level-set@endlink
  and @vdblink::tools::VolumeRayIntersector generic@endlink volumes.
- Added a @vdblink::math::Ray Ray@endlink class and a hierarchical
  @vdblink::math::DDA Digital Differential Analyzer@endlink for fast
  ray traversal.
- Added a fully multi-threaded @vdblink::tools::LevelSetRayTracer
  level set ray tracer@endlink and
  @vdblink::tools::PerspectiveCamera camera@endlink
  @vdblink::tools::OrthographicCamera classes@endlink
  that mimic Houdini&rsquo;s cameras.
- Added a simple, command-line renderer (currently for level sets only).
- Implemented a new meshing scheme that produces topologically robust
  two-manifold meshes and is twice as fast as the previous scheme.
- Implemented a new, topologically robust (producing two-manifold meshes)
  level-set-based seamless fracture scheme.  The new scheme eliminates
  visible scarring seen in the previous implementation by subdividing
  internal, nonplanar quads near fracture seams.  In addition,
  fracture seam points are now tagged, allowing them to be used
  to drive pre-fracture dynamics such as local surface buckling.
- Improved the performance of @vdblink::tree::Tree::evalActiveVoxelBoundingBox()
  Tree::evalActiveVoxelBoundingBox@endlink and
  @vdblink::tree::Tree::activeVoxelCount() Tree::activeVoxelCount@endlink,
  and significantly improved the performance of
  @vdblink::tree::Tree::evalLeafBoundingBox() Tree::evalLeafBoundingBox@endlink
  (by about&nbsp;30x).
- Added a tool (and a Houdini SOP) that fills a volume with
  adaptively-sized overlapping or non-overlapping spheres.
- Added a Ray SOP that can be used to perform geometry projections
  using level-set ray intersections or closest-point queries.
- Added a @vdblink::tools::ClosestSurfacePoint tool@endlink that performs
  accelerated closest surface point queries from arbitrary points in
  world space to narrow-band level sets.
- Increased the speed of masked level set filtering by 20% for
  the most common cases.
- Added @vdblink::math::BoxStencil math::BoxStencil@endlink, with support
  for trilinear interpolation and gradient computation.
- Added @vdblink::tree::Tree::topologyIntersection()
  Tree::topologyIntersection@endlink, which intersects a tree&rsquo;s active
  values with those of another tree, and
  @vdblink::tree::Tree::topologyDifference() Tree::topologyDifference@endlink,
  which performs topological subtraction of one tree&rsquo;s active values
  from another&rsquo;s.  In both cases, the <TT>ValueType</TT>s of the two
  trees need not be the same.
- Added @vdblink::tree::Tree::activeTileCount() Tree::activeTileCount@endlink,
  which returns the number of active tiles in a tree.
- Added @vdblink::math::MinIndex() math::MinIndex@endlink and
  @vdblink::math::MaxIndex() math::MaxIndex@endlink, which find the minimum
  and maximum components of a vector without any branching.
- Added @vdblink::math::BBox::minExtent() BBox::minExtent@endlink,
  which returns a bounding box&rsquo;s shortest axis.
- The default @vdblink::math::BBox BBox@endlink constructor now
  generates an invalid bounding box rather than an empty bounding box
  positioned at the origin.  The new behavior is consistent with
  @vdblink::math::CoordBBox CoordBBox@endlink.
  <I>[Thanks to Rick Hankins for suggesting this fix.]</I>
- Added @vdblink::math::CoordBBox::reset() CoordBBox::reset@endlink,
  which resets a bounding box to its initial, invalid state.
- Fixed a bug in the default @vdblink::math::ScaleMap ScaleMap@endlink
  constructor that left some data used in the inverse uninitialized.
- Added @vdblink::math::MapBase::applyJT MapBase::applyJT@endlink, which
  applies the Jacobian transpose to a vector (the Jacobian transpose takes
  a range-space vector to a domain-space vector, e.g., world to index),
  and added @vdblink::math::MapBase::inverseMap() MapBase::inverseMap@endlink,
  which returns a new map representing the inverse of the original map
  (except for @vdblink::math::NonlinearFrustumMap NonlinearFrustumMap@endlink,
  which does not currently have a defined inverse map).
  <br>@b Note: Houdini 12.5 uses an earlier version of OpenVDB, and maps
  created with that version lack virtual table entries for these
  new methods, so do not call these methods from Houdini&nbsp;12.5.
- Reimplemented @vdblink::math::RandomInt math::RandomInt@endlink using
  Boost.Random instead of @c rand() (which is not thread-safe), and deprecated
  @c math::randUniform() and added
  @vdblink::math::Random01 math::Random01@endlink to replace it.
- Modified @vdblink::tools::copyFromDense() tools::copyFromDense@endlink
  and @vdblink::tools::copyToDense() tools::copyToDense@endlink to allow
  for implicit type conversion (e.g., between a
  @vdblink::tools::Dense Dense&lt;Int32&gt;@endlink and a
  @vdblink::FloatTree FloatTree@endlink) and fixed several bugs
  in @vdblink::tools::CopyFromDense tools::CopyFromDense@endlink.
- Fixed bugs in @vdblink::math::Stats math::Stats@endlink and
  @vdblink::math::Histogram math::Histogram@endlink that could produce
  <TT>NaN</TT>s or other incorrect behavior if certain methods were called
  on populations of size zero.
- Renamed <TT>struct tolerance</TT> to
  @vdblink::math::Tolerance math::Tolerance@endlink
  and @c negative to @vdblink::math::negative() math::negative@endlink
  and removed @c math::toleranceValue().
- Implemented a closest point on line segment algorithm,
  @vdblink::math::closestPointOnSegmentToPoint()
  math::closestPointOnSegmentToPoint@endlink.
- Fixed meshing issues relating to masking and automatic partitioning.
- @vdblink::Grid::merge() Grid::merge@endlink and
  @vdblink::tree::Tree::merge() Tree::merge@endlink now accept an optional
  @vdblink::MergePolicy MergePolicy@endlink argument that specifies one of
  three new merging schemes.  (The old merging scheme, which is no longer
  available, used logic for each tree level that was inconsistent with
  the other levels and that could result in active tiles being replaced
  with nodes having only inactive values.)
- Renamed @c LeafNode::coord2offset(), @c LeafNode::offset2coord() and
  @c LeafNode::offset2globalCoord() to
  @vdblink::tree::LeafNode::coordToOffset() coordToOffset@endlink,
  @vdblink::tree::LeafNode::offsetToLocalCoord() offsetToLocalCoord@endlink,
  and @vdblink::tree::LeafNode::offsetToGlobalCoord()
  offsetToGlobalCoord@endlink, respectively, and likewise for
  @vdblink::tree::InternalNode::offsetToGlobalCoord() InternalNode@endlink.
  <I>[Thanks to Rick Hankins for suggesting this change.]</I>
- Replaced @vdblink::tree::Tree Tree@endlink methods @c setValueOnMin,
  @c setValueOnMax and @c setValueOnSum with
  @vdblink::tools::setValueOnMin() tools::setValueOnMin@endlink,
  @vdblink::tools::setValueOnMax() tools::setValueOnMax@endlink and
  @vdblink::tools::setValueOnSum() tools::setValueOnSum@endlink
  (and a new @vdblink::tools::setValueOnMult() tools::setValueOnMult@endlink)
  and added @vdblink::tree::Tree::modifyValue() Tree::modifyValue@endlink
  and @vdblink::tree::Tree::modifyValueAndActiveState()
  Tree::modifyValueAndActiveState@endlink, which modify voxel values
  in-place via user-supplied functors.  Similarly, replaced
  @c ValueAccessor::setValueOnSum() with
  @vdblink::tree::ValueAccessor::modifyValue()
  ValueAccessor::modifyValue@endlink
  and @vdblink::tree::ValueAccessor::modifyValueAndActiveState()
  ValueAccessor::modifyValueAndActiveState@endlink, and added a
  @vdblink::tree::TreeValueIteratorBase::modifyValue() modifyValue@endlink
  method to all value iterators.
- Removed @c LeafNode::addValue and @c LeafNode::scaleValue.
- Added convenience classes @vdblink::tree::Tree3 tree::Tree3@endlink and
  @vdblink::tree::Tree5 tree::Tree5@endlink for custom tree configurations.
- Added an option to the From Particles SOP to generate an alpha mask,
  which can be used to constrain level set filtering so as to preserve
  surface details.
- The mesh to volume converter now handles point-degenerate polygons.
- Fixed a bug in the Level Set Smooth, Level Set Renormalize and
  Level Set Offset SOPs that caused the group name to be ignored.
- Fixed various OS X and Windows build issues.
  <I>[Contributions from SESI and DD]</I>


@htmlonly <a name="v1_2_0_changes"></a>@endhtmlonly
@par
<B>Version 1.2.0</B> - <I>June 28 2013</I>
- @vdblink::tools::LevelSetFilter Level set filters@endlink now accept
  an optional alpha mask grid.
- Implemented sharp feature extraction for level set surfacing.
  This enhances the quality of the output mesh and reduces aliasing
  artifacts.
- Added masking options to the meshing tools, as well as a spatial
  multiplier for the adaptivity threshold, automatic partitioning,
  and the ability to preserve edges and corners when mesh adaptivity
  is applied.
- The mesh to volume attribute transfer scheme now takes surface
  orientation into account, which improves accuracy in proximity to
  edges and corners.
- Added a @vdblink::tree::LeafManager::foreach() foreach@endlink method
  to @vdblink::tree::LeafManager tree::LeafManager@endlink that, like
  @vdblink::tools::foreach() tools::foreach@endlink, applies a user-supplied
  functor to each leaf node in parallel.
- Rewrote the particle to level set converter, simplifying the API,
  improving performance (especially when particles have a fixed radius),
  adding the capability to transfer arbitrary point attributes,
  and fixing a velocity trail bug.
- Added utility methods @vdblink::math::Sign() Sign@endlink,
  @vdblink::math::SignChange() SignChange@endlink,
  @vdblink::math::isApproxZero() isApproxZero@endlink,
  @vdblink::math::Cbrt() Cbrt@endlink and
  @vdblink::math::ZeroCrossing() ZeroCrossing@endlink to math/Math.h.
- Added a @vdblink::tree::ValueAccessor3::probeNode() probeNode@endlink method
  to the value accessor and to tree nodes that returns a pointer to the node
  that contains a given voxel.
- Deprecated @c LeafNode::addValue and @c LeafNode::scaleValue.
- Doubled the speed of the mesh to volume converter (which also improves
  the performance of the fracture and level set rebuild tools) and
  improved its inside/outside voxel classification near edges and corners.
- @vdblink::tools::GridSampler GridSampler@endlink now accepts either a grid,
  a tree or a value accessor, and it offers faster index-based access methods
  and much better performance in cases where many instances are allocated.
- Extended @vdblink::tools::Dense tools::Dense@endlink to make it more
  compatible with existing tools.
- Fixed a crash in @vdblink::io::Archive io::Archive@endlink whenever
  the library was unloaded from memory and then reloaded.
  <I>[Contributed by Ollie Harding]</I>
- Fixed a bug in @c GU_PrimVDB::buildFromPrimVolume(), seen during the
  conversion from Houdini volumes to OpenVDB grids, that could cause
  signed flood fill to be applied to non-level set grids, resulting in
  active tiles with incorrect values.
- Added a Prune SOP with several pruning schemes.


@htmlonly <a name="v1_1_1_changes"></a>@endhtmlonly
@par
<B>Version 1.1.1</B> - <I>May 10 2013</I>
- Added a simple @vdblink::tools::Dense dense grid class@endlink and tools
  to copy data from dense voxel arrays into OpenVDB grids and vice-versa.
- Starting with Houdini 12.5.396, plugins built with this version
  of OpenVDB can coexist with native Houdini OpenVDB nodes.
- The level set fracture tool now smooths seam line edges during
  mesh extraction, eliminating staircase artifacts.
- Significantly improved the performance of the
  @vdblink::util::leafTopologyIntersection()
  leafTopologyIntersection@endlink and
  @vdblink::util::leafTopologyDifference() leafTopologyDifference@endlink
  utilities and added a @vdblink::tree::LeafNode::topologyDifference()
  LeafNode::topologyDifference@endlink method.
- Added convenience functions that provide simplified interfaces
  to the @vdblink::tools::meshToLevelSet() mesh to volume@endlink
  and @vdblink::tools::volumeToMesh() volume to mesh@endlink converters.
- Added a @vdblink::tools::accumulate() tools::accumulate@endlink function
  that is similar to @vdblink::tools::foreach() tools::foreach@endlink
  but can be used to accumulate the results of computations over the values
  of a grid.
- Added @vdblink::tools::statistics() tools::statistics@endlink,
  @vdblink::tools::opStatistics() tools::opStatistics@endlink and
  @vdblink::tools::histogram() tools::histogram@endlink, which efficiently
  compute statistics (mean, variance, etc.) and histograms of grid values
  (using @vdblink::math::Stats math::Stats@endlink and
  @vdblink::math::Histogram math::Histogram@endlink).
- Modified @vdblink::math::CoordBBox CoordBBox@endlink to adhere to
  TBB&rsquo;s splittable type requirements, so that, for example,
  a @c CoordBBox can be used as a blocked iteration range.
- Added @vdblink::tree::Tree::addTile() Tree::addTile@endlink,
  @vdblink::tree::Tree::addLeaf() Tree::addLeaf@endlink and
  @vdblink::tree::Tree::stealNode() Tree::stealNode@endlink, for fine
  control over tree construction.
- Addressed a numerical stability issue when performing Gaussian
  filtering of level set grids.
- Changed the return type of @vdblink::math::CoordBBox::volume()
  CoordBBox::volume@endlink to reduce the risk of overflow.
- When the input mesh is self-intersecting, the mesh to volume converter
  now produces a level set with a monotonic gradient field.
- Fixed a threading bug in the mesh to volume converter that caused it
  to produce different results for the same input.
- Fixed a bug in the particle to level set converter that prevented
  particles with zero velocity from being rasterized in Trail mode.
- Added an optional input to the Create SOP into which to merge
  newly-created grids.
- Fixed a bug in the Resample SOP that caused it to produce incorrect
  narrow-band widths when resampling level set grids.
- Fixed a bug in the To Polygons SOP that caused intermittent crashes
  when the optional reference input was connected.
- Fixed a bug in the Advect Level Set SOP that caused a crash
  when the velocity input was connected but empty.
- The Scatter and Sample Point SOPs now warn instead of erroring
  when given empty grids.
- Fixed a crash in @c vdb_view when stepping through multiple grids
  after changing render modes.
- @c vdb_view can now render fog volumes and vector fields, and it now
  features interactively adjustable clipping planes that enable
  one to view the interior of a volume.


@htmlonly <a name="v1_1_0_changes"></a>@endhtmlonly
@par
<B>Version 1.1.0</B> - <I>April 4 2013</I>
- The @vdblink::tools::resampleToMatch() resampleToMatch@endlink tool,
  the Resample SOP and the Combine SOP now use level set rebuild to correctly
  and safely resample level sets.  Previously, scaling a level set would
  invalidate the signed distance field, leading to holes and other artifacts.
- Added a mask-based topological
  @vdblink::tools::erodeVoxels erosion tool@endlink, and rewrote and
  simplified the @vdblink::tools::dilateVoxels dilation tool@endlink.
- The @vdblink::tools::LevelSetAdvection LevelSetAdvection@endlink tool
  can now advect forward or backward in time.
- Tree::pruneLevelSet() now replaces each pruned node with a tile having
  the inside or outside
  background value, instead of arbitrarily selecting one of the node&rsquo;s
  tile or voxel values.
- When a grid is saved to a file with
  @vdblink::Grid::saveFloatAsHalf() saveFloatAsHalf@endlink set to @c true,
  the grid&rsquo;s background value is now also quantized to 16 bits.
  (Not quantizing the background value caused a mismatch with the values
  of background tiles.)
- As with @vdblink::tools::foreach() tools::foreach@endlink, it is now
  possible to specify whether functors passed to
  @vdblink::tools::transformValues() tools::transformValues@endlink
  should be shared across threads.
- @vdblink::tree::LeafManager tree::LeafManager@endlink can now be
  instantiated with a @const tree, although buffer swapping with @const trees
  is disabled.
- Added a @vdblink::Grid::signedFloodFill() Grid::signedFloodFill@endlink
  overload that allows one to specify inside and outside values.
- Fixed a bug in Grid::setBackground() so that now only the values of
  inactive voxels change.
- Fixed @vdblink::Grid::topologyUnion() Grid::topologyUnion@endlink so that
  it actually unions tree topology, instead of just the active states
  of tiles and voxels.  The previous behavior broke multithreaded code
  that relied on input and output grids having compatible tree topology.
- @vdblink::math::Transform math::Transform@endlink now includes an
  @vdblink::math::Transform::isIdentity() isIdentity@endlink predicate
  and methods to @vdblink::math::Transform::preMult(const Mat4d&) pre-@endlink
  and @vdblink::math::Transform::postMult(const Mat4d&) postmultiply@endlink
  by a matrix.
- Modified the @link NodeMasks.h node mask@endlink classes to permit
  octree-like tree configurations (i.e., with a branching factor of two)
  and to use 64-bit operations instead of 32-bit operations.
- Implemented a new, more efficient
  @vdblink::math::closestPointOnTriangleToPoint() closest point
  on triangle@endlink algorithm.
- Implemented a new vertex normal scheme in the volume to mesh
  converter, and resolved some overlapping polygon issues.
- The volume to mesh converter now meshes not just active voxels
  but also active tiles.
- Fixed a bug in the mesh to volume converter that caused unsigned
  distance field conversion to produce empty grids.
- Fixed a bug in the level set fracture tool whereby the cutter overlap
  toggle was ignored.
- Fixed an infinite loop bug in @c vdb_view.
- Updated @c vdb_view to use the faster and less memory-intensive
  OpenVDB volume to mesh converter instead of marching cubes,
  and rewrote the shader to be OpenGL 3.2 and GLSL 1.2 compatible.
- Given multiple input files or a file containing multiple grids,
  @c vdb_view now displays one grid at a time.  The left and right
  arrow keys cycle between grids.
- The To Polygons SOP now has an option to associate the input grid&rsquo;s
  name with each output polygon.


@htmlonly <a name="v1_0_0_changes"></a>@endhtmlonly
@par
<B>Version 1.0.0</B> - <I>March 14 2013</I>
- @vdblink::tools::levelSetRebuild() tools::levelSetRebuild@endlink
  now throws an exception when given a non-scalar or non-floating-point grid.
- The tools in tools/GridOperators.h are now interruptible, as is
  the Analysis SOP.
- Added a
  @vdblink::tree::LeafManager::LeafRange::Iterator leaf node iterator@endlink
  and a TBB-compatible
  @vdblink::tree::LeafManager::LeafRange range class@endlink
  to the LeafManager.
- Modified the @vdblink::tools::VolumeToMesh VolumeToMesh@endlink tool
  to handle surface topology issues around fracture seam lines.
- Modified the Makefile to allow @c vdb_view to compile on OS X systems
  (provided that GLFW is available).
- Fixed a bug in the Create SOP that resulted in "invalid parameter name"
  warnings.
- The Combine SOP now optionally resamples the A grid into the B grid&rsquo;s
  index space (or vice-versa) if the A and B transforms differ.
- The Vector Split and Vector Merge SOPs now skip inactive voxels
  by default, but they can optionally be made to include inactive voxels,
  as they did before.
- The @vdblink::tools::LevelSetFracture LevelSetFracture@endlink tool now
  supports custom rotations for each cutter instance, and the Fracture SOP
  now uses quaternions to generate uniformly-distributed random rotations.


@htmlonly <a name="v0_104_0_changes"></a>@endhtmlonly
@par
<B>Version 0.104.0</B> - <I>February 15 2013</I>
- Added a @vdblink::tools::levelSetRebuild() tool@endlink and a SOP
  to rebuild a level set from any scalar volume.
- @c .vdb files are now saved using a mask-based compression scheme
  that is an order of magnitude faster than ZLIB and produces comparable
  file sizes for level set and fog volume grids.  (ZLIB compression
  is still enabled by default for other classes of grids).
- The @vdblink::tools::Filter Filter@endlink and
  @vdblink::tools::LevelSetFilter LevelSetFilter@endlink tools now
  include a Gaussian filter, and mean (box) filtering is now 10-50x faster.
- The isosurface @vdblink::tools::VolumeToMesh meshing tool@endlink
  is now more robust (to level sets with one voxel wide narrow bands,
  for example).
- Mesh to volume conversion is on average 1.5x faster and up to 5.5x
  faster for high-resolution meshes where the polygon/voxel size ratio
  is small.
- Added @vdblink::createLevelSet() createLevelSet@endlink and
  @vdblink::createLevelSetSphere() createLevelSetSphere@endlink
  factory functions for level set grids.
- @vdblink::tree::ValueAccessor tree::ValueAccessor@endlink is now faster
  for trees of height 2, 3 and 4 (the latter is the default), and it now
  allows one to specify, via a template argument, the number of node levels
  to be cached, which can also improve performance in special cases.
- Added a toggle to @vdblink::tools::foreach() tools::foreach@endlink
  to specify whether or not the functor should be shared across threads.
- Added @vdblink::Mat4SMetadata Mat4s@endlink and
  @vdblink::Mat4DMetadata Mat4d@endlink metadata types.
- Added explicit pre- and postmultiplication methods to the @c Transform,
  @c Map and @c Mat4 classes and deprecated the old accumulation methods.
- Modified @vdblink::math::NonlinearFrustumMap NonlinearFrustumMap@endlink
  to be more compatible with Houdini&rsquo;s frustum transform.
- Fixed a @vdblink::tools::GridTransformer GridTransformer@endlink bug
  that caused it to translate the output grid incorrectly in some cases.
- Fixed a bug in the tree-level
  @vdblink::tree::LeafIteratorBase LeafIterator@endlink that resulted in
  intermittent crashes in
  @vdblink::tools::dilateVoxels() tools::dilateVoxels@endlink.
- The @c Hermite data type and Hermite grids are no longer supported.
- Added tools/GridOperators.h, which includes new, cleaner implementations
  of the @vdblink::tools::cpt() closest point transform@endlink,
  @vdblink::tools::curl() curl@endlink,
  @vdblink::tools::divergence() divergence@endlink,
  @vdblink::tools::gradient() gradient@endlink,
  @vdblink::tools::laplacian() Laplacian@endlink,
  @vdblink::tools::magnitude() magnitude@endlink,
  @vdblink::tools::meanCurvature() mean curvature@endlink and
  @vdblink::tools::normalize() normalize@endlink tools.
- Interrupt support has been improved in several tools, including
  @vdblink::tools::ParticlesToLevelSet tools::ParticlesToLevelSet@endlink.
- Simplified the API of the @vdblink::math::BaseStencil Stencil@endlink class
  and added an @vdblink::math::BaseStencil::intersects() intersects@endlink
  method to test for intersection with a specified isovalue.
- Renamed @c voxelDimensions to @c voxelSize in transform classes
  and elsewhere.
- Deprecated @c houdini_utils::ParmFactory::setChoiceList in favor of
  @c houdini_utils::ParmFactory::setChoiceListItems, which requires
  a list of <I>token, label</I> string pairs.
- Made various changes for Visual C++ compatibility.
  <I>[Contributed by SESI]</I>
- Fixed a bug in @c houdini_utils::getNodeChain() that caused the
  Offset Level Set, Smooth Level Set and Renormalize Level Set SOPs
  to ignore frame changes.
  <I>[Contributed by SESI]</I>
- The From Particles SOP now provides the option to write into
  an existing grid.
- Added a SOP to edit grid metadata.
- The Fracture SOP now supports multiple cutter objects.
- Added a To Polygons SOP that complements the Fracture SOP and allows
  for elimination of seam lines, generation of correct vertex normals
  and grouping of polygons when surfacing fracture fragments, using
  the original level set or mesh as a reference.


@htmlonly <a name="v0_103_1_changes"></a>@endhtmlonly
@par
<B>Version 0.103.1</B> - <I>January 15 2013</I>
- @vdblink::tree::ValueAccessor tree::ValueAccessor@endlink read operations
  are now faster for four-level trees.
  (Preliminary benchmark tests suggest a 30-40% improvement.)
- For vector-valued grids, @vdblink::tools::compMin() tools::compMin@endlink
  and @vdblink::tools::compMax() tools::compMax@endlink now compare
  vector magnitudes instead of individual components.
- Migrated grid sampling code to a new file, Interpolation.h,
  and deprecated old files and classes.
- Added a level-set @vdblink::tools::LevelSetFracture fracture tool@endlink
  and a Fracture SOP.
- Added @vdblink::tools::sdfInteriorMask() tools::sdfInteriorMask@endlink,
  which creates a mask of the interior region of a level set grid.
- Fixed a bug in the mesh to volume converter that produced unexpected
  nonzero values for voxels at the intersection of two polygons,
  and another bug that produced narrow-band widths that didn&rsquo;t respect
  the background value when the half-band width was less than three voxels.
- @c houdini_utils::ParmFactory can now correctly generate ramp multi-parms.
- Made various changes for Visual C++ compatibility.
  <I>[Contributed by SESI]</I>
- The Convert SOP can now convert between signed distance fields and
  fog volumes and from volumes to meshes.
  <I>[Contributed by SESI]</I>
- For level sets, the From Mesh and From Particles SOPs now match
  the reference grid&rsquo;s narrow-band width.
- The Scatter SOP can now optionally scatter points in the interior
  of a level set.


@htmlonly <a name="v0_103_0_changes"></a>@endhtmlonly
@par
<B>Version 0.103.0</B> - <I>December 21 2012</I>
- The mesh to volume converter is now 60% faster at generating
  level sets with wide bands, and the From Mesh SOP is now interruptible.
- Fixed a threading bug in the recently-added
  @vdblink::tools::compReplace() compReplace@endlink tool
  that caused it to produce incorrect output.
- Added a @vdblink::tree::Tree::probeConstLeaf() probeConstLeaf@endlink
  method to the @vdblink::tree::Tree::probeConstLeaf() Tree@endlink,
  @vdblink::tree::ValueAccessor::probeConstLeaf() ValueAccessor@endlink
  and @vdblink::tree::RootNode::probeConstLeaf() node@endlink classes.
- The Houdini VDB primitive doesn&rsquo;t create a @c name attribute
  unnecessarily (i.e., if its grid&rsquo;s name is empty), but it now
  correctly allows the name to be changed to the empty string.
- Fixed a crash in the Vector Merge SOP when fewer than three grids
  were merged.
- The From Particles SOP now features a "maximum half-width" parameter
  to help avoid runaway computations.


@htmlonly <a name="v0_102_0_changes"></a>@endhtmlonly
@par
<B>Version 0.102.0</B> - <I>December 13 2012</I>
- Added @vdblink::tools::compReplace() tools::compReplace@endlink,
  which copies the active values of one grid into another, and added
  a "Replace A With Active B" mode to the Combine SOP.
- @vdblink::Grid::signedFloodFill() Grid::signedFloodFill@endlink
  no longer enters an infinite loop when filling an empty grid.
- Fixed a bug in the particle to level set converter that sometimes
  produced level sets with holes, and fixed a bug in the SOP that
  could result in random output.
- Fixed an issue in the frustum preview feature of the Create SOP
  whereby rendering very large frustums could cause high CPU usage.
- Added streamline support to the constrained advection scheme
  in the Advect Points SOP.
- Added an Advect Level Set SOP.


@htmlonly <a name="v0_101_1_changes"></a>@endhtmlonly
@par
<B>Version 0.101.1</B> - <I>December 11 2012</I> (DWA internal release)
- Partially reverted the Houdini VDB primitive&rsquo;s grid accessor methods
  to their pre-0.98.0 behavior.  A primitive&rsquo;s grid can once again
  be accessed by shared pointer, but now also by reference.
  Accessor methods for grid metadata have also been added, and the
  primitive now ensures that metadata and transforms are never shared.
- Fixed an intermittent crash in the From Particles SOP.


@htmlonly <a name="v0_101_0_changes"></a>@endhtmlonly
@par
<B>Version 0.101.0</B> - <I>December 6 2012</I> (DWA internal release)
- Partially reverted the @vdblink::Grid Grid@endlink&rsquo;s
  @vdblink::Grid::tree() tree@endlink and
  @vdblink::Grid::transform() transform@endlink accessor methods
  to their pre-0.98.0 behavior, eliminating copy-on-write but
  preserving their return-by-reference semantics.  These methods
  are now supplemented with a suite of
  @vdblink::Grid::treePtr() shared@endlink
  @vdblink::Grid::baseTreePtr() pointer@endlink
  @vdblink::Grid::transformPtr() accessors@endlink.
- Restructured the @vdblink::tools::meshToVolume
  mesh to volume converter@endlink for a 40% speedup
  and to be more robust to non-manifold geometry, to better preserve
  sharp features, to support arbitrary tree configurations and
  to respect narrow-band limits.
- Added a @c getNodeBoundingBox method to
  @vdblink::tree::RootNode::getNodeBoundingBox() RootNode@endlink,
  @vdblink::tree::InternalNode::getNodeBoundingBox() InternalNode@endlink
  and @vdblink::tree::LeafNode::getNodeBoundingBox() LeafNode@endlink
  that returns the index space spanned by a node.
- Made various changes for Visual C++ compatibility.
  <I>[Contributed by SESI]</I>
- Renamed the Reshape Level Set SOP to Offset Level Set.
- Fixed a crash in the Convert SOP and added support for conversion
  of empty grids.


@htmlonly <a name="v0_100_0_changes"></a>@endhtmlonly
@par
<B>Version 0.100.0</B> - <I>November 30 2012</I> (DWA internal release)
- Greatly improved the performance of the level set to fog volume
  @vdblink::tools::sdfToFogVolume() converter@endlink.
- Improved the performance of the
  @vdblink::tools::Filter::median() median filter@endlink
  and of level set @vdblink::tools::csgUnion() CSG@endlink operations.
- Reintroduced Tree::pruneLevelSet(), a specialized Tree::pruneInactive()
  for level-set grids.
- Added utilities to the @c houdini_utils library to facilitate the
  collection of a chain of adjacent nodes of a particular type
  so that they can be cooked in a single step.  (For example,
  adjacent @c xform SOPs could be collapsed by composing their
  transformation matrices into a single matrix.)
- Added pruning and flood-filling options to the Convert SOP.
- Reimplemented the Filter SOP, omitting level-set-specific filters
  and adding node chaining (to reduce memory usage when applying
  several filters in sequence).
- Added a toggle to the Read SOP to read grid metadata and
  transforms only.
- Changed the attribute transfer scheme on the From Mesh and
  From Particles SOPs to allow for custom grid names and
  vector type metadata.


@htmlonly <a name="v0_99_0_changes"></a>@endhtmlonly
@par
<B>Version 0.99.0</B> - <I>November 21 2012</I>
- Added @vdblink::Grid Grid@endlink methods that return non-<TT>const</TT>
  tree and transform references without triggering deep copies,
  as well as @c const methods that return @c const shared pointers.
- Added @c Grid methods to @vdblink::Grid::addStatsMetadata populate@endlink
  a grid&rsquo;s metadata with statistics like the active voxel count, and to
  @vdblink::Grid::getStatsMetadata retrieve@endlink that metadata.
  By default, statistics are now computed and added to grids
  whenever they are written to <TT>.vdb</TT> files.
- Added @vdblink::io::File::readGridMetadata io::File::readGridMetadata@endlink
  and @vdblink::io::File::readAllGridMetadata
  io::File::readAllGridMetadata@endlink methods to read just the
  grid metadata and transforms from a <TT>.vdb</TT> file.
- Fixed numerical precision issues in the
  @vdblink::tools::csgUnion csgUnion@endlink,
  @vdblink::tools::csgIntersection csgIntersection@endlink
  and @vdblink::tools::csgDifference csgDifference@endlink
  tools, and added toggles to optionally disable postprocess pruning.
- Fixed an issue in @c vdb_view with the ordering of GL vertex buffer calls.
  <I>[Contributed by Bill Katz]</I>
- Fixed an intermittent crash in the
  @vdblink::tools::ParticlesToLevelSet ParticlesToLevelSet@endlink tool,
  as well as a race condition that could cause data corruption.
- The @c ParticlesToLevelSet tool and From Particles SOP can now transfer
  arbitrary point attribute values from the input particles to output voxels.
- Fixed a bug in the Convert SOP whereby the names of primitives
  were lost during conversion, and another bug that resulted in
  arithmetic errors when converting empty grids.
- Fixed a bug in the Combine SOP that caused the Operation selection
  to be lost.


@htmlonly <a name="v0_98_0_changes"></a>@endhtmlonly
@par
<B>Version 0.98.0</B> - <I>November 16 2012</I>
- @vdblink::tree::Tree Tree@endlink and
  @vdblink::math::Transform Transform@endlink objects (and
  @vdblink::Grid Grid@endlink objects in the context of Houdini SOPs)
  are now passed and accessed primarily by reference rather than by
  shared pointer.  See @subpage api_0_98_0 "Porting to OpenVDB 0.98.0"
  for details about this important API change.
  <I>[Contributed by SESI]</I>
- Reimplemented @vdblink::math::CoordBBox CoordBBox@endlink to address several
  off-by-one bugs related to bounding box dimensions.
- Fixed an off-by-one bug in @vdblink::Grid::evalActiveVoxelBoundingBox()
  evalActiveVoxelBoundingBox@endlink.
- Introduced the @vdblink::tree::LeafManager LeafManager@endlink class,
  which will eventually replace the @c LeafArray class.  @c LeafManager supports
  dynamic buffers stored as a structure of arrays (SOA), unlike @c LeafArray,
  which supports only static buffers stored as an array of structures (AOS).
- Improved the performance of the
  @vdblink::tools::LevelSetFilter LevelSetFilter@endlink and
  @vdblink::tools::LevelSetTracker LevelSetTracker@endlink tools by rewriting
  them to use the new @vdblink::tree::LeafManager LeafManager@endlink class.
- Added @vdblink::tree::Tree::setValueOnly() Tree::setValueOnly@endlink and
  @vdblink::tree::ValueAccessor::setValueOnly()
  ValueAccessor::setValueOnly@endlink methods, which change the value of
  a voxel without changing its active state, and
  @vdblink::tree::Tree::probeLeaf() Tree::probeLeaf@endlink and
  @vdblink::tree::ValueAccessor::probeLeaf() ValueAccessor::probeLeaf@endlink
  methods that return the leaf node that contains a given voxel (unless
  the voxel is represented by a tile).
- Added a @vdblink::tools::LevelSetAdvection LevelSetAdvection@endlink tool
  that propagates and tracks narrow-band level sets.
- Introduced a new @vdblink::tools::GridSampler GridSampler@endlink class
  that supports world-space (or index-space) sampling of grid values.
- Changed the interpretation of the
  @vdblink::math::NonlinearFrustumMap NonlinearFrustumMap@endlink&rsquo;s
  @em taper parameter to be the ratio of the near and far plane depths.
- Added a @c ParmFactory::setChoiceList() overload that accepts
  (@em token, @em label) string pairs, and a @c setDefault() overload that
  accepts an STL string.
- Fixed a crash in the Combine SOP in Copy B mode.
- Split the Level Set Filter SOP into three separate SOPs,
  Level Set Smooth, Level Set Reshape and Level Set Renormalize.
  When two or more of these nodes are connected in sequence, they interact
  to reduce memory usage: the last node in the sequence performs
  all of the operations in one step.
- The Advect Points SOP can now output polyline streamlines
  that trace the paths of the points.
- Added an option to the Analysis SOP to specify names for output grids.
- Added camera-derived frustum transform support to the Create SOP.


@htmlonly <a name="v0_97_0_changes"></a>@endhtmlonly
@par
<B>Version 0.97.0</B> - <I>October 18 2012</I>
- Added a narrow-band @vdblink::tools::LevelSetTracker level set
  interface tracking tool@endlink (up to fifth-order in space but currently
  only first-order in time, with higher temporal orders to be added soon).
- Added a @vdblink::tools::LevelSetFilter level set filter tool@endlink
  to perform unrestricted surface smoothing (e.g., Laplacian flow),
  filtering (e.g., mean value) and morphological operations (e.g.,
  morphological opening).
- Added adaptivity to the @vdblink::tools::VolumeToMesh
  level set meshing tool@endlink for faster mesh extraction with fewer
  polygons, without postprocessing.
- Added a @vdblink::tree::ValueAccessor::touchLeaf()
  ValueAccessor::touchLeaf@endlink method that creates (if necessary)
  and returns the leaf node containing a given voxel.  It can be used
  to preallocate leaf nodes over which to run parallel algorithms.
- Fixed a bug in @vdblink::Grid::merge() Grid::merge@endlink whereby
  active tiles were sometimes lost.
- Added @vdblink::tree::LeafManager LeafManager@endlink, which is similar
  to @c LeafArray but supports a dynamic buffer count and allocates buffers
  more efficiently.  Useful for temporal integration (e.g., for level set
  propagation and interface tracking), @c LeafManager is meant to replace
  @c LeafArray, which will be deprecated in the next release.
- Added a @vdblink::tree::LeafNode::fill() LeafNode::fill@endlink method
  to efficiently populate leaf nodes with constant values.
- Added a @vdblink::tree::Tree::visitActiveBBox() Tree::visitActiveBBox@endlink
  method that applies a functor to the bounding boxes of all active tiles
  and leaf nodes and that can be used to improve the performance of
  ray intersection tests, rendering of bounding boxes, etc.
- Added a @vdblink::tree::Tree::voxelizeActiveTiles()
  Tree::voxelizeActiveTiles@endlink method to densify active tiles.
  While convenient and fast, this can produce large dense grids, so use
  it with caution.
- Repackaged @c Tree::pruneLevelSet() as a Tree::pruneOp()-compatible
  functor.  Tree::LevelSetPrune is a specialized Tree::pruneInactive
  for level-set grids and is used in interface tracking.
- Added a GridBase::pruneGrid() method.
- Added a @vdblink::Grid::hasUniformVoxels() Grid:hasUniformVoxels@endlink
  method.
- Renamed @c tools::dilate to
  @vdblink::tools::dilateVoxels() dilateVoxels@endlink and improved its
  performance.  The new name reflects the fact that the current
  implementation ignores active tiles.
- Added a @vdblink::tools::resampleToMatch() tools::resampleToMatch@endlink
  function that resamples an input grid into an output grid with a
  different transform such that, after resampling, the input and output grids
  coincide, but the output grid&rsquo;s transform is preserved.
- Significantly improved the performance of depth-bounded value
  iterators (@vdblink::tree::Tree::ValueOnIter ValueOnIter@endlink,
  @vdblink::tree::Tree::ValueAllIter ValueAllIter@endlink, etc.)
  when the depth bound excludes leaf nodes.
- Exposed the value buffers inside leaf nodes with
  @vdblink::tree::LeafNode::buffer() LeafNode::buffer@endlink.
  This allows for very fast access (const and non-const) to voxel
  values using linear array offsets instead of @ijk coordinates.
- In openvdb_houdini/UT_VDBTools.h, added operators for use with
  @c processTypedGrid that resample grids in several different ways.
- Added a policy mechanism to @c houdini_utils::OpFactory that allows for
  customization of operator names, icons, and Help URLs.
- Renamed many of the Houdini SOPs to make the names more consistent.
- Added an Advect Points SOP.
- Added a Level Set Filter SOP that allows for unrestricted surface
  deformations, unlike the older Filter SOP, which restricts surface
  motion to the initial narrow band.
- Added staggered vector sampling to the Sample Points SOP.
- Added a minimum radius threshold to the particle voxelization tool
  and SOP.
- Merged the Composite and CSG SOPs into a single Combine SOP.
- Added a tool and a SOP to efficiently generate narrow-band level set
  representations of spheres.
- In the Visualize SOP, improved the performance of tree topology
  generation, which is now enabled by default.


@htmlonly <a name="v0_96_0_changes"></a>@endhtmlonly
@par
<B>Version 0.96.0</B> - <I>September 24 2012</I>
- Fixed a memory corruption bug in the mesh voxelizer tool.
- Temporarily removed the optional clipping feature from the level set mesher.
- Added "Staggered Vector Field" to the list of grid classes in the Create SOP.


@htmlonly <a name="v0_95_0_changes"></a>@endhtmlonly
@par
<B>Version 0.95.0</B> - <I>September 20 2012</I>
- Added a quad @vdblink::tools::VolumeToMesh meshing@endlink tool for
  higher-quality level set meshing and updated the Visualizer SOP
  to use it.
- Fixed a precision error in the @vdblink::tools::meshToVolume
  mesh voxelizer@endlink and improved the quality of inside/outside
  voxel classification.  Output grids are now also
  @vdblink::Grid::setGridClass() classified@endlink as either level sets
  or fog volumes.
- Modified the @vdblink::tools::GridResampler GridResampler@endlink
  to use the signed flood fill optimization only on grids that are
  tagged as level sets.
- Added a @vdblink::math::Quat quaternion@endlink class to the
  math library and a method to return the
  @vdblink::math::Mat3::trace trace@endlink of a @c Mat3.
- Fixed a bug in the
  @vdblink::tree::ValueAccessor::ValueAccessor(const ValueAccessor&)
  ValueAccessor@endlink copy constructor that caused the copy to reference
  the original.
- Fixed a bug in @vdblink::tree::RootNode::setActiveState()
  RootNode::setActiveState@endlink that caused a crash
  when marking a (virtual) background voxel as inactive.
- Added a @c Tree::pruneLevelSet method that is similar to but faster than
  Tree::pruneInactive() for level set grids.
- Added fast leaf node voxel access
  @vdblink::tree::LeafNode::getValue(Index) const methods@endlink
  that index by linear offset (as returned by
  @vdblink::tree::LeafNode::ValueOnIter::pos() ValueIter::pos@endlink)
  instead of by @ijk coordinates.
- Added a @vdblink::tree::Tree::touchLeaf() Tree::touchLeaf@endlink
  method that can be used to preallocate a static tree topology over which
  to safely perform multithreaded processing.
- Added a grain size argument to @c LeafArray for finer control of parallelism.
- Modified the Makefile to make it easier to omit the <TT>doc</TT>,
  @c vdb_test and @c vdb_view targets.
- Added utility functions (in <TT>houdini/UT_VDBUtils.h</TT>) to convert
  between Houdini and OpenVDB matrix and vector types.
  <I>[Contributed by SESI]</I>
- Added accessors to @c GEO_PrimVDB that make it easier to directly access
  voxel data and that are used by the HScript volume expression functions
  in Houdini 12.5.  <I>[Contributed by SESI]</I>
- As of Houdini 12.1.77, the native transform SOP operates on OpenVDB
  primitives.  <I>[Contributed by SESI]</I>
- Added a Convert SOP that converts OpenVDB grids to Houdini volumes
  and vice-versa.


@htmlonly <a name="v0_94_1_changes"></a>@endhtmlonly
@par
<B>Version 0.94.1</B> - <I>September 7 2012</I>
- Fixed bugs in @vdblink::tree::RootNode RootNode@endlink and
  @vdblink::tree::InternalNode InternalNode@endlink @c setValue*() and
  @c fill() methods that could cause neighboring voxels to become inactive.
- Fixed a bug in
  @vdblink::tree::Tree::hasSameTopology() Tree::hasSameTopology@endlink
  that caused false positives when only active states and not values differed.
- Added a @vdblink::tree::Tree::hasActiveTiles() Tree::hasActiveTiles@endlink
  method.
- For better cross-platform consistency, substituted bitwise AND operations
  for right shifts in the @vdblink::tree::ValueAccessor ValueAccessor@endlink
  hash key computation.
- @c vdb_view no longer aborts when asked to surface a vector-valued
  grid&mdash;but it still doesn&rsquo;t render the surface.
- Made various changes for Visual C++ compatibility.
  <I>[Contributed by SESI]</I>
- Added an option to the MeshVoxelizer SOP to convert both open and
  closed surfaces to unsigned distance fields.
- The Filter SOP now allows multiple filters to be applied in
  user-specified order.


@htmlonly <a name="v0_94_0_changes"></a>@endhtmlonly
@par
<B>Version 0.94.0</B> - <I>August 30 2012</I>
- Added a @vdblink::Grid::topologyUnion() method@endlink to union
  just the active states of voxels from one grid with those of
  another grid of a possibly different type.
- Fixed an incorrect scale factor in the Laplacian diffusion
  @vdblink::tools::Filter::laplacian() filter@endlink.
- Fixed a bug in @vdblink::tree::Tree::merge() Tree::merge@endlink
  that could leave a tree with invalid value accessors.
- Added @vdblink::tree::TreeValueIteratorBase::setActiveState()
  TreeValueIteratorBase::setActiveState@endlink and deprecated
  @c setValueOn.
- Removed @c tools/FastSweeping.h.  It will be replaced with a much more
  efficient implementation in the near future.
- ZLIB compression of <TT>.vdb</TT> files is now optional,
  but enabled by default.  <I>[Contributed by SESI]</I>
- Made various changes for Clang and Visual C++ compatibility.
  <I>[Contributed by SESI]</I>
- The MeshVoxelizer SOP can now transfer arbitrary point and primitive
  attribute values from the input mesh to output voxels.


@htmlonly <a name="v0_93_0_changes"></a>@endhtmlonly
@par
<B>Version 0.93.0</B> - <I>August 24 2012</I>
- Renamed symbols in math/Operators.h to avoid ambiguities that
  GCC&nbsp;4.4 reports as errors.
- Simplified the API for the stencil version of the
  closest-point transform @vdblink::math::CPT operator@endlink.
- Added logic to
  @vdblink::io::Archive::readGrid() io::Archive::readGrid@endlink
  to set the grid name metadata from the descriptor if the metadata
  doesn&rsquo;t already exist.
- Added guards to prevent nesting of @c openvdb_houdini::Interrupter::start()
  and @c end() calls.


@htmlonly <a name="v0_92_0_changes"></a>@endhtmlonly
@par
<B>Version 0.92.0</B> - <I>August 23 2012</I>
- Added a Laplacian diffusion
  @vdblink::tools::Filter::laplacian() filter@endlink.
- Fixed a bug in the initialization of the sparse contour tracer
  that caused mesh-to-volume conversion to fail in certain cases.
- Fixed a bug in the curvature stencil that caused mean curvature
  filtering to produce wrong results.
- Increased the speed of the
  @vdblink::tools::GridTransformer GridTransformer@endlink
  by as much as 20% for fog volumes.
- Added optional pruning to the Resample SOP.
- Modified the PointSample SOP to allow it to work with ungrouped,
  anonymous grids.
- Fixed a crash in the LevelSetNoise SOP.


@htmlonly <a name="v0_91_0_changes"></a>@endhtmlonly
@par
<B>Version 0.91.0</B> - <I>August 16 2012</I>
- @vdblink::tools::GridTransformer tools::GridTransformer@endlink
  and @vdblink::tools::GridResampler tools::GridResampler@endlink
  now correctly (but not yet efficiently) process tiles in sparse grids.
- Added an optional @c CopyPolicy argument
  to @vdblink::GridBase::copyGrid() GridBase::copyGrid@endlink
  and to @vdblink::Grid::copy() Grid::copy@endlink that specifies
  whether and how the grid&rsquo;s tree should be copied.
- Added a @vdblink::GridBase::newTree() GridBase::newTree@endlink
  method that replaces a grid&rsquo;s tree with a new, empty tree of the
  correct type.
- Fixed a crash in
  @vdblink::tree::Tree::setValueOff(const Coord& xyz, const ValueType& value)
  Tree::setValueOff@endlink when the new value was equal to the
  background value.
- Fixed bugs in Tree::prune() that could result in output tiles with
  incorrect active states.
- Added @c librt to the link dependencies to address build failures
  on Ubuntu systems.
- Made various small changes to the Makefile and the source code
  that should help with Mac OS&nbsp;X compatibility.
- The Composite and Resample SOPs now correctly copy the input grid&rsquo;s
  metadata to the output grid.


@htmlonly <a name="v0_90_1_changes"></a>@endhtmlonly
@par
<B>Version 0.90.1</B> - <I>August 7 2012</I>
- Fixed a bug in the
  @vdblink::math::BBox::getCenter() BBox::getCenter()@endlink method.
- Added missing header files to various files.
- @vdblink::io::File::NameIterator::gridName()
  io::File::NameIterator::gridName()@endlink now returns a unique name
  of the form <TT>"name[1]"</TT>, <TT>"name[2]"</TT>, etc. if a file
  contains multiple grids with the same name.
- Fixed a bug in the Writer SOP that caused grid names to be discarded.
- The Resample SOP now correctly sets the background value of the
  output grid.


@htmlonly <a name="v0_90_0_changes"></a>@endhtmlonly
@par
<B>Version 0.90.0</B> - <I>August 3 2012</I> (initial public release)
- Added a basic GL viewer for OpenVDB files.
- Greatly improved the performance of two commonly-used @c Tree methods,
  @vdblink::tree::Tree::evalActiveVoxelBoundingBox()
  evalActiveVoxelBoundingBox()@endlink
  and @vdblink::tree::Tree::memUsage() memUsage()@endlink.
- Eliminated the @c GridMap class.  File I/O now uses STL containers
  of grid pointers instead.
- Refactored stencil-based tools (Gradient, Laplacian, etc.) and rewrote
  some of them for generality and better performance.  Most now behave
  correctly for grids with nonlinear index-to-world transforms.
- Added a @link FiniteDifference.h library@endlink of index-space finite
  difference operators.
- Added a Hermite grid type that compactly
  stores each voxel&rsquo;s upwind normals and can be used to convert volumes
  to and from polygonal meshes.
- Added a @link PointScatter.h tool@endlink (and a Houdini SOP)
  to scatter points randomly throughout a volume.

*/<|MERGE_RESOLUTION|>--- conflicted
+++ resolved
@@ -107,13 +107,10 @@
   @b ScalarGridTypes, @b Vec3GridTypes, @b AllGridTypes, etc.
 - VDB Vector Merge SOP now copies metadata from the representative
   scalar grid.
-<<<<<<< HEAD
+- Added a @b houdini_utils::OpPolicy::getFirstName() method to allow
+  derived OpPolicy classes to provide their own first name scheme.
 - Deprecated @b SOP_NodeVDB::duplicateSourceStealable(),
   @b houdini_utils::getNodeChain() and @b houdini_utils::OP_EvalScope.
-=======
-- Added a @b houdini_utils::OpPolicy::getFirstName() method to allow
-  derived OpPolicy classes to provide their own first name scheme.
->>>>>>> f1602909
 
 @par
 Python:
