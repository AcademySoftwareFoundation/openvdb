--- conflicted
+++ resolved
@@ -545,17 +545,6 @@
 
     /// Set all voxels that lie outside the given axis-aligned box to the background.
     void clip(const CoordBBox&, const ValueType& background);
-<<<<<<< HEAD
-
-    /// @brief Call the @c PruneOp functor for each child node and, if the functor
-    /// returns @c true, prune the node and replace it with a tile.
-    ///
-    /// This method is used to implement all of the various pruning algorithms
-    /// (prune(), pruneInactive(), etc.).  It should rarely be called directly.
-    /// @see openvdb/tree/Util.h for the definition of the @c PruneOp functor
-    template<typename PruneOp> void pruneOp(PruneOp&);
-=======
->>>>>>> f57d0852
 
     /// @brief Reduce the memory footprint of this tree by replacing with tiles
     /// any nodes whose values are all the same (optionally to within a tolerance)
