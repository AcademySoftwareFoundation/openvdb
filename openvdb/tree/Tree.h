///////////////////////////////////////////////////////////////////////////
//
// Copyright (c) 2012-2014 DreamWorks Animation LLC
//
// All rights reserved. This software is distributed under the
// Mozilla Public License 2.0 ( http://www.mozilla.org/MPL/2.0/ )
//
// Redistributions of source code must retain the above copyright
// and license notice and the following restrictions and disclaimer.
//
// *     Neither the name of DreamWorks Animation nor the names of
// its contributors may be used to endorse or promote products derived
// from this software without specific prior written permission.
//
// THIS SOFTWARE IS PROVIDED BY THE COPYRIGHT HOLDERS AND CONTRIBUTORS
// "AS IS" AND ANY EXPRESS OR IMPLIED WARRANTIES, INCLUDING, BUT NOT
// LIMITED TO, THE IMPLIED WARRANTIES OF MERCHANTABILITY AND FITNESS FOR
// A PARTICULAR PURPOSE ARE DISCLAIMED. IN NO EVENT SHALL THE COPYRIGHT
// OWNER OR CONTRIBUTORS BE LIABLE FOR ANY INDIRECT, INCIDENTAL,
// SPECIAL, EXEMPLARY, OR CONSEQUENTIAL DAMAGES (INCLUDING, BUT NOT
// LIMITED TO, PROCUREMENT OF SUBSTITUTE GOODS OR SERVICES; LOSS OF USE,
// DATA, OR PROFITS; OR BUSINESS INTERRUPTION) HOWEVER CAUSED AND ON ANY
// THEORY OF LIABILITY, WHETHER IN CONTRACT, STRICT LIABILITY, OR TORT
// (INCLUDING NEGLIGENCE OR OTHERWISE) ARISING IN ANY WAY OUT OF THE USE
// OF THIS SOFTWARE, EVEN IF ADVISED OF THE POSSIBILITY OF SUCH DAMAGE.
// IN NO EVENT SHALL THE COPYRIGHT HOLDERS' AND CONTRIBUTORS' AGGREGATE
// LIABILITY FOR ALL CLAIMS REGARDLESS OF THEIR BASIS EXCEED US$250.00.
//
///////////////////////////////////////////////////////////////////////////
//
/// @file tree/Tree.h

#ifndef OPENVDB_TREE_TREE_HAS_BEEN_INCLUDED
#define OPENVDB_TREE_TREE_HAS_BEEN_INCLUDED

#include <iostream>
#include <sstream>
#include <vector>
#include <boost/shared_ptr.hpp>
#include <boost/cstdint.hpp>
#include <tbb/atomic.h>
#include <tbb/concurrent_hash_map.h>
#include <openvdb/Types.h>
#include <openvdb/metadata/Metadata.h>
#include <openvdb/math/Math.h>
#include <openvdb/math/BBox.h>
#include <openvdb/util/Formats.h>
#include <openvdb/util/logging.h>
#include <openvdb/Platform.h>
#include "RootNode.h"
#include "InternalNode.h"
#include "LeafNode.h"
#include "TreeIterator.h"
#include "ValueAccessor.h"


namespace openvdb {
OPENVDB_USE_VERSION_NAMESPACE
namespace OPENVDB_VERSION_NAME {
namespace tree {

/// @brief Base class for typed trees
class OPENVDB_API TreeBase
{
public:
    typedef boost::shared_ptr<TreeBase> Ptr;
    typedef boost::shared_ptr<const TreeBase> ConstPtr;

    TreeBase() {}
    virtual ~TreeBase() {}

    /// Return the name of this tree's type.
    virtual const Name& type() const = 0;

    /// Return the name of the type of a voxel's value (e.g., "float" or "vec3d").
    virtual Name valueType() const = 0;

    /// Return a pointer to a deep copy of this tree
    virtual TreeBase::Ptr copy() const = 0;

    //
    // Tree methods
    //
    /// @brief Return this tree's background value wrapped as metadata.
    /// @note Query the metadata object for the value's type.
    virtual Metadata::Ptr getBackgroundValue() const { return Metadata::Ptr(); }

    /// @brief Return in @a bbox the axis-aligned bounding box of all
    /// leaf nodes and active tiles.
    /// @details This is faster then calling evalActiveVoxelBoundingBox,
    /// which visits the individual active voxels, and hence
    /// evalLeafBoundingBox produces a less tight, i.e. approximate, bbox.
    /// @return @c false if the bounding box is empty (in which case
    /// the bbox is set to its default value).
    virtual bool evalLeafBoundingBox(CoordBBox& bbox) const = 0;

    /// @brief Return in @a dim the dimensions of the axis-aligned bounding box
    /// of all leaf nodes.
    /// @return @c false if the bounding box is empty.
    virtual bool evalLeafDim(Coord& dim) const = 0;

    /// @brief Return in @a bbox the axis-aligned bounding box of all
    /// active voxels and tiles.
    /// @details This method produces a more accurate, i.e. tighter,
    /// bounding box than evalLeafBoundingBox which is approximate but
    /// faster.
    /// @return @c false if the bounding box is empty (in which case
    /// the bbox is set to its default value).
    virtual bool evalActiveVoxelBoundingBox(CoordBBox& bbox) const = 0;

    /// @brief Return in @a dim the dimensions of the axis-aligned bounding box of all
    /// active voxels.  This is a tighter bounding box than the leaf node bounding box.
    /// @return @c false if the bounding box is empty.
    virtual bool evalActiveVoxelDim(Coord& dim) const = 0;

    virtual void getIndexRange(CoordBBox& bbox) const = 0;

#ifndef OPENVDB_2_ABI_COMPATIBLE
    /// @brief Replace with background tiles any nodes whose voxel buffers
    /// have not yet been allocated.
    /// @details Typically, unallocated nodes are leaf nodes whose voxel buffers
    /// are not yet resident in memory because delayed loading is in effect.
    /// @sa readNonresidentBuffers, io::File::open
    virtual void clipUnallocatedNodes() = 0;
#endif


    //
    // Statistics
    //
    /// @brief Return the depth of this tree.
    ///
    /// A tree with only a root node and leaf nodes has depth 2, for example.
    virtual Index treeDepth() const = 0;
    /// Return the number of leaf nodes.
    virtual Index32 leafCount() const = 0;
    /// Return the number of non-leaf nodes.
    virtual Index32 nonLeafCount() const = 0;
    /// Return the number of active voxels stored in leaf nodes.
    virtual Index64 activeLeafVoxelCount() const = 0;
    /// Return the number of inactive voxels stored in leaf nodes.
    virtual Index64 inactiveLeafVoxelCount() const = 0;
    /// Return the total number of active voxels.
    virtual Index64 activeVoxelCount() const = 0;
    /// Return the number of inactive voxels within the bounding box of all active voxels.
    virtual Index64 inactiveVoxelCount() const = 0;
#ifndef OPENVDB_2_ABI_COMPATIBLE
    /// Return the total number of active tiles.
    virtual Index64 activeTileCount() const = 0;
#endif

    /// Return the total amount of memory in bytes occupied by this tree.
    virtual Index64 memUsage() const { return 0; }


    //
    // I/O methods
    //
    /// @brief Read the tree topology from a stream.
    ///
    /// This will read the tree structure and tile values, but not voxel data.
    virtual void readTopology(std::istream&, bool saveFloatAsHalf = false);
    /// @brief Write the tree topology to a stream.
    ///
    /// This will write the tree structure and tile values, but not voxel data.
    virtual void writeTopology(std::ostream&, bool saveFloatAsHalf = false) const;

    /// Read all data buffers for this tree.
    virtual void readBuffers(std::istream&, bool saveFloatAsHalf = false) = 0;
#ifndef OPENVDB_2_ABI_COMPATIBLE
    /// Read all of this tree's data buffers that intersect the given bounding box.
    virtual void readBuffers(std::istream&, const CoordBBox&, bool saveFloatAsHalf = false) = 0;
    /// @brief Read all of this tree's data buffers that are not yet resident in memory
    /// (because delayed loading is in effect).
    /// @details If this tree was read from a memory-mapped file, this operation
    /// disconnects the tree from the file.
    /// @sa clipUnallocatedNodes, io::File::open, io::MappedFile
    virtual void readNonresidentBuffers() const = 0;
#endif
    /// Write out all the data buffers for this tree.
    virtual void writeBuffers(std::ostream&, bool saveFloatAsHalf = false) const = 0;

    /// @brief Print statistics, memory usage and other information about this tree.
    /// @param os            a stream to which to write textual information
    /// @param verboseLevel  1: print tree configuration only;
    ///                      2: include node and voxel statistics;
    ///                      3: include memory usage;
    ///                      4: include minimum and maximum voxel values
    /// @warning @a verboseLevel 4 forces loading of any unallocated nodes.
    virtual void print(std::ostream& os = std::cout, int verboseLevel = 1) const;

private:
    // Disallow copying of instances of this class.
    //TreeBase(const TreeBase& other);
    TreeBase& operator=(const TreeBase& other);
};


////////////////////////////////////////


template<typename _RootNodeType>
class Tree: public TreeBase
{
public:
    typedef boost::shared_ptr<Tree> Ptr;
    typedef boost::shared_ptr<const Tree> ConstPtr;

    typedef _RootNodeType                        RootNodeType;
    typedef typename RootNodeType::ValueType     ValueType;
    typedef typename RootNodeType::LeafNodeType  LeafNodeType;

    static const Index DEPTH = RootNodeType::LEVEL + 1;

    /// @brief ValueConverter<T>::Type is the type of a tree having the same
    /// hierarchy as this tree but a different value type, T.
    ///
    /// For example, FloatTree::ValueConverter<double>::Type is equivalent to DoubleTree.
    /// @note If the source tree type is a template argument, it might be necessary
    /// to write "typename SourceTree::template ValueConverter<T>::Type".
    template<typename OtherValueType>
    struct ValueConverter {
        typedef Tree<typename RootNodeType::template ValueConverter<OtherValueType>::Type> Type;
    };


    Tree() {}

    /// Deep copy constructor
    Tree(const Tree& other): TreeBase(other), mRoot(other.mRoot)
    {
    }

    /// @brief Value conversion deep copy constructor
    ///
    /// Deep copy a tree of the same configuration as this tree type but a different
    /// ValueType, casting the other tree's values to this tree's ValueType.
    /// @throw TypeError if the other tree's configuration doesn't match this tree's
    /// or if this tree's ValueType is not constructible from the other tree's ValueType.
    template<typename OtherRootType>
    explicit Tree(const Tree<OtherRootType>& other): TreeBase(other), mRoot(other.root())
    {
    }

    /// @brief Topology copy constructor from a tree of a different type
    ///
    /// Copy the structure, i.e., the active states of tiles and voxels, of another
    /// tree of a possibly different type, but don't copy any tile or voxel values.
    /// Instead, initialize tiles and voxels with the given active and inactive values.
    /// @param other          a tree having (possibly) a different ValueType
    /// @param inactiveValue  background value for this tree, and the value to which
    ///                       all inactive tiles and voxels are initialized
    /// @param activeValue    value to which active tiles and voxels are initialized
    /// @throw TypeError if the other tree's configuration doesn't match this tree's.
    template<typename OtherTreeType>
    Tree(const OtherTreeType& other,
        const ValueType& inactiveValue,
        const ValueType& activeValue,
        TopologyCopy):
        TreeBase(other),
        mRoot(other.root(), inactiveValue, activeValue, TopologyCopy())
    {
    }

    /// @brief Topology copy constructor from a tree of a different type
    ///
    /// @note This topology copy constructor is generally faster than
    /// the one that takes both a foreground and a background value.
    ///
    /// Copy the structure, i.e., the active states of tiles and voxels, of another
    /// tree of a possibly different type, but don't copy any tile or voxel values.
    /// Instead, initialize tiles and voxels with the given background value.
    /// @param other        a tree having (possibly) a different ValueType
    /// @param background   the value to which tiles and voxels are initialized
    /// @throw TypeError if the other tree's configuration doesn't match this tree's.
    template<typename OtherTreeType>
    Tree(const OtherTreeType& other, const ValueType& background, TopologyCopy):
        TreeBase(other),
        mRoot(other.root(), background, TopologyCopy())
    {
    }

    /// Empty tree constructor
    Tree(const ValueType& background): mRoot(background) {}

    virtual ~Tree() { releaseAllAccessors(); }

    /// Return a pointer to a deep copy of this tree
    virtual TreeBase::Ptr copy() const { return TreeBase::Ptr(new Tree(*this)); }

    /// Return the name of the type of a voxel's value (e.g., "float" or "vec3d")
    virtual Name valueType() const { return typeNameAsString<ValueType>(); }

    /// Return the name of this type of tree.
    static const Name& treeType();
    /// Return the name of this type of tree.
    virtual const Name& type() const { return this->treeType(); }

    bool operator==(const Tree&) const { OPENVDB_THROW(NotImplementedError, ""); }
    bool operator!=(const Tree&) const { OPENVDB_THROW(NotImplementedError, ""); }

    //@{
    /// Return this tree's root node.
    RootNodeType& root() { return mRoot; }
    const RootNodeType& root() const { return mRoot; }
    //@}


    //
    // Tree methods
    //
    /// @brief Return @c true if the given tree has the same node and active value
    /// topology as this tree, whether or not it has the same @c ValueType.
    template<typename OtherRootNodeType>
    bool hasSameTopology(const Tree<OtherRootNodeType>& other) const;

    virtual bool evalLeafBoundingBox(CoordBBox& bbox) const;
    virtual bool evalActiveVoxelBoundingBox(CoordBBox& bbox) const;
    virtual bool evalActiveVoxelDim(Coord& dim) const;
    virtual bool evalLeafDim(Coord& dim) const;

    /// @brief Traverse the type hierarchy of nodes, and return, in @a dims, a list
    /// of the Log2Dims of nodes in order from RootNode to LeafNode.
    /// @note Because RootNodes are resizable, the RootNode Log2Dim is 0 for all trees.
    static void getNodeLog2Dims(std::vector<Index>& dims);


    //
    // I/O methods
    //
    /// @brief Read the tree topology from a stream.
    ///
    /// This will read the tree structure and tile values, but not voxel data.
    virtual void readTopology(std::istream&, bool saveFloatAsHalf = false);
    /// @brief Write the tree topology to a stream.
    ///
    /// This will write the tree structure and tile values, but not voxel data.
    virtual void writeTopology(std::ostream&, bool saveFloatAsHalf = false) const;
    /// Read all data buffers for this tree.
    virtual void readBuffers(std::istream&, bool saveFloatAsHalf = false);
#ifndef OPENVDB_2_ABI_COMPATIBLE
    /// Read all of this tree's data buffers that intersect the given bounding box.
    virtual void readBuffers(std::istream&, const CoordBBox&, bool saveFloatAsHalf = false);
    /// @brief Read all of this tree's data buffers that are not yet resident in memory
    /// (because delayed loading is in effect).
    /// @details If this tree was read from a memory-mapped file, this operation
    /// disconnects the tree from the file.
    /// @sa clipUnallocatedNodes, io::File::open, io::MappedFile
    virtual void readNonresidentBuffers() const;
#endif
    /// Write out all data buffers for this tree.
    virtual void writeBuffers(std::ostream&, bool saveFloatAsHalf = false) const;

    virtual void print(std::ostream& os = std::cout, int verboseLevel = 1) const;


    //
    // Statistics
    //
    /// @brief Return the depth of this tree.
    ///
    /// A tree with only a root node and leaf nodes has depth 2, for example.
    virtual Index treeDepth() const { return DEPTH; }
    /// Return the number of leaf nodes.
    virtual Index32 leafCount() const { return mRoot.leafCount(); }
    /// Return the number of non-leaf nodes.
    virtual Index32 nonLeafCount() const { return mRoot.nonLeafCount(); }
    /// Return the number of active voxels stored in leaf nodes.
    virtual Index64 activeLeafVoxelCount() const { return mRoot.onLeafVoxelCount(); }
    /// Return the number of inactive voxels stored in leaf nodes.
    virtual Index64 inactiveLeafVoxelCount() const { return mRoot.offLeafVoxelCount(); }
    /// Return the total number of active voxels.
    virtual Index64 activeVoxelCount() const { return mRoot.onVoxelCount(); }
    /// Return the number of inactive voxels within the bounding box of all active voxels.
    virtual Index64 inactiveVoxelCount() const;
    /// Return the total number of active tiles.
    Index64 activeTileCount() const { return mRoot.onTileCount(); }

    /// Return the minimum and maximum active values in this tree.
    void evalMinMax(ValueType &min, ValueType &max) const;

    virtual Index64 memUsage() const { return sizeof(*this) + mRoot.memUsage(); }


    //
    // Voxel access methods (using signed indexing)
    //
    /// Return the value of the voxel at the given coordinates.
    const ValueType& getValue(const Coord& xyz) const;
    /// @brief Return the value of the voxel at the given coordinates
    /// and update the given accessor's node cache.
    template<typename AccessT> const ValueType& getValue(const Coord& xyz, AccessT&) const;

    /// @brief Return the tree depth (0 = root) at which the value of voxel (x, y, z) resides.
    /// @details If (x, y, z) isn't explicitly represented in the tree (i.e., it is
    /// implicitly a background voxel), return -1.
    int getValueDepth(const Coord& xyz) const;

    /// Set the active state of the voxel at the given coordinates but don't change its value.
    void setActiveState(const Coord& xyz, bool on);
    /// Set the value of the voxel at the given coordinates but don't change its active state.
    void setValueOnly(const Coord& xyz, const ValueType& value);
    /// Mark the voxel at the given coordinates as active but don't change its value.
    void setValueOn(const Coord& xyz);
    /// Set the value of the voxel at the given coordinates and mark the voxel as active.
    void setValueOn(const Coord& xyz, const ValueType& value);
    /// Set the value of the voxel at the given coordinates and mark the voxel as active.
    void setValue(const Coord& xyz, const ValueType& value);
    /// @brief Set the value of the voxel at the given coordinates, mark the voxel as active,
    /// and update the given accessor's node cache.
    template<typename AccessT> void setValue(const Coord& xyz, const ValueType& value, AccessT&);
    /// Mark the voxel at the given coordinates as inactive but don't change its value.
    void setValueOff(const Coord& xyz);
    /// Set the value of the voxel at the given coordinates and mark the voxel as inactive.
    void setValueOff(const Coord& xyz, const ValueType& value);

    /// @brief Apply a functor to the value of the voxel at the given coordinates
    /// and mark the voxel as active.
    /// @details Provided that the functor can be inlined, this is typically
    /// significantly faster than calling getValue() followed by setValueOn().
    /// @param xyz  the coordinates of a voxel whose value is to be modified
    /// @param op   a functor of the form <tt>void op(ValueType&) const</tt> that modifies
    ///             its argument in place
    /// @par Example:
    /// @code
    /// Coord xyz(1, 0, -2);
    /// // Multiply the value of a voxel by a constant and mark the voxel as active.
    /// floatTree.modifyValue(xyz, [](float& f) { f *= 0.25; }); // C++11
    /// // Set the value of a voxel to the maximum of its current value and 0.25,
    /// // and mark the voxel as active.
    /// floatTree.modifyValue(xyz, [](float& f) { f = std::max(f, 0.25f); }); // C++11
    /// @endcode
    /// @note The functor is not guaranteed to be called only once.
    /// @see tools::foreach()
    template<typename ModifyOp>
    void modifyValue(const Coord& xyz, const ModifyOp& op);

    /// @brief Apply a functor to the voxel at the given coordinates.
    /// @details Provided that the functor can be inlined, this is typically
    /// significantly faster than calling getValue() followed by setValue().
    /// @param xyz  the coordinates of a voxel to be modified
    /// @param op   a functor of the form <tt>void op(ValueType&, bool&) const</tt> that
    ///             modifies its arguments, a voxel's value and active state, in place
    /// @par Example:
    /// @code
    /// Coord xyz(1, 0, -2);
    /// // Multiply the value of a voxel by a constant and mark the voxel as inactive.
    /// floatTree.modifyValueAndActiveState(xyz,
    ///     [](float& f, bool& b) { f *= 0.25; b = false; }); // C++11
    /// // Set the value of a voxel to the maximum of its current value and 0.25,
    /// // but don't change the voxel's active state.
    /// floatTree.modifyValueAndActiveState(xyz,
    ///     [](float& f, bool&) { f = std::max(f, 0.25f); }); // C++11
    /// @endcode
    /// @note The functor is not guaranteed to be called only once.
    /// @see tools::foreach()
    template<typename ModifyOp>
    void modifyValueAndActiveState(const Coord& xyz, const ModifyOp& op);

    /// @brief Get the value of the voxel at the given coordinates.
    /// @return @c true if the value is active.
    bool probeValue(const Coord& xyz, ValueType& value) const;

    /// Return @c true if the value at the given coordinates is active.
    bool isValueOn(const Coord& xyz) const { return mRoot.isValueOn(xyz); }
    /// Return @c true if the value at the given coordinates is inactive.
    bool isValueOff(const Coord& xyz) const { return !this->isValueOn(xyz); }
    /// Return @c true if this tree has any active tiles.
    bool hasActiveTiles() const { return mRoot.hasActiveTiles(); }

    /// Set all voxels that lie outside the given axis-aligned box to the background.
    void clip(const CoordBBox&);

#ifndef OPENVDB_2_ABI_COMPATIBLE
    /// @brief Replace with background tiles any nodes whose voxel buffers
    /// have not yet been allocated.
    /// @details Typically, unallocated nodes are leaf nodes whose voxel buffers
    /// are not yet resident in memory because delayed loading is in effect.
    /// @sa readNonresidentBuffers, io::File::open
    virtual void clipUnallocatedNodes();
#endif

    /// @brief Set all voxels within a given axis-aligned box to a constant value.
    /// If necessary, subdivide tiles that intersect the box.
    /// @param bbox           inclusive coordinates of opposite corners of an axis-aligned box
    /// @param value          the value to which to set voxels within the box
    /// @param active         if true, mark voxels within the box as active,
    ///                       otherwise mark them as inactive
    /// @note This operation generates a sparse, but not always optimally sparse,
    /// representation of the filled box.  Follow fill operations with a prune()
    /// operation for optimal sparseness.
    void fill(const CoordBBox& bbox, const ValueType& value, bool active = true);

    /// @brief Reduce the memory footprint of this tree by replacing with tiles
    /// any nodes whose values are all the same (optionally to within a tolerance)
    /// and have the same active state.
    /// @warning Will soon be deprecated!
    void prune(const ValueType& tolerance = zeroVal<ValueType>())
    {
        this->clearAllAccessors();
        mRoot.prune(tolerance);
    }

    /// @brief Add the given leaf node to this tree, creating a new branch if necessary.
    /// If a leaf node with the same origin already exists, replace it.
    void addLeaf(LeafNodeType& leaf) { mRoot.addLeaf(&leaf); }

    /// @brief Add a tile containing voxel (x, y, z) at the specified tree level,
    /// creating a new branch if necessary.  Delete any existing lower-level nodes
    /// that contain (x, y, z).
    /// @note @a level must be less than this tree's depth.
    void addTile(Index level, const Coord& xyz, const ValueType& value, bool active);

    /// @brief Return a pointer to the node of type @c NodeT that contains voxel (x, y, z)
    /// and replace it with a tile of the specified value and state.
    /// If no such node exists, leave the tree unchanged and return @c NULL.
    /// @note The caller takes ownership of the node and is responsible for deleting it.
    template<typename NodeT>
    NodeT* stealNode(const Coord& xyz, const ValueType& value, bool active);

    /// @brief Return a pointer to the leaf node that contains voxel (x, y, z).
    /// If no such node exists, create one that preserves the values and
    /// active states of all voxels.
    /// @details Use this method to preallocate a static tree topology over which to
    /// safely perform multithreaded processing.
    LeafNodeType* touchLeaf(const Coord& xyz);

    //@{
    /// @brief Return a pointer to the node of type @c NodeType that contains
    /// voxel (x, y, z).  If no such node exists, return NULL.
    template<typename NodeType> NodeType* probeNode(const Coord& xyz);
    template<typename NodeType> const NodeType* probeConstNode(const Coord& xyz) const;
    template<typename NodeType> const NodeType* probeNode(const Coord& xyz) const;
    //@}

    //@{
    /// @brief Return a pointer to the leaf node that contains voxel (x, y, z).
    /// If no such node exists, return NULL.
    LeafNodeType* probeLeaf(const Coord& xyz);
    const LeafNodeType* probeConstLeaf(const Coord& xyz) const;
    const LeafNodeType* probeLeaf(const Coord& xyz) const { return this->probeConstLeaf(xyz); }
    //@}


    //@{
    /// @brief Adds all nodes of a certain type to a container with the following API:
    /// @code
    /// struct ArrayT {
    ///    typedef value_type;// defines the type of nodes to be added to the array
    ///    void push_back(value_type nodePtr);// method that add nodes to the array
    /// };
    /// @endcode
    /// @details An example of a wrapper around a c-style array is:
    /// @code
    /// struct MyArray {
    ///    typedef LeafType* value_type;
    ///    value_type* ptr;
    ///    MyArray(value_type* array) : ptr(array) {}
    ///    void push_back(value_type leaf) { *ptr++ = leaf; }
    ///};
    /// @endcode
    /// @details An example that constructs a list of pointer to all leaf nodes is:
    /// @code
    /// std::vector<const LeafNodeType*> array;//most std contains have the required API
    /// array.reserve(tree.leafCount());//this is a fast preallocation.
    /// tree.getNodes(array);
    /// @endcode
    template<typename ArrayT> void getNodes(ArrayT& array) { mRoot.getNodes(array); }
    template<typename ArrayT> void getNodes(ArrayT& array) const { mRoot.getNodes(array); }
    //@}

    //
    // Aux methods
    //
    /// @brief Return @c true if this tree contains no nodes other than
    /// the root node and no tiles other than background tiles.
    bool empty() const { return mRoot.empty(); }

    /// Remove all tiles from this tree and all nodes other than the root node.
    void clear() { this->clearAllAccessors(); mRoot.clear(); }

    /// Clear all registered accessors.
    void clearAllAccessors();

    //@{
    /// @brief Register an accessor for this tree.  Registered accessors are
    /// automatically cleared whenever one of this tree's nodes is deleted.
    void attachAccessor(ValueAccessorBase<Tree>&) const;
    void attachAccessor(ValueAccessorBase<const Tree>&) const;
    //@}
    //@{
    /// Deregister an accessor so that it is no longer automatically cleared.
    void releaseAccessor(ValueAccessorBase<Tree>&) const;
    void releaseAccessor(ValueAccessorBase<const Tree>&) const;
    //@}

    /// @brief Return this tree's background value wrapped as metadata.
    /// @note Query the metadata object for the value's type.
    virtual Metadata::Ptr getBackgroundValue() const;
    
    /// @brief Return this tree's background value.
    ///
    /// @note Use tools::changeBackground to efficiently modify the
    /// background values. Else use tree.root().setBackground, which
    /// is serial and hence slower.
    const ValueType& background() const { return mRoot.background(); }

    /// Min and max are both inclusive.
    virtual void getIndexRange(CoordBBox& bbox) const { mRoot.getIndexRange(bbox); }

    /// Densify active tiles, i.e., replace them with leaf-level active voxels.
    void voxelizeActiveTiles();

    /// @brief Efficiently merge another tree into this tree using one of several schemes.
    /// @details This operation is primarily intended to combine trees that are mostly
    /// non-overlapping (for example, intermediate trees from computations that are
    /// parallelized across disjoint regions of space).
    /// @note This operation is not guaranteed to produce an optimally sparse tree.
    /// Follow merge() with prune() for optimal sparseness.
    /// @warning This operation always empties the other tree.
    void merge(Tree& other, MergePolicy = MERGE_ACTIVE_STATES);

    /// @brief Union this tree's set of active values with the active values
    /// of the other tree, whose @c ValueType may be different.
    /// @details The resulting state of a value is active if the corresponding value
    /// was already active OR if it is active in the other tree.  Also, a resulting
    /// value maps to a voxel if the corresponding value already mapped to a voxel
    /// OR if it is a voxel in the other tree.  Thus, a resulting value can only
    /// map to a tile if the corresponding value already mapped to a tile
    /// AND if it is a tile value in other tree.
    ///
    /// @note This operation modifies only active states, not values.
    /// Specifically, active tiles and voxels in this tree are not changed, and
    /// tiles or voxels that were inactive in this tree but active in the other tree
    /// are marked as active in this tree but left with their original values.
    template<typename OtherRootNodeType>
    void topologyUnion(const Tree<OtherRootNodeType>& other);

    /// @brief Intersects this tree's set of active values with the active values
    /// of the other tree, whose @c ValueType may be different.
    /// @details The resulting state of a value is active only if the corresponding
    /// value was already active AND if it is active in the other tree. Also, a
    /// resulting value maps to a voxel if the corresponding value
    /// already mapped to an active voxel in either of the two grids
    /// and it maps to an active tile or voxel in the other grid.
    ///
    /// @note This operation can delete branches in this grid if they
    /// overlap with inactive tiles in the other grid. Likewise active
    /// voxels can be turned into unactive voxels resulting in leaf
    /// nodes with no active values. Thus, it is recommended to
<<<<<<< HEAD
    /// subsequently call pruneInactive.
=======
    /// subsequently call tools::pruneInactive.
>>>>>>> f57d0852
    template<typename OtherRootNodeType>
    void topologyIntersection(const Tree<OtherRootNodeType>& other);

    /// @brief Difference this tree's set of active values with the active values
    /// of the other tree, whose @c ValueType may be different. So a
    /// resulting voxel will be active only if the original voxel is
    /// active in this tree and inactive in the other tree.
    ///
    /// @note This operation can delete branches in this grid if they
    /// overlap with active tiles in the other grid. Likewise active
    /// voxels can be turned into inactive voxels resulting in leaf
    /// nodes with no active values. Thus, it is recommended to
<<<<<<< HEAD
    /// subsequently call pruneInactive.
=======
    /// subsequently call tools::pruneInactive.
>>>>>>> f57d0852
    template<typename OtherRootNodeType>
    void topologyDifference(const Tree<OtherRootNodeType>& other);

    /// For a given function @c f, use sparse traversal to compute <tt>f(this, other)</tt>
    /// over all corresponding pairs of values (tile or voxel) of this tree and the other tree
    /// and store the result in this tree.
    /// This method is typically more space-efficient than the two-tree combine2(),
    /// since it moves rather than copies nodes from the other tree into this tree.
    /// @note This operation always empties the other tree.
    /// @param other  a tree of the same type as this tree
    /// @param op     a functor of the form <tt>void op(const T& a, const T& b, T& result)</tt>,
    ///               where @c T is this tree's @c ValueType, that computes
    ///               <tt>result = f(a, b)</tt>
    /// @param prune  if true, prune the resulting tree one branch at a time (this is usually
    ///               more space-efficient than pruning the entire tree in one pass)
    ///
    /// @par Example:
    ///     Compute the per-voxel difference between two floating-point trees,
    ///     @c aTree and @c bTree, and store the result in @c aTree (leaving @c bTree empty).
    /// @code
    /// {
    ///     struct Local {
    ///         static inline void diff(const float& a, const float& b, float& result) {
    ///             result = a - b;
    ///         }
    ///     };
    ///     aTree.combine(bTree, Local::diff);
    /// }
    /// @endcode
    ///
    /// @par Example:
    ///     Compute <tt>f * a + (1 - f) * b</tt> over all voxels of two floating-point trees,
    ///     @c aTree and @c bTree, and store the result in @c aTree (leaving @c bTree empty).
    /// @code
    /// namespace {
    ///     struct Blend {
    ///         Blend(float f): frac(f) {}
    ///         inline void operator()(const float& a, const float& b, float& result) const {
    ///             result = frac * a + (1.0 - frac) * b;
    ///         }
    ///         float frac;
    ///     };
    /// }
    /// {
    ///     aTree.combine(bTree, Blend(0.25)); // 0.25 * a + 0.75 * b
    /// }
    /// @endcode
    template<typename CombineOp>
    void combine(Tree& other, CombineOp& op, bool prune = false);
#ifndef _MSC_VER
    template<typename CombineOp>
    void combine(Tree& other, const CombineOp& op, bool prune = false);
#endif

    /// Like combine(), but with
    /// @param other  a tree of the same type as this tree
    /// @param op     a functor of the form <tt>void op(CombineArgs<ValueType>& args)</tt> that
    ///               computes <tt>args.setResult(f(args.a(), args.b()))</tt> and, optionally,
    ///               <tt>args.setResultIsActive(g(args.aIsActive(), args.bIsActive()))</tt>
    ///               for some functions @c f and @c g
    /// @param prune  if true, prune the resulting tree one branch at a time (this is usually
    ///               more space-efficient than pruning the entire tree in one pass)
    ///
    /// This variant passes not only the @em a and @em b values but also the active states
    /// of the @em a and @em b values to the functor, which may then return, by calling
    /// @c args.setResultIsActive(), a computed active state for the result value.
    /// By default, the result is active if either the @em a or the @em b value is active.
    ///
    /// @see openvdb/Types.h for the definition of the CombineArgs struct.
    ///
    /// @par Example:
    ///     Replace voxel values in floating-point @c aTree with corresponding values
    ///     from floating-point @c bTree (leaving @c bTree empty) wherever the @c bTree
    ///     values are larger.  Also, preserve the active states of any transferred values.
    /// @code
    /// {
    ///     struct Local {
    ///         static inline void max(CombineArgs<float>& args) {
    ///             if (args.b() > args.a()) {
    ///                 // Transfer the B value and its active state.
    ///                 args.setResult(args.b());
    ///                 args.setResultIsActive(args.bIsActive());
    ///             } else {
    ///                 // Preserve the A value and its active state.
    ///                 args.setResult(args.a());
    ///                 args.setResultIsActive(args.aIsActive());
    ///             }
    ///         }
    ///     };
    ///     aTree.combineExtended(bTree, Local::max);
    /// }
    /// @endcode
    template<typename ExtendedCombineOp>
    void combineExtended(Tree& other, ExtendedCombineOp& op, bool prune = false);
#ifndef _MSC_VER
    template<typename ExtendedCombineOp>
    void combineExtended(Tree& other, const ExtendedCombineOp& op, bool prune = false);
#endif

    /// For a given function @c f, use sparse traversal to compute <tt>f(a, b)</tt> over all
    /// corresponding pairs of values (tile or voxel) of trees A and B and store the result
    /// in this tree.
    /// @param a,b    two trees with the same configuration (levels and node dimensions)
    ///               as this tree but with the B tree possibly having a different value type
    /// @param op     a functor of the form <tt>void op(const T1& a, const T2& b, T1& result)</tt>,
    ///               where @c T1 is this tree's and the A tree's @c ValueType and @c T2 is the
    ///               B tree's @c ValueType, that computes <tt>result = f(a, b)</tt>
    /// @param prune  if true, prune the resulting tree one branch at a time (this is usually
    ///               more space-efficient than pruning the entire tree in one pass)
    ///
    /// @throw TypeError if the B tree's configuration doesn't match this tree's
    /// or if this tree's ValueType is not constructible from the B tree's ValueType.
    ///
    /// @par Example:
    ///     Compute the per-voxel difference between two floating-point trees,
    ///     @c aTree and @c bTree, and store the result in a third tree.
    /// @code
    /// {
    ///     struct Local {
    ///         static inline void diff(const float& a, const float& b, float& result) {
    ///             result = a - b;
    ///         }
    ///     };
    ///     FloatTree resultTree;
    ///     resultTree.combine2(aTree, bTree, Local::diff);
    /// }
    /// @endcode
    template<typename CombineOp, typename OtherTreeType /*= Tree*/>
    void combine2(const Tree& a, const OtherTreeType& b, CombineOp& op, bool prune = false);
#ifndef _MSC_VER
    template<typename CombineOp, typename OtherTreeType /*= Tree*/>
    void combine2(const Tree& a, const OtherTreeType& b, const CombineOp& op, bool prune = false);
#endif

    /// Like combine2(), but with
    /// @param a,b    two trees with the same configuration (levels and node dimensions)
    ///               as this tree but with the B tree possibly having a different value type
    /// @param op     a functor of the form <tt>void op(CombineArgs<T1, T2>& args)</tt>, where
    ///               @c T1 is this tree's and the A tree's @c ValueType and @c T2 is the B tree's
    ///               @c ValueType, that computes <tt>args.setResult(f(args.a(), args.b()))</tt>
    ///               and, optionally,
    ///               <tt>args.setResultIsActive(g(args.aIsActive(), args.bIsActive()))</tt>
    ///               for some functions @c f and @c g
    /// @param prune  if true, prune the resulting tree one branch at a time (this is usually
    ///               more space-efficient than pruning the entire tree in one pass)
    /// This variant passes not only the @em a and @em b values but also the active states
    /// of the @em a and @em b values to the functor, which may then return, by calling
    /// <tt>args.setResultIsActive()</tt>, a computed active state for the result value.
    /// By default, the result is active if either the @em a or the @em b value is active.
    ///
    /// @throw TypeError if the B tree's configuration doesn't match this tree's
    /// or if this tree's ValueType is not constructible from the B tree's ValueType.
    ///
    /// @see openvdb/Types.h for the definition of the CombineArgs struct.
    ///
    /// @par Example:
    ///     Compute the per-voxel maximum values of two single-precision floating-point trees,
    ///     @c aTree and @c bTree, and store the result in a third tree.  Set the active state
    ///     of each output value to that of the larger of the two input values.
    /// @code
    /// {
    ///     struct Local {
    ///         static inline void max(CombineArgs<float>& args) {
    ///             if (args.b() > args.a()) {
    ///                 // Transfer the B value and its active state.
    ///                 args.setResult(args.b());
    ///                 args.setResultIsActive(args.bIsActive());
    ///             } else {
    ///                 // Preserve the A value and its active state.
    ///                 args.setResult(args.a());
    ///                 args.setResultIsActive(args.aIsActive());
    ///             }
    ///         }
    ///     };
    ///     FloatTree aTree = ...;
    ///     FloatTree bTree = ...;
    ///     FloatTree resultTree;
    ///     resultTree.combine2Extended(aTree, bTree, Local::max);
    /// }
    /// @endcode
    ///
    /// @par Example:
    ///     Compute the per-voxel maximum values of a double-precision and a single-precision
    ///     floating-point tree, @c aTree and @c bTree, and store the result in a third,
    ///     double-precision tree.  Set the active state of each output value to that of
    ///     the larger of the two input values.
    /// @code
    /// {
    ///     struct Local {
    ///         static inline void max(CombineArgs<double, float>& args) {
    ///             if (args.b() > args.a()) {
    ///                 // Transfer the B value and its active state.
    ///                 args.setResult(args.b());
    ///                 args.setResultIsActive(args.bIsActive());
    ///             } else {
    ///                 // Preserve the A value and its active state.
    ///                 args.setResult(args.a());
    ///                 args.setResultIsActive(args.aIsActive());
    ///             }
    ///         }
    ///     };
    ///     DoubleTree aTree = ...;
    ///     FloatTree bTree = ...;
    ///     DoubleTree resultTree;
    ///     resultTree.combine2Extended(aTree, bTree, Local::max);
    /// }
    /// @endcode
    template<typename ExtendedCombineOp, typename OtherTreeType /*= Tree*/>
    void combine2Extended(const Tree& a, const OtherTreeType& b, ExtendedCombineOp& op,
        bool prune = false);
#ifndef _MSC_VER
    template<typename ExtendedCombineOp, typename OtherTreeType /*= Tree*/>
    void combine2Extended(const Tree& a, const OtherTreeType& b, const ExtendedCombineOp&,
        bool prune = false);
#endif

    /// @brief Use sparse traversal to call the given functor with bounding box
    /// information for all active tiles and leaf nodes or active voxels in the tree.
    ///
    /// @note The bounding boxes are guaranteed to be non-overlapping.
    /// @param op  a functor with a templated call operator of the form
    ///     <tt>template<Index LEVEL> void operator()(const CoordBBox& bbox)</tt>,
    ///     where <tt>bbox</tt> is the bounding box of either an active tile
    ///     (if @c LEVEL > 0), a leaf node or an active voxel.
    ///     The functor must also provide a templated method of the form
    ///     <tt>template<Index LEVEL> bool descent()</tt> that returns @c false
    ///     if bounding boxes below the specified tree level are not to be visited.
    ///     In such cases of early tree termination, a bounding box is instead
    ///     derived from each terminating child node.
    ///
    /// @par Example:
    ///     Visit and process all active tiles and leaf nodes in a tree, but don't
    ///     descend to the active voxels.  The smallest bounding boxes that will be
    ///     visited are those of leaf nodes or level-1 active tiles.
    /// @code
    /// {
    ///     struct ProcessTilesAndLeafNodes {
    ///         // Descend to leaf nodes, but no further.
    ///         template<Index LEVEL> inline bool descent() { return LEVEL > 0; }
    ///         // Use this version to descend to voxels:
    ///         //template<Index LEVEL> inline bool descent() { return true; }
    ///
    ///         template<Index LEVEL>
    ///         inline void operator()(const CoordBBox &bbox) {
    ///             if (LEVEL > 0) {
    ///                 // code to process an active tile
    ///             } else {
    ///                 // code to process a leaf node
    ///             }
    ///         }
    ///     };
    ///     ProcessTilesAndLeafNodes op;
    ///     aTree.visitActiveBBox(op);
    /// }
    /// @endcode
    /// @see openvdb/unittest/TestTree.cc for another example.
    template<typename BBoxOp> void visitActiveBBox(BBoxOp& op) const { mRoot.visitActiveBBox(op); }

    /// Traverse this tree in depth-first order, and at each node call the given functor
    /// with a @c DenseIterator (see Iterator.h) that points to either a child node or a
    /// tile value.  If the iterator points to a child node and the functor returns true,
    /// do not descend to the child node; instead, continue the traversal at the next
    /// iterator position.
    /// @param op  a functor of the form <tt>template<typename IterT> bool op(IterT&)</tt>,
    ///            where @c IterT is either a RootNode::ChildAllIter,
    ///            an InternalNode::ChildAllIter or a LeafNode::ChildAllIter
    ///
    /// @note There is no iterator that points to a RootNode, so to visit the root node,
    /// retrieve the @c parent() of a RootNode::ChildAllIter.
    ///
    /// @par Example:
    ///     Print information about the nodes and tiles of a tree, but not individual voxels.
    /// @code
    /// namespace {
    ///     template<typename TreeT>
    ///     struct PrintTreeVisitor
    ///     {
    ///         typedef typename TreeT::RootNodeType RootT;
    ///         bool visitedRoot;
    ///
    ///         PrintTreeVisitor(): visitedRoot(false) {}
    ///
    ///         template<typename IterT>
    ///         inline bool operator()(IterT& iter)
    ///         {
    ///             if (!visitedRoot && iter.parent().getLevel() == RootT::LEVEL) {
    ///                 visitedRoot = true;
    ///                 std::cout << "Level-" << RootT::LEVEL << " node" << std::endl;
    ///             }
    ///             typename IterT::NonConstValueType value;
    ///             typename IterT::ChildNodeType* child = iter.probeChild(value);
    ///             if (child == NULL) {
    ///                 std::cout << "Tile with value " << value << std::endl;
    ///                 return true; // no child to visit, so stop descending
    ///             }
    ///             std::cout << "Level-" << child->getLevel() << " node" << std::endl;
    ///             return (child->getLevel() == 0); // don't visit leaf nodes
    ///         }
    ///
    ///         // The generic method, above, calls iter.probeChild(), which is not defined
    ///         // for LeafNode::ChildAllIter.  These overloads ensure that the generic
    ///         // method template doesn't get instantiated for LeafNode iterators.
    ///         bool operator()(typename TreeT::LeafNodeType::ChildAllIter&) { return true; }
    ///         bool operator()(typename TreeT::LeafNodeType::ChildAllCIter&) { return true; }
    ///     };
    /// }
    /// {
    ///     PrintTreeVisitor visitor;
    ///     tree.visit(visitor);
    /// }
    /// @endcode
    template<typename VisitorOp> void visit(VisitorOp& op);
    template<typename VisitorOp> void visit(const VisitorOp& op);

    /// Like visit(), but using @c const iterators, i.e., with
    /// @param op  a functor of the form <tt>template<typename IterT> bool op(IterT&)</tt>,
    ///            where @c IterT is either a RootNode::ChildAllCIter,
    ///            an InternalNode::ChildAllCIter or a LeafNode::ChildAllCIter
    template<typename VisitorOp> void visit(VisitorOp& op) const;
    template<typename VisitorOp> void visit(const VisitorOp& op) const;

    /// Traverse this tree and another tree in depth-first order, and for corresponding
    /// subregions of index space call the given functor with two @c DenseIterators
    /// (see Iterator.h), each of which points to either a child node or a tile value
    /// of this tree and the other tree.  If the A iterator points to a child node
    /// and the functor returns a nonzero value with bit 0 set (e.g., 1), do not descend
    /// to the child node; instead, continue the traversal at the next A iterator position.
    /// Similarly, if the B iterator points to a child node and the functor returns a value
    /// with bit 1 set (e.g., 2), continue the traversal at the next B iterator position.
    /// @note The other tree must have the same index space and fan-out factors as
    /// this tree, but it may have a different @c ValueType and a different topology.
    /// @param other  a tree of the same type as this tree
    /// @param op     a functor of the form
    ///               <tt>template<class AIterT, class BIterT> int op(AIterT&, BIterT&)</tt>,
    ///               where @c AIterT and @c BIterT are any combination of a
    ///               RootNode::ChildAllIter, an InternalNode::ChildAllIter or a
    ///               LeafNode::ChildAllIter with an @c OtherTreeType::RootNode::ChildAllIter,
    ///               an @c OtherTreeType::InternalNode::ChildAllIter
    ///               or an @c OtherTreeType::LeafNode::ChildAllIter
    ///
    /// @par Example:
    ///     Given two trees of the same type, @c aTree and @c bTree, replace leaf nodes of
    ///     @c aTree with corresponding leaf nodes of @c bTree, leaving @c bTree partially empty.
    /// @code
    /// namespace {
    ///     template<typename AIterT, typename BIterT>
    ///     inline int stealLeafNodes(AIterT& aIter, BIterT& bIter)
    ///     {
    ///         typename AIterT::NonConstValueType aValue;
    ///         typename AIterT::ChildNodeType* aChild = aIter.probeChild(aValue);
    ///         typename BIterT::NonConstValueType bValue;
    ///         typename BIterT::ChildNodeType* bChild = bIter.probeChild(bValue);
    ///
    ///         const Index aLevel = aChild->getLevel(), bLevel = bChild->getLevel();
    ///         if (aChild && bChild && aLevel == 0 && bLevel == 0) { // both are leaf nodes
    ///             aIter.setChild(bChild); // give B's child to A
    ///             bIter.setValue(bValue); // replace B's child with a constant tile value
    ///         }
    ///         // Don't iterate over leaf node voxels of either A or B.
    ///         int skipBranch = (aLevel == 0) ? 1 : 0;
    ///         if (bLevel == 0) skipBranch = skipBranch | 2;
    ///         return skipBranch;
    ///     }
    /// }
    /// {
    ///     aTree.visit2(bTree, stealLeafNodes);
    /// }
    /// @endcode
    template<typename OtherTreeType, typename VisitorOp>
    void visit2(OtherTreeType& other, VisitorOp& op);
    template<typename OtherTreeType, typename VisitorOp>
    void visit2(OtherTreeType& other, const VisitorOp& op);

    /// Like visit2(), but using @c const iterators, i.e., with
    /// @param other  a tree of the same type as this tree
    /// @param op     a functor of the form
    ///               <tt>template<class AIterT, class BIterT> int op(AIterT&, BIterT&)</tt>,
    ///               where @c AIterT and @c BIterT are any combination of a
    ///               RootNode::ChildAllCIter, an InternalNode::ChildAllCIter
    ///               or a LeafNode::ChildAllCIter with an
    ///               @c OtherTreeType::RootNode::ChildAllCIter,
    ///               an @c OtherTreeType::InternalNode::ChildAllCIter
    ///               or an @c OtherTreeType::LeafNode::ChildAllCIter
    template<typename OtherTreeType, typename VisitorOp>
    void visit2(OtherTreeType& other, VisitorOp& op) const;
    template<typename OtherTreeType, typename VisitorOp>
    void visit2(OtherTreeType& other, const VisitorOp& op) const;


    //
    // Iteration
    //
    //@{
    /// Return an iterator over children of the root node.
    typename RootNodeType::ChildOnCIter  beginRootChildren() const { return mRoot.cbeginChildOn(); }
    typename RootNodeType::ChildOnCIter cbeginRootChildren() const { return mRoot.cbeginChildOn(); }
    typename RootNodeType::ChildOnIter   beginRootChildren() { return mRoot.beginChildOn(); }
    //@}

    //@{
    /// Return an iterator over non-child entries of the root node's table.
    typename RootNodeType::ChildOffCIter  beginRootTiles() const { return mRoot.cbeginChildOff(); }
    typename RootNodeType::ChildOffCIter cbeginRootTiles() const { return mRoot.cbeginChildOff(); }
    typename RootNodeType::ChildOffIter   beginRootTiles() { return mRoot.beginChildOff(); }
    //@}

    //@{
    /// Return an iterator over all entries of the root node's table.
    typename RootNodeType::ChildAllCIter  beginRootDense() const { return mRoot.cbeginChildAll(); }
    typename RootNodeType::ChildAllCIter cbeginRootDense() const { return mRoot.cbeginChildAll(); }
    typename RootNodeType::ChildAllIter   beginRootDense() { return mRoot.beginChildAll(); }
    //@}


    //@{
    /// Iterator over all nodes in this tree
    typedef NodeIteratorBase<Tree, typename RootNodeType::ChildOnIter>        NodeIter;
    typedef NodeIteratorBase<const Tree, typename RootNodeType::ChildOnCIter> NodeCIter;
    //@}

    //@{
    /// Iterator over all leaf nodes in this tree
    typedef LeafIteratorBase<Tree, typename RootNodeType::ChildOnIter>        LeafIter;
    typedef LeafIteratorBase<const Tree, typename RootNodeType::ChildOnCIter> LeafCIter;
    //@}

    //@{
    /// Return an iterator over all nodes in this tree.
    NodeIter   beginNode() { return NodeIter(*this); }
    NodeCIter  beginNode() const { return NodeCIter(*this); }
    NodeCIter cbeginNode() const { return NodeCIter(*this); }
    //@}

    //@{
    /// Return an iterator over all leaf nodes in this tree.
    LeafIter   beginLeaf() { return LeafIter(*this); }
    LeafCIter  beginLeaf() const { return LeafCIter(*this); }
    LeafCIter cbeginLeaf() const { return LeafCIter(*this); }
    //@}

    typedef TreeValueIteratorBase<Tree, typename RootNodeType::ValueAllIter> ValueAllIter;
    typedef TreeValueIteratorBase<const Tree, typename RootNodeType::ValueAllCIter> ValueAllCIter;
    typedef TreeValueIteratorBase<Tree, typename RootNodeType::ValueOnIter> ValueOnIter;
    typedef TreeValueIteratorBase<const Tree, typename RootNodeType::ValueOnCIter> ValueOnCIter;
    typedef TreeValueIteratorBase<Tree, typename RootNodeType::ValueOffIter> ValueOffIter;
    typedef TreeValueIteratorBase<const Tree, typename RootNodeType::ValueOffCIter> ValueOffCIter;

    //@{
    /// Return an iterator over all values (tile and voxel) across all nodes.
    ValueAllIter   beginValueAll() { return ValueAllIter(*this); }
    ValueAllCIter  beginValueAll() const { return ValueAllCIter(*this); }
    ValueAllCIter cbeginValueAll() const { return ValueAllCIter(*this); }
    //@}
    //@{
    /// Return an iterator over active values (tile and voxel) across all nodes.
    ValueOnIter   beginValueOn() { return ValueOnIter(*this); }
    ValueOnCIter  beginValueOn() const { return ValueOnCIter(*this); }
    ValueOnCIter cbeginValueOn() const { return ValueOnCIter(*this); }
    //@}
    //@{
    /// Return an iterator over inactive values (tile and voxel) across all nodes.
    ValueOffIter   beginValueOff() { return ValueOffIter(*this); }
    ValueOffCIter  beginValueOff() const { return ValueOffCIter(*this); }
    ValueOffCIter cbeginValueOff() const { return ValueOffCIter(*this); }
    //@}

    /// @brief Return an iterator of type @c IterT (for example, begin<ValueOnIter>() is
    /// equivalent to beginValueOn()).
    template<typename IterT> IterT begin();
    /// @brief Return a const iterator of type CIterT (for example, cbegin<ValueOnCIter>()
    /// is equivalent to cbeginValueOn()).
    template<typename CIterT> CIterT cbegin() const;


protected:
    typedef tbb::concurrent_hash_map<ValueAccessorBase<Tree>*, bool> AccessorRegistry;
    typedef tbb::concurrent_hash_map<ValueAccessorBase<const Tree>*, bool> ConstAccessorRegistry;

    // Disallow assignment of instances of this class.
    Tree& operator=(const Tree&);

    /// @brief Notify all registered accessors, by calling ValueAccessor::release(),
    /// that this tree is about to be deleted.
    void releaseAllAccessors();


    //
    // Data members
    //
    RootNodeType mRoot; // root node of the tree
    mutable AccessorRegistry mAccessorRegistry;
    mutable ConstAccessorRegistry mConstAccessorRegistry;

    static tbb::atomic<const Name*> sTreeTypeName;
}; // end of Tree class

template<typename _RootNodeType>
tbb::atomic<const Name*> Tree<_RootNodeType>::sTreeTypeName;


/// @brief Tree3<T, N1, N2>::Type is the type of a three-level tree
/// (Root, Internal, Leaf) with value type T and
/// internal and leaf node log dimensions N1 and N2, respectively.
/// @note This is NOT the standard tree configuration (Tree4 is).
template<typename T, Index N1, Index N2>
struct Tree3 {
    typedef Tree<RootNode<InternalNode<LeafNode<T, N2>, N1> > > Type;
};


/// @brief Tree4<T, N1, N2, N3>::Type is the type of a four-level tree
/// (Root, Internal, Internal, Leaf) with value type T and
/// internal and leaf node log dimensions N1, N2 and N3, respectively.
/// @note This is the standard tree configuration.
template<typename T, Index N1, Index N2, Index N3>
struct Tree4 {
    typedef Tree<RootNode<InternalNode<InternalNode<LeafNode<T, N3>, N2>, N1> > > Type;
};


/// @brief Tree5<T, N1, N2, N3, N4>::Type is the type of a five-level tree
/// (Root, Internal, Internal, Internal, Leaf) with value type T and
/// internal and leaf node log dimensions N1, N2, N3 and N4, respectively.
/// @note This is NOT the standard tree configuration (Tree4 is).
template<typename T, Index N1, Index N2, Index N3, Index N4>
struct Tree5 {
    typedef Tree<RootNode<InternalNode<InternalNode<InternalNode<LeafNode<T, N4>, N3>, N2>, N1> > >
        Type;
};


////////////////////////////////////////


inline void
TreeBase::readTopology(std::istream& is, bool /*saveFloatAsHalf*/)
{
    int32_t bufferCount;
    is.read(reinterpret_cast<char*>(&bufferCount), sizeof(int32_t));
    if (bufferCount != 1) OPENVDB_LOG_WARN("multi-buffer trees are no longer supported");
}


inline void
TreeBase::writeTopology(std::ostream& os, bool /*saveFloatAsHalf*/) const
{
    int32_t bufferCount = 1;
    os.write(reinterpret_cast<char*>(&bufferCount), sizeof(int32_t));
}


inline void
TreeBase::print(std::ostream& os, int /*verboseLevel*/) const
{
    os << "    Tree Type: " << type()
       << "    Active Voxel Count: " << activeVoxelCount() << std::endl
       << "    Inactive Voxel Count: " << inactiveVoxelCount() << std::endl
       << "    Leaf Node Count: " << leafCount() << std::endl
       << "    Non-leaf Node Count: " << nonLeafCount() << std::endl;
}


////////////////////////////////////////


//
// Type traits for tree iterators
//

/// @brief TreeIterTraits provides, for all tree iterators, a begin(tree) function
/// that returns an iterator over a tree of arbitrary type.
template<typename TreeT, typename IterT> struct TreeIterTraits;

template<typename TreeT> struct TreeIterTraits<TreeT, typename TreeT::RootNodeType::ChildOnIter> {
    static typename TreeT::RootNodeType::ChildOnIter begin(TreeT& tree) {
        return tree.beginRootChildren();
    }
};

template<typename TreeT> struct TreeIterTraits<TreeT, typename TreeT::RootNodeType::ChildOnCIter> {
    static typename TreeT::RootNodeType::ChildOnCIter begin(const TreeT& tree) {
        return tree.cbeginRootChildren();
    }
};

template<typename TreeT> struct TreeIterTraits<TreeT, typename TreeT::RootNodeType::ChildOffIter> {
    static typename TreeT::RootNodeType::ChildOffIter begin(TreeT& tree) {
        return tree.beginRootTiles();
    }
};

template<typename TreeT> struct TreeIterTraits<TreeT, typename TreeT::RootNodeType::ChildOffCIter> {
    static typename TreeT::RootNodeType::ChildOffCIter begin(const TreeT& tree) {
        return tree.cbeginRootTiles();
    }
};

template<typename TreeT> struct TreeIterTraits<TreeT, typename TreeT::RootNodeType::ChildAllIter> {
    static typename TreeT::RootNodeType::ChildAllIter begin(TreeT& tree) {
        return tree.beginRootDense();
    }
};

template<typename TreeT> struct TreeIterTraits<TreeT, typename TreeT::RootNodeType::ChildAllCIter> {
    static typename TreeT::RootNodeType::ChildAllCIter begin(const TreeT& tree) {
        return tree.cbeginRootDense();
    }
};

template<typename TreeT> struct TreeIterTraits<TreeT, typename TreeT::NodeIter> {
    static typename TreeT::NodeIter begin(TreeT& tree) { return tree.beginNode(); }
};

template<typename TreeT> struct TreeIterTraits<TreeT, typename TreeT::NodeCIter> {
    static typename TreeT::NodeCIter begin(const TreeT& tree) { return tree.cbeginNode(); }
};

template<typename TreeT> struct TreeIterTraits<TreeT, typename TreeT::LeafIter> {
    static typename TreeT::LeafIter begin(TreeT& tree) { return tree.beginLeaf(); }
};

template<typename TreeT> struct TreeIterTraits<TreeT, typename TreeT::LeafCIter> {
    static typename TreeT::LeafCIter begin(const TreeT& tree) { return tree.cbeginLeaf(); }
};

template<typename TreeT> struct TreeIterTraits<TreeT, typename TreeT::ValueOnIter> {
    static typename TreeT::ValueOnIter begin(TreeT& tree) { return tree.beginValueOn(); }
};

template<typename TreeT> struct TreeIterTraits<TreeT, typename TreeT::ValueOnCIter> {
    static typename TreeT::ValueOnCIter begin(const TreeT& tree) { return tree.cbeginValueOn(); }
};

template<typename TreeT> struct TreeIterTraits<TreeT, typename TreeT::ValueOffIter> {
    static typename TreeT::ValueOffIter begin(TreeT& tree) { return tree.beginValueOff(); }
};

template<typename TreeT> struct TreeIterTraits<TreeT, typename TreeT::ValueOffCIter> {
    static typename TreeT::ValueOffCIter begin(const TreeT& tree) { return tree.cbeginValueOff(); }
};

template<typename TreeT> struct TreeIterTraits<TreeT, typename TreeT::ValueAllIter> {
    static typename TreeT::ValueAllIter begin(TreeT& tree) { return tree.beginValueAll(); }
};

template<typename TreeT> struct TreeIterTraits<TreeT, typename TreeT::ValueAllCIter> {
    static typename TreeT::ValueAllCIter begin(const TreeT& tree) { return tree.cbeginValueAll(); }
};


template<typename RootNodeType>
template<typename IterT>
inline IterT
Tree<RootNodeType>::begin()
{
    return TreeIterTraits<Tree, IterT>::begin(*this);
}


template<typename RootNodeType>
template<typename IterT>
inline IterT
Tree<RootNodeType>::cbegin() const
{
    return TreeIterTraits<Tree, IterT>::begin(*this);
}


////////////////////////////////////////


template<typename RootNodeType>
void
Tree<RootNodeType>::readTopology(std::istream& is, bool saveFloatAsHalf)
{
    this->clearAllAccessors();
    TreeBase::readTopology(is, saveFloatAsHalf);
    mRoot.readTopology(is, saveFloatAsHalf);
}


template<typename RootNodeType>
void
Tree<RootNodeType>::writeTopology(std::ostream& os, bool saveFloatAsHalf) const
{
    TreeBase::writeTopology(os, saveFloatAsHalf);
    mRoot.writeTopology(os, saveFloatAsHalf);
}


template<typename RootNodeType>
inline void
Tree<RootNodeType>::readBuffers(std::istream &is, bool saveFloatAsHalf)
{
    this->clearAllAccessors();
    mRoot.readBuffers(is, saveFloatAsHalf);
}


#ifndef OPENVDB_2_ABI_COMPATIBLE

template<typename RootNodeType>
inline void
Tree<RootNodeType>::readBuffers(std::istream &is, const CoordBBox& bbox, bool saveFloatAsHalf)
{
    this->clearAllAccessors();
    mRoot.readBuffers(is, bbox, saveFloatAsHalf);
}


template<typename RootNodeType>
inline void
Tree<RootNodeType>::readNonresidentBuffers() const
{
    for (LeafCIter it = this->cbeginLeaf(); it; ++it) {
        // Retrieving the value of a leaf voxel forces loading of the leaf node's voxel buffer.
        it->getValue(Index(0));
    }
}

#endif // !OPENVDB_2_ABI_COMPATIBLE


template<typename RootNodeType>
inline void
Tree<RootNodeType>::writeBuffers(std::ostream &os, bool saveFloatAsHalf) const
{
    mRoot.writeBuffers(os, saveFloatAsHalf);
}


////////////////////////////////////////


template<typename RootNodeType>
inline void
Tree<RootNodeType>::attachAccessor(ValueAccessorBase<Tree>& accessor) const
{
    typename AccessorRegistry::accessor a;
    mAccessorRegistry.insert(a, &accessor);
}


template<typename RootNodeType>
inline void
Tree<RootNodeType>::attachAccessor(ValueAccessorBase<const Tree>& accessor) const
{
    typename ConstAccessorRegistry::accessor a;
    mConstAccessorRegistry.insert(a, &accessor);
}


template<typename RootNodeType>
inline void
Tree<RootNodeType>::releaseAccessor(ValueAccessorBase<Tree>& accessor) const
{
    mAccessorRegistry.erase(&accessor);
}


template<typename RootNodeType>
inline void
Tree<RootNodeType>::releaseAccessor(ValueAccessorBase<const Tree>& accessor) const
{
    mConstAccessorRegistry.erase(&accessor);
}


template<typename RootNodeType>
inline void
Tree<RootNodeType>::clearAllAccessors()
{
    for (typename AccessorRegistry::iterator it = mAccessorRegistry.begin();
        it != mAccessorRegistry.end(); ++it)
    {
        if (it->first) it->first->clear();
    }

    for (typename ConstAccessorRegistry::iterator it = mConstAccessorRegistry.begin();
        it != mConstAccessorRegistry.end(); ++it)
    {
        if (it->first) it->first->clear();
    }
}


template<typename RootNodeType>
inline void
Tree<RootNodeType>::releaseAllAccessors()
{
    mAccessorRegistry.erase(NULL);
    for (typename AccessorRegistry::iterator it = mAccessorRegistry.begin();
        it != mAccessorRegistry.end(); ++it)
    {
        it->first->release();
    }
    mAccessorRegistry.clear();

    mAccessorRegistry.erase(NULL);
    for (typename ConstAccessorRegistry::iterator it = mConstAccessorRegistry.begin();
        it != mConstAccessorRegistry.end(); ++it)
    {
        it->first->release();
    }
    mConstAccessorRegistry.clear();
}


////////////////////////////////////////


template<typename RootNodeType>
inline const typename RootNodeType::ValueType&
Tree<RootNodeType>::getValue(const Coord& xyz) const
{
    return mRoot.getValue(xyz);
}


template<typename RootNodeType>
template<typename AccessT>
inline const typename RootNodeType::ValueType&
Tree<RootNodeType>::getValue(const Coord& xyz, AccessT& accessor) const
{
    return accessor.getValue(xyz);
}


template<typename RootNodeType>
inline int
Tree<RootNodeType>::getValueDepth(const Coord& xyz) const
{
    return mRoot.getValueDepth(xyz);
}


template<typename RootNodeType>
inline void
Tree<RootNodeType>::setValueOff(const Coord& xyz)
{
    mRoot.setValueOff(xyz);
}


template<typename RootNodeType>
inline void
Tree<RootNodeType>::setValueOff(const Coord& xyz, const ValueType& value)
{
    mRoot.setValueOff(xyz, value);
}


template<typename RootNodeType>
inline void
Tree<RootNodeType>::setActiveState(const Coord& xyz, bool on)
{
    mRoot.setActiveState(xyz, on);
}


template<typename RootNodeType>
inline void
Tree<RootNodeType>::setValue(const Coord& xyz, const ValueType& value)
{
    mRoot.setValueOn(xyz, value);
}

template<typename RootNodeType>
inline void
Tree<RootNodeType>::setValueOnly(const Coord& xyz, const ValueType& value)
{
    mRoot.setValueOnly(xyz, value);
}

template<typename RootNodeType>
template<typename AccessT>
inline void
Tree<RootNodeType>::setValue(const Coord& xyz, const ValueType& value, AccessT& accessor)
{
    accessor.setValue(xyz, value);
}


template<typename RootNodeType>
inline void
Tree<RootNodeType>::setValueOn(const Coord& xyz)
{
    mRoot.setActiveState(xyz, true);
}


template<typename RootNodeType>
inline void
Tree<RootNodeType>::setValueOn(const Coord& xyz, const ValueType& value)
{
    mRoot.setValueOn(xyz, value);
}


template<typename RootNodeType>
template<typename ModifyOp>
inline void
Tree<RootNodeType>::modifyValue(const Coord& xyz, const ModifyOp& op)
{
    mRoot.modifyValue(xyz, op);
}


template<typename RootNodeType>
template<typename ModifyOp>
inline void
Tree<RootNodeType>::modifyValueAndActiveState(const Coord& xyz, const ModifyOp& op)
{
    mRoot.modifyValueAndActiveState(xyz, op);
}


template<typename RootNodeType>
inline bool
Tree<RootNodeType>::probeValue(const Coord& xyz, ValueType& value) const
{
    return mRoot.probeValue(xyz, value);
}


////////////////////////////////////////


template<typename RootNodeType>
inline void
Tree<RootNodeType>::addTile(Index level, const Coord& xyz,
                            const ValueType& value, bool active)
{
    mRoot.addTile(level, xyz, value, active);
}


template<typename RootNodeType>
template<typename NodeT>
inline NodeT*
Tree<RootNodeType>::stealNode(const Coord& xyz, const ValueType& value, bool active)
{
    this->clearAllAccessors();
    return mRoot.template stealNode<NodeT>(xyz, value, active);
}


template<typename RootNodeType>
inline typename RootNodeType::LeafNodeType*
Tree<RootNodeType>::touchLeaf(const Coord& xyz)
{
    return mRoot.touchLeaf(xyz);
}


template<typename RootNodeType>
inline typename RootNodeType::LeafNodeType*
Tree<RootNodeType>::probeLeaf(const Coord& xyz)
{
    return mRoot.probeLeaf(xyz);
}


template<typename RootNodeType>
inline const typename RootNodeType::LeafNodeType*
Tree<RootNodeType>::probeConstLeaf(const Coord& xyz) const
{
    return mRoot.probeConstLeaf(xyz);
}


template<typename RootNodeType>
template<typename NodeType>
inline NodeType*
Tree<RootNodeType>::probeNode(const Coord& xyz)
{
    return mRoot.template probeNode<NodeType>(xyz);
}


template<typename RootNodeType>
template<typename NodeType>
inline const NodeType*
Tree<RootNodeType>::probeNode(const Coord& xyz) const
{
    return this->template probeConstNode<NodeType>(xyz);
}


template<typename RootNodeType>
template<typename NodeType>
inline const NodeType*
Tree<RootNodeType>::probeConstNode(const Coord& xyz) const
{
    return mRoot.template probeConstNode<NodeType>(xyz);
}


////////////////////////////////////////


template<typename RootNodeType>
inline void
Tree<RootNodeType>::clip(const CoordBBox& bbox)
<<<<<<< HEAD
{
    this->clearAllAccessors();
    return mRoot.clip(bbox);
}


#ifndef OPENVDB_2_ABI_COMPATIBLE
template<typename RootNodeType>
inline void
Tree<RootNodeType>::clipUnallocatedNodes()
{
    this->clearAllAccessors();
    for (LeafIter it = this->beginLeaf(); it; ) {
        const LeafNodeType* leaf = it.getLeaf();
        ++it; // advance the iterator before deleting the leaf node
        if (!leaf->isAllocated()) {
            this->addTile(/*level=*/0, leaf->origin(), this->background(), /*active=*/false);
        }
    }
}
#endif


template<typename RootNodeType>
inline void
Tree<RootNodeType>::fill(const CoordBBox& bbox, const ValueType& value, bool active)
=======
>>>>>>> f57d0852
{
    this->clearAllAccessors();
    return mRoot.clip(bbox);
}


#ifndef OPENVDB_2_ABI_COMPATIBLE
template<typename RootNodeType>
inline void
Tree<RootNodeType>::clipUnallocatedNodes()
{
    this->clearAllAccessors();
    for (LeafIter it = this->beginLeaf(); it; ) {
        const LeafNodeType* leaf = it.getLeaf();
        ++it; // advance the iterator before deleting the leaf node
        if (!leaf->isAllocated()) {
            this->addTile(/*level=*/0, leaf->origin(), this->background(), /*active=*/false);
        }
    }
}
#endif


template<typename RootNodeType>
inline void
Tree<RootNodeType>::fill(const CoordBBox& bbox, const ValueType& value, bool active)
{
    this->clearAllAccessors();
    return mRoot.fill(bbox, value, active);
}


template<typename RootNodeType>
Metadata::Ptr
Tree<RootNodeType>::getBackgroundValue() const
{
    Metadata::Ptr result;
    if (Metadata::isRegisteredType(valueType())) {
        typedef TypedMetadata<ValueType> MetadataT;
        result = Metadata::createMetadata(valueType());
        if (MetadataT* m = dynamic_cast<MetadataT*>(result.get())) {
            m->value() = mRoot.background();
        }
    }
    return result;
}


////////////////////////////////////////


template<typename RootNodeType>
inline void
Tree<RootNodeType>::voxelizeActiveTiles()
{
    this->clearAllAccessors();
    mRoot.voxelizeActiveTiles();
}


template<typename RootNodeType>
inline void
Tree<RootNodeType>::merge(Tree& other, MergePolicy policy)
{
    this->clearAllAccessors();
    other.clearAllAccessors();
    switch (policy) {
        case MERGE_ACTIVE_STATES:
            mRoot.template merge<MERGE_ACTIVE_STATES>(other.mRoot); break;
        case MERGE_NODES:
            mRoot.template merge<MERGE_NODES>(other.mRoot); break;
        case MERGE_ACTIVE_STATES_AND_NODES:
            mRoot.template merge<MERGE_ACTIVE_STATES_AND_NODES>(other.mRoot); break;
    }
}


template<typename RootNodeType>
template<typename OtherRootNodeType>
inline void
Tree<RootNodeType>::topologyUnion(const Tree<OtherRootNodeType>& other)
{
    this->clearAllAccessors();
    mRoot.topologyUnion(other.root());
}

template<typename RootNodeType>
template<typename OtherRootNodeType>
inline void
Tree<RootNodeType>::topologyIntersection(const Tree<OtherRootNodeType>& other)
{
    this->clearAllAccessors();
    mRoot.topologyIntersection(other.root());
}

template<typename RootNodeType>
template<typename OtherRootNodeType>
inline void
Tree<RootNodeType>::topologyDifference(const Tree<OtherRootNodeType>& other)
{
    this->clearAllAccessors();
    mRoot.topologyDifference(other.root());
}

////////////////////////////////////////


/// @brief Helper class to adapt a three-argument (a, b, result) CombineOp functor
/// into a single-argument functor that accepts a CombineArgs struct
template<typename AValueT, typename CombineOp, typename BValueT = AValueT>
struct CombineOpAdapter
{
    CombineOpAdapter(CombineOp& _op): op(_op) {}

    void operator()(CombineArgs<AValueT, BValueT>& args) const {
        op(args.a(), args.b(), args.result());
    }

    CombineOp& op;
};


template<typename RootNodeType>
template<typename CombineOp>
inline void
Tree<RootNodeType>::combine(Tree& other, CombineOp& op, bool prune)
{
    CombineOpAdapter<ValueType, CombineOp> extendedOp(op);
    this->combineExtended(other, extendedOp, prune);
}


/// @internal This overload is needed (for ICC and GCC, but not for VC) to disambiguate
/// code like this: <tt>aTree.combine(bTree, MyCombineOp(...))</tt>.
#ifndef _MSC_VER
template<typename RootNodeType>
template<typename CombineOp>
inline void
Tree<RootNodeType>::combine(Tree& other, const CombineOp& op, bool prune)
{
    CombineOpAdapter<ValueType, const CombineOp> extendedOp(op);
    this->combineExtended(other, extendedOp, prune);
}
#endif


template<typename RootNodeType>
template<typename ExtendedCombineOp>
inline void
Tree<RootNodeType>::combineExtended(Tree& other, ExtendedCombineOp& op, bool prune)
{
    this->clearAllAccessors();
    mRoot.combine(other.root(), op, prune);
}


/// @internal This overload is needed (for ICC and GCC, but not for VC) to disambiguate
/// code like this: <tt>aTree.combineExtended(bTree, MyCombineOp(...))</tt>.
#ifndef _MSC_VER
template<typename RootNodeType>
template<typename ExtendedCombineOp>
inline void
Tree<RootNodeType>::combineExtended(Tree& other, const ExtendedCombineOp& op, bool prune)
{
    this->clearAllAccessors();
    mRoot.template combine<const ExtendedCombineOp>(other.mRoot, op, prune);
}
#endif


template<typename RootNodeType>
template<typename CombineOp, typename OtherTreeType>
inline void
Tree<RootNodeType>::combine2(const Tree& a, const OtherTreeType& b, CombineOp& op, bool prune)
{
    CombineOpAdapter<ValueType, CombineOp, typename OtherTreeType::ValueType> extendedOp(op);
    this->combine2Extended(a, b, extendedOp, prune);
}


/// @internal This overload is needed (for ICC and GCC, but not for VC) to disambiguate
/// code like this: <tt>tree.combine2(aTree, bTree, MyCombineOp(...))</tt>.
#ifndef _MSC_VER
template<typename RootNodeType>
template<typename CombineOp, typename OtherTreeType>
inline void
Tree<RootNodeType>::combine2(const Tree& a, const OtherTreeType& b, const CombineOp& op, bool prune)
{
    CombineOpAdapter<ValueType, const CombineOp, typename OtherTreeType::ValueType> extendedOp(op);
    this->combine2Extended(a, b, extendedOp, prune);
}
#endif


template<typename RootNodeType>
template<typename ExtendedCombineOp, typename OtherTreeType>
inline void
Tree<RootNodeType>::combine2Extended(const Tree& a, const OtherTreeType& b,
    ExtendedCombineOp& op, bool prune)
{
    this->clearAllAccessors();
    mRoot.combine2(a.root(), b.root(), op, prune);
}


/// @internal This overload is needed (for ICC and GCC, but not for VC) to disambiguate
/// code like the following, where the functor argument is a temporary:
/// <tt>tree.combine2Extended(aTree, bTree, MyCombineOp(...))</tt>.
#ifndef _MSC_VER
template<typename RootNodeType>
template<typename ExtendedCombineOp, typename OtherTreeType>
inline void
Tree<RootNodeType>::combine2Extended(const Tree& a, const OtherTreeType& b,
    const ExtendedCombineOp& op, bool prune)
{
    this->clearAllAccessors();
    mRoot.template combine2<const ExtendedCombineOp>(a.root(), b.root(), op, prune);
}
#endif


////////////////////////////////////////


template<typename RootNodeType>
template<typename VisitorOp>
inline void
Tree<RootNodeType>::visit(VisitorOp& op)
{
    this->clearAllAccessors();
    mRoot.template visit<VisitorOp>(op);
}


template<typename RootNodeType>
template<typename VisitorOp>
inline void
Tree<RootNodeType>::visit(VisitorOp& op) const
{
    mRoot.template visit<VisitorOp>(op);
}


/// @internal This overload is needed (for ICC and GCC, but not for VC) to disambiguate
/// code like this: <tt>tree.visit(MyVisitorOp(...))</tt>.
template<typename RootNodeType>
template<typename VisitorOp>
inline void
Tree<RootNodeType>::visit(const VisitorOp& op)
{
    this->clearAllAccessors();
    mRoot.template visit<const VisitorOp>(op);
}


/// @internal This overload is needed (for ICC and GCC, but not for VC) to disambiguate
/// code like this: <tt>tree.visit(MyVisitorOp(...))</tt>.
template<typename RootNodeType>
template<typename VisitorOp>
inline void
Tree<RootNodeType>::visit(const VisitorOp& op) const
{
    mRoot.template visit<const VisitorOp>(op);
}


////////////////////////////////////////


template<typename RootNodeType>
template<typename OtherTreeType, typename VisitorOp>
inline void
Tree<RootNodeType>::visit2(OtherTreeType& other, VisitorOp& op)
{
    this->clearAllAccessors();
    typedef typename OtherTreeType::RootNodeType OtherRootNodeType;
    mRoot.template visit2<OtherRootNodeType, VisitorOp>(other.root(), op);
}


template<typename RootNodeType>
template<typename OtherTreeType, typename VisitorOp>
inline void
Tree<RootNodeType>::visit2(OtherTreeType& other, VisitorOp& op) const
{
    typedef typename OtherTreeType::RootNodeType OtherRootNodeType;
    mRoot.template visit2<OtherRootNodeType, VisitorOp>(other.root(), op);
}


/// @internal This overload is needed (for ICC and GCC, but not for VC) to disambiguate
/// code like this: <tt>aTree.visit2(bTree, MyVisitorOp(...))</tt>.
template<typename RootNodeType>
template<typename OtherTreeType, typename VisitorOp>
inline void
Tree<RootNodeType>::visit2(OtherTreeType& other, const VisitorOp& op)
{
    this->clearAllAccessors();
    typedef typename OtherTreeType::RootNodeType OtherRootNodeType;
    mRoot.template visit2<OtherRootNodeType, const VisitorOp>(other.root(), op);
}


/// @internal This overload is needed (for ICC and GCC, but not for VC) to disambiguate
/// code like this: <tt>aTree.visit2(bTree, MyVisitorOp(...))</tt>.
template<typename RootNodeType>
template<typename OtherTreeType, typename VisitorOp>
inline void
Tree<RootNodeType>::visit2(OtherTreeType& other, const VisitorOp& op) const
{
    typedef typename OtherTreeType::RootNodeType OtherRootNodeType;
    mRoot.template visit2<OtherRootNodeType, const VisitorOp>(other.root(), op);
}


////////////////////////////////////////


template<typename RootNodeType>
inline const Name&
Tree<RootNodeType>::treeType()
{
    if (sTreeTypeName == NULL) {
        std::vector<Index> dims;
        Tree::getNodeLog2Dims(dims);
        std::ostringstream ostr;
        ostr << "Tree_" << typeNameAsString<ValueType>();
        for (size_t i = 1, N = dims.size(); i < N; ++i) { // start from 1 to skip the RootNode
            ostr << "_" << dims[i];
        }
        Name* s = new Name(ostr.str());
        if (sTreeTypeName.compare_and_swap(s, NULL) != NULL) delete s;
    }
    return *sTreeTypeName;
}


template<typename RootNodeType>
template<typename OtherRootNodeType>
inline bool
Tree<RootNodeType>::hasSameTopology(const Tree<OtherRootNodeType>& other) const
{
    return mRoot.hasSameTopology(other.root());
}


template<typename RootNodeType>
Index64
Tree<RootNodeType>::inactiveVoxelCount() const
{
    Coord dim(0, 0, 0);
    this->evalActiveVoxelDim(dim);
    const Index64
        totalVoxels = dim.x() * dim.y() * dim.z(),
        activeVoxels = this->activeVoxelCount();
    assert(totalVoxels >= activeVoxels);
    return totalVoxels - activeVoxels;
}


template<typename RootNodeType>
inline bool
Tree<RootNodeType>::evalLeafBoundingBox(CoordBBox& bbox) const
{
    bbox.reset(); // default invalid bbox

    if (this->empty()) return false;  // empty

    mRoot.evalActiveBoundingBox(bbox, false);

    return true;// not empty
}

template<typename RootNodeType>
inline bool
Tree<RootNodeType>::evalActiveVoxelBoundingBox(CoordBBox& bbox) const
{
    bbox.reset(); // default invalid bbox

    if (this->empty()) return false;  // empty

    mRoot.evalActiveBoundingBox(bbox, true);

    return true;// not empty
}


template<typename RootNodeType>
inline bool
Tree<RootNodeType>::evalActiveVoxelDim(Coord& dim) const
{
    CoordBBox bbox;
    bool notEmpty = this->evalActiveVoxelBoundingBox(bbox);
    dim = bbox.extents();
    return notEmpty;
}


template<typename RootNodeType>
inline bool
Tree<RootNodeType>::evalLeafDim(Coord& dim) const
{
    CoordBBox bbox;
    bool notEmpty = this->evalLeafBoundingBox(bbox);
    dim = bbox.extents();
    return notEmpty;
}


template<typename RootNodeType>
inline void
Tree<RootNodeType>::evalMinMax(ValueType& minVal, ValueType& maxVal) const
{
    minVal = maxVal = zeroVal<ValueType>();
    if (ValueOnCIter iter = this->cbeginValueOn()) {
        minVal = maxVal = *iter;
        for (++iter; iter; ++iter) {
            const ValueType& val = *iter;
            if (val < minVal) minVal = val;
            if (val > maxVal) maxVal = val;
        }
    }
}


template<typename RootNodeType>
inline void
Tree<RootNodeType>::getNodeLog2Dims(std::vector<Index>& dims)
{
    dims.clear();
    RootNodeType::getNodeLog2Dims(dims);
}


template<typename RootNodeType>
inline void
Tree<RootNodeType>::print(std::ostream& os, int verboseLevel) const
{
    if (verboseLevel <= 0) return;

    /// @todo Consider using boost::io::ios_precision_saver instead.
    struct OnExit {
        std::ostream& os;
        std::streamsize savedPrecision;
        OnExit(std::ostream& _os): os(_os), savedPrecision(os.precision()) {}
        ~OnExit() { os.precision(savedPrecision); }
    };
    OnExit restorePrecision(os);

    std::vector<Index> dims;
    Tree::getNodeLog2Dims(dims);

    os << "Information about Tree:\n"
        << "  Type: " << this->type() << "\n";

    os << "  Configuration:\n";

    if (verboseLevel <= 1) {
        // Print node types and sizes.
        os << "    Root(" << mRoot.getTableSize() << ")";
        if (dims.size() > 1) {
            for (size_t i = 1, N = dims.size() - 1; i < N; ++i) {
                os << ", Internal(" << (1 << dims[i]) << "^3)";
            }
            os << ", Leaf(" << (1 << *dims.rbegin()) << "^3)\n";
        }
        os << "  Background value: " << mRoot.background() << "\n";
        return;
    }

    // The following is tree information that is expensive to extract.

    ValueType minVal = zeroVal<ValueType>(), maxVal = zeroVal<ValueType>();
    if (verboseLevel > 3) {
        // This forces loading of all non-resident nodes.
        this->evalMinMax(minVal, maxVal);
    }

    std::vector<Index64> nodeCount(dims.size());
#ifndef OPENVDB_2_ABI_COMPATIBLE
    Index64 unallocatedLeafCount = 0;
#endif
    for (NodeCIter it = cbeginNode(); it; ++it) {
        ++(nodeCount[it.getDepth()]);

#ifndef OPENVDB_2_ABI_COMPATIBLE
        if (it.getLevel() == 0) {
            const LeafNodeType* leaf = NULL;
            it.getNode(leaf);
            if (leaf && !leaf->isAllocated()) ++unallocatedLeafCount;
<<<<<<< HEAD
        }
#endif
    }
    Index64 totalNodeCount = 0;
    for (size_t i = 0; i < nodeCount.size(); ++i) totalNodeCount += nodeCount[i];

    // Print node types, counts and sizes.
    os << "    Root(1 x " << mRoot.getTableSize() << ")";
    if (dims.size() > 1) {
        for (size_t i = 1, N = dims.size() - 1; i < N; ++i) {
            os << ", Internal(" << util::formattedInt(nodeCount[i]);
            os << " x " << (1 << dims[i]) << "^3)";
        }
        os << ", Leaf(" << util::formattedInt(*nodeCount.rbegin());
        os << " x " << (1 << *dims.rbegin()) << "^3)\n";
    }
=======
        }
#endif
    }
    Index64 totalNodeCount = 0;
    for (size_t i = 0; i < nodeCount.size(); ++i) totalNodeCount += nodeCount[i];

    // Print node types, counts and sizes.
    os << "    Root(1 x " << mRoot.getTableSize() << ")";
    if (dims.size() > 1) {
        for (size_t i = 1, N = dims.size() - 1; i < N; ++i) {
            os << ", Internal(" << util::formattedInt(nodeCount[i]);
            os << " x " << (1 << dims[i]) << "^3)";
        }
        os << ", Leaf(" << util::formattedInt(*nodeCount.rbegin());
        os << " x " << (1 << *dims.rbegin()) << "^3)\n";
    }
>>>>>>> f57d0852
    os << "  Background value: " << mRoot.background() << "\n";

    // Statistics of topology and values

    if (verboseLevel > 3) {
        os << "  Min value: " << minVal << "\n";
        os << "  Max value: " << maxVal << "\n";
    }

    const uint64_t
        leafCount = *nodeCount.rbegin(),
        numActiveVoxels = this->activeVoxelCount(),
        numActiveLeafVoxels = this->activeLeafVoxelCount();

    os << "  Number of active voxels:       " << util::formattedInt(numActiveVoxels) << "\n";

    Coord dim(0, 0, 0);
    uint64_t totalVoxels = 0;
    if (numActiveVoxels) { // nonempty
        CoordBBox bbox;
        this->evalActiveVoxelBoundingBox(bbox);
        dim = bbox.extents();
        totalVoxels = dim.x() * uint64_t(dim.y()) * dim.z();

        os << "  Bounding box of active voxels: " << bbox << "\n";
        os << "  Dimensions of active voxels:   "
            << dim[0] << " x " << dim[1] << " x " << dim[2] << "\n";

        const double activeRatio = (100.0 * double(numActiveVoxels)) / double(totalVoxels);
        os << "  Percentage of active voxels:   " << std::setprecision(3) << activeRatio << "%\n";

        if (leafCount > 0) {
            const double fillRatio = (100.0 * double(numActiveLeafVoxels))
                / (double(leafCount) * double(LeafNodeType::NUM_VOXELS));
            os << "  Average leaf node fill ratio:  " << fillRatio << "%\n";
        }

#ifndef OPENVDB_2_ABI_COMPATIBLE
        if (verboseLevel > 2) {
            os << "  Number of unallocated nodes:   "
                << util::formattedInt(unallocatedLeafCount) << " ("
                << (100.0 * double(unallocatedLeafCount) / double(totalNodeCount)) << "%)\n";
        }
#endif
    } else {
        os << "  Tree is empty!\n";
    }
    os << std::flush;

    if (verboseLevel == 2) return;

    // Memory footprint in bytes
    const uint64_t
        actualMem = this->memUsage(),
        denseMem = sizeof(ValueType) * totalVoxels,
        voxelsMem = sizeof(ValueType) * numActiveLeafVoxels;
            ///< @todo not accurate for BoolTree (and probably should count tile values)

    os << "Memory footprint:\n";
    util::printBytes(os, actualMem, "  Actual:             ");
    util::printBytes(os, voxelsMem, "  Active leaf voxels: ");

    if (numActiveVoxels) {
        util::printBytes(os, denseMem, "  Dense equivalent:   ");
        os << "  Actual footprint is " << (100.0 * double(actualMem) / double(denseMem))
            << "% of an equivalent dense volume\n";
        os << "  Leaf voxel footprint is " << (100.0 * double(voxelsMem) / double(actualMem))
           << "% of actual footprint\n";
    }
}

} // namespace tree
} // namespace OPENVDB_VERSION_NAME
} // namespace openvdb

#endif // OPENVDB_TREE_TREE_HAS_BEEN_INCLUDED

// Copyright (c) 2012-2014 DreamWorks Animation LLC
// All rights reserved. This software is distributed under the
// Mozilla Public License 2.0 ( http://www.mozilla.org/MPL/2.0/ )<|MERGE_RESOLUTION|>--- conflicted
+++ resolved
@@ -648,11 +648,7 @@
     /// overlap with inactive tiles in the other grid. Likewise active
     /// voxels can be turned into unactive voxels resulting in leaf
     /// nodes with no active values. Thus, it is recommended to
-<<<<<<< HEAD
-    /// subsequently call pruneInactive.
-=======
     /// subsequently call tools::pruneInactive.
->>>>>>> f57d0852
     template<typename OtherRootNodeType>
     void topologyIntersection(const Tree<OtherRootNodeType>& other);
 
@@ -665,11 +661,7 @@
     /// overlap with active tiles in the other grid. Likewise active
     /// voxels can be turned into inactive voxels resulting in leaf
     /// nodes with no active values. Thus, it is recommended to
-<<<<<<< HEAD
-    /// subsequently call pruneInactive.
-=======
     /// subsequently call tools::pruneInactive.
->>>>>>> f57d0852
     template<typename OtherRootNodeType>
     void topologyDifference(const Tree<OtherRootNodeType>& other);
 
@@ -1674,35 +1666,6 @@
 template<typename RootNodeType>
 inline void
 Tree<RootNodeType>::clip(const CoordBBox& bbox)
-<<<<<<< HEAD
-{
-    this->clearAllAccessors();
-    return mRoot.clip(bbox);
-}
-
-
-#ifndef OPENVDB_2_ABI_COMPATIBLE
-template<typename RootNodeType>
-inline void
-Tree<RootNodeType>::clipUnallocatedNodes()
-{
-    this->clearAllAccessors();
-    for (LeafIter it = this->beginLeaf(); it; ) {
-        const LeafNodeType* leaf = it.getLeaf();
-        ++it; // advance the iterator before deleting the leaf node
-        if (!leaf->isAllocated()) {
-            this->addTile(/*level=*/0, leaf->origin(), this->background(), /*active=*/false);
-        }
-    }
-}
-#endif
-
-
-template<typename RootNodeType>
-inline void
-Tree<RootNodeType>::fill(const CoordBBox& bbox, const ValueType& value, bool active)
-=======
->>>>>>> f57d0852
 {
     this->clearAllAccessors();
     return mRoot.clip(bbox);
@@ -2193,7 +2156,6 @@
             const LeafNodeType* leaf = NULL;
             it.getNode(leaf);
             if (leaf && !leaf->isAllocated()) ++unallocatedLeafCount;
-<<<<<<< HEAD
         }
 #endif
     }
@@ -2210,24 +2172,6 @@
         os << ", Leaf(" << util::formattedInt(*nodeCount.rbegin());
         os << " x " << (1 << *dims.rbegin()) << "^3)\n";
     }
-=======
-        }
-#endif
-    }
-    Index64 totalNodeCount = 0;
-    for (size_t i = 0; i < nodeCount.size(); ++i) totalNodeCount += nodeCount[i];
-
-    // Print node types, counts and sizes.
-    os << "    Root(1 x " << mRoot.getTableSize() << ")";
-    if (dims.size() > 1) {
-        for (size_t i = 1, N = dims.size() - 1; i < N; ++i) {
-            os << ", Internal(" << util::formattedInt(nodeCount[i]);
-            os << " x " << (1 << dims[i]) << "^3)";
-        }
-        os << ", Leaf(" << util::formattedInt(*nodeCount.rbegin());
-        os << " x " << (1 << *dims.rbegin()) << "^3)\n";
-    }
->>>>>>> f57d0852
     os << "  Background value: " << mRoot.background() << "\n";
 
     // Statistics of topology and values
