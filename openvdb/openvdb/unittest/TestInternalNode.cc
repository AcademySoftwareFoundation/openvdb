
// Copyright Contributors to the OpenVDB Project
// SPDX-License-Identifier: Apache-2.0

#include <openvdb/tree/InternalNode.h>
#include <openvdb/openvdb.h>
#include <gtest/gtest.h>

using namespace openvdb;
using namespace openvdb::tree;


class TestInternalNode: public ::testing::Test
{
};


TEST_F(TestInternalNode, test)
{
    const Coord c0(1000, 1000, 1000);
    const Coord c1(896, 896, 896);

    using LeafNodeType = openvdb::tree::LeafNode<float,3>;
    using InternalNodeType = openvdb::tree::InternalNode<LeafNodeType,4>;
    using ChildType = LeafNodeType;

    { // test inserting child nodes directly and indirectly
        Coord c2 = c1.offsetBy(8,0,0);
        Coord c3 = c1.offsetBy(16,16,16);

        InternalNodeType internalNode(c1, 0.0f);
        internalNode.touchLeaf(c2);
        internalNode.touchLeaf(c3);

        EXPECT_EQ(Index(2), internalNode.leafCount());
        EXPECT_EQ(Index32(2), internalNode.childCount());
        EXPECT_TRUE(!internalNode.hasActiveTiles());

        { // verify c0 and c1 are the root node coordinates
            auto childIter = internalNode.cbeginChildOn();
            EXPECT_EQ(c2, childIter.getCoord());
            ++childIter;
            EXPECT_EQ(c3, childIter.getCoord());
        }

        // copy the internal node
        InternalNodeType internalNodeCopy(internalNode);

        // steal the internal node children leaving it empty again
        std::vector<ChildType*> children;
        internalNode.stealNodes(children, 0.0f, false);
        EXPECT_EQ(Index(0), internalNode.leafCount());
        EXPECT_EQ(Index32(0), internalNode.childCount());

        // insert the root node children directly
        for (ChildType* child : children) {
            internalNode.addChild(child);
        }
        EXPECT_EQ(Index(2), internalNode.leafCount());
        EXPECT_EQ(Index32(2), internalNode.childCount());

        { // verify the coordinates of the root node children
            auto childIter = internalNode.cbeginChildOn();
            EXPECT_EQ(c2, childIter.getCoord());
            ++childIter;
            EXPECT_EQ(c3, childIter.getCoord());
        }
    }

    { // test inserting a tile and replacing with a child node
        InternalNodeType internalNode(c1, 0.0f);
        EXPECT_TRUE(!internalNode.hasActiveTiles());
        EXPECT_EQ(Index(0), internalNode.leafCount());
        EXPECT_EQ(Index32(0), internalNode.childCount());

        // add a tile
        internalNode.addTile(Index(0), /*value=*/1.0f, /*state=*/true);
        EXPECT_TRUE(internalNode.hasActiveTiles());
        EXPECT_EQ(Index(0), internalNode.leafCount());
        EXPECT_EQ(Index32(0), internalNode.childCount());

        // replace the tile with a child node
        EXPECT_TRUE(internalNode.addChild(new ChildType(c1, 2.0f)));
        EXPECT_TRUE(!internalNode.hasActiveTiles());
        EXPECT_EQ(Index(1), internalNode.leafCount());
        EXPECT_EQ(Index32(1), internalNode.childCount());
        EXPECT_EQ(c1, internalNode.cbeginChildOn().getCoord());
        EXPECT_NEAR(internalNode.cbeginChildOn()->getValue(0), 2.0f, /*tolerance=*/0.0);

        // replace the child node with another child node
        EXPECT_TRUE(internalNode.addChild(new ChildType(c1, 3.0f)));
        EXPECT_NEAR(internalNode.cbeginChildOn()->getValue(0), 3.0f, /*tolerance=*/0.0);
    }

    { // test inserting child nodes that do and do not belong to the internal node
        InternalNodeType internalNode(c1, 0.0f);

        // succeed if child belongs to this internal node
        EXPECT_TRUE(internalNode.addChild(new ChildType(c0.offsetBy(8,0,0))));
        EXPECT_TRUE(internalNode.probeLeaf(c0.offsetBy(8,0,0)));
        Index index1 = internalNode.coordToOffset(c0);
        Index index2 = internalNode.coordToOffset(c0.offsetBy(8,0,0));
        EXPECT_TRUE(!internalNode.isChildMaskOn(index1));
        EXPECT_TRUE(internalNode.isChildMaskOn(index2));

        // fail otherwise
        auto* child = new ChildType(c0.offsetBy(8000,0,0));
        EXPECT_TRUE(!internalNode.addChild(child));
        delete child;
    }

    { // test transient data
        InternalNodeType internalNode(c1, 0.0f);
        EXPECT_EQ(Index32(0), internalNode.transientData());
        internalNode.setTransientData(Index32(5));
        EXPECT_EQ(Index32(5), internalNode.transientData());
        InternalNodeType internalNode2(internalNode);
        EXPECT_EQ(Index32(5), internalNode2.transientData());
        InternalNodeType internalNode3 = internalNode;
        EXPECT_EQ(Index32(5), internalNode3.transientData());
    }
}

<<<<<<< HEAD
TEST_F(TestInternalNode, testUnsafe)
=======
TEST_F(TestInternalNode, testProbe)
>>>>>>> 57d4201c
{
    using RootNode = FloatTree::RootNodeType;
    using InternalNode = RootNode::ChildNodeType;

    const Coord ijk(0, 0, 4096);
    InternalNode internalNode(ijk, 1.0f);

    internalNode.addTile(32, 3.0f, true); // (0, 128, 4096)
<<<<<<< HEAD
    internalNode.addTile(33, 4.0f, false); // (0, 128, 4224)
=======
    internalNode.addTile(33, 4.0f, true); // (0, 128, 4224)
>>>>>>> 57d4201c

    auto* child = new InternalNode::ChildNodeType(Coord(0, 256, 4096), 5.0f, true);
    EXPECT_TRUE(internalNode.addChild(child)); // always returns true

<<<<<<< HEAD
    { // get value

        EXPECT_EQ(internalNode.getValueUnsafe(32), 3.0f);
        EXPECT_EQ(internalNode.getValueUnsafe(33), 4.0f);

        float value = -1.0f;
        EXPECT_TRUE(internalNode.getValueUnsafe(32, value));
        EXPECT_EQ(value, 3.0f); value = -1.0f;
        EXPECT_FALSE(internalNode.getValueUnsafe(33, value));
        EXPECT_EQ(value, 4.0f); value = -1.0f;
    }

    { // set value and active state
        EXPECT_TRUE(internalNode.isValueOn(32));
        internalNode.setValueOffUnsafe(32);
        EXPECT_TRUE(internalNode.isValueOff(32));
        internalNode.setValueOnUnsafe(32);
        EXPECT_TRUE(internalNode.isValueOn(32));
        internalNode.setActiveStateUnsafe(32, false);
        EXPECT_TRUE(internalNode.isValueOff(32));
        internalNode.setActiveStateUnsafe(32, true);
        EXPECT_TRUE(internalNode.isValueOn(32));

        internalNode.setValueOnlyUnsafe(32, 5.0f);
        EXPECT_EQ(internalNode.getValueUnsafe(32), 5.0f);
        EXPECT_TRUE(internalNode.isValueOn(32));
        internalNode.setValueOffUnsafe(32);
        EXPECT_TRUE(internalNode.isValueOff(32));
        internalNode.setValueOnUnsafe(32);
        EXPECT_TRUE(internalNode.isValueOn(32));

        internalNode.setValueOnUnsafe(33, 7.0f);
        EXPECT_TRUE(internalNode.isValueOn(33));
        EXPECT_EQ(internalNode.getValueUnsafe(33), 7.0f);
        internalNode.setValueOffUnsafe(33, 6.0f);
        EXPECT_TRUE(internalNode.isValueOff(33));
        EXPECT_EQ(internalNode.getValueUnsafe(33), 6.0f);
    }

    { // get child
        auto* node1 = internalNode.getChildUnsafe(64);
        EXPECT_TRUE(bool(node1));
        const InternalNode& constInternalNode = internalNode;
        auto* node2 = constInternalNode.getChildUnsafe(64);
        EXPECT_TRUE(bool(node2));
        auto* node3 = internalNode.getConstChildUnsafe(64);
        EXPECT_TRUE(bool(node3));
    }

    { // set child
        auto* child1 = new InternalNode::ChildNodeType(Coord(0, 128, 0), 8.0f, true);
        internalNode.setChildUnsafe(32, child1);
        auto* node1 = internalNode.getChildUnsafe(32);
        EXPECT_TRUE(node1);
        EXPECT_EQ(node1->origin(), Coord(0, 128, 0));

        auto* child2 = new InternalNode::ChildNodeType(Coord(0, 256, 0), 9.0f, true);
        internalNode.resetChildUnsafe(64, child2);
        auto* node2 = internalNode.getChildUnsafe(64);
        EXPECT_TRUE(node2);
        EXPECT_EQ(node2->origin(), Coord(0, 256, 0));

        auto* node3 = internalNode.stealChildUnsafe(64, 12.0f, false);
        EXPECT_TRUE(node3);
        EXPECT_EQ(node3->origin(), Coord(0, 256, 0));
        delete node3;
        EXPECT_EQ(internalNode.getValueUnsafe(64), 12.0f);
        EXPECT_TRUE(internalNode.isValueOff(64));

        internalNode.deleteChildUnsafe(32, 13.0f, true);
        EXPECT_EQ(internalNode.getValueUnsafe(32), 13.0f);
        EXPECT_TRUE(internalNode.isValueOn(32));
    }
}
=======
    { // probeNode, probeConstNode
        auto* node1 = internalNode.probeNode<InternalNode::ChildNodeType>(Coord(0, 256, 4096));
        EXPECT_TRUE(bool(node1));
        auto* node2 = internalNode.probeNode<InternalNode::ChildNodeType>(Coord(0, 128, 4096));
        EXPECT_FALSE(bool(node2));
        const InternalNode& constInternalNode = internalNode;
        auto* node3 = constInternalNode.probeNode<InternalNode::ChildNodeType>(Coord(0, 256, 4096));
        EXPECT_TRUE(bool(node3));
        auto* node4 = constInternalNode.probeNode<InternalNode::ChildNodeType>(Coord(0, 128, 4096));
        EXPECT_FALSE(bool(node4));
        auto* node5 = internalNode.probeConstNode<InternalNode::ChildNodeType>(Coord(0, 256, 4096));
        EXPECT_TRUE(bool(node5));
        auto* node6 = internalNode.probeConstNode<InternalNode::ChildNodeType>(Coord(0, 128, 4096));
        EXPECT_FALSE(bool(node6));
    }

    { // probeChild, probeConstChild
        auto* node1 = internalNode.probeChild(Coord(0, 256, 4096));
        EXPECT_TRUE(bool(node1));
        auto* node2 = internalNode.probeChild(Coord(0, 128, 4096));
        EXPECT_FALSE(bool(node2));
        const InternalNode& constInternalNode = internalNode;
        auto* node3 = constInternalNode.probeChild(Coord(0, 256, 4096));
        EXPECT_TRUE(bool(node3));
        auto* node4 = constInternalNode.probeChild(Coord(0, 128, 4096));
        EXPECT_FALSE(bool(node4));
        auto* node5 = internalNode.probeConstChild(Coord(0, 256, 4096));
        EXPECT_TRUE(bool(node5));
        auto* node6 = internalNode.probeConstChild(Coord(0, 128, 4096));
        EXPECT_FALSE(bool(node6));
    }

    { // probeChildUnsafe, probeConstChildUnsafe
        auto* node1 = internalNode.probeChildUnsafe(64);
        EXPECT_TRUE(bool(node1));
        auto* node2 = internalNode.probeChildUnsafe(33);
        EXPECT_FALSE(bool(node2));
        const InternalNode& constInternalNode = internalNode;
        auto* node3 = constInternalNode.probeChildUnsafe(64);
        EXPECT_TRUE(bool(node3));
        auto* node4 = constInternalNode.probeChildUnsafe(33);
        EXPECT_FALSE(bool(node4));
        auto* node5 = internalNode.probeConstChildUnsafe(64);
        EXPECT_TRUE(bool(node5));
        auto* node6 = internalNode.probeConstChildUnsafe(33);
        EXPECT_FALSE(bool(node6));
    }

    float value = -1.0f;
    bool active = false;

    { // probeChild, probeConstChild with value and active status
        auto* node1 = internalNode.probeChild(Coord(0, 256, 4096), value, active);
        EXPECT_TRUE(bool(node1));
        EXPECT_EQ(value, -1.0f);
        EXPECT_FALSE(active);
        auto* node2 = internalNode.probeChild(Coord(0, 128, 4096), value, active);
        EXPECT_FALSE(bool(node2));
        EXPECT_EQ(value, 3.0f); value = -1.0f;
        EXPECT_TRUE(active); active = false;
        const InternalNode& constInternalNode = internalNode;
        auto* node3 = constInternalNode.probeChild(Coord(0, 256, 4096), value, active);
        EXPECT_TRUE(bool(node3));
        EXPECT_EQ(value, -1.0f);
        EXPECT_FALSE(active);
        auto* node4 = constInternalNode.probeChild(Coord(0, 128, 4096), value, active);
        EXPECT_FALSE(bool(node4));
        EXPECT_EQ(value, 3.0f); value = -1.0f;
        EXPECT_TRUE(active); active = false;
        auto* node5 = internalNode.probeConstChild(Coord(0, 256, 4096), value, active);
        EXPECT_TRUE(bool(node5));
        EXPECT_EQ(value, -1.0f);
        EXPECT_FALSE(active);
        auto* node6 = internalNode.probeConstChild(Coord(0, 128, 4096), value, active);
        EXPECT_FALSE(bool(node6));
        EXPECT_EQ(value, 3.0f); value = -1.0f;
        EXPECT_TRUE(active); active = false;
    }

    { // probeChildUnsafe, probeConstChildUnsafe with value and active status
        auto* node1 = internalNode.probeChildUnsafe(64, value, active);
        EXPECT_TRUE(bool(node1));
        EXPECT_EQ(value, -1.0f);
        EXPECT_FALSE(active);
        auto* node2 = internalNode.probeChildUnsafe(33, value, active);
        EXPECT_FALSE(bool(node2));
        EXPECT_EQ(value, 4.0f); value = -1.0f;
        EXPECT_TRUE(active); active = false;
        const InternalNode& constInternalNode = internalNode;
        auto* node3 = constInternalNode.probeChildUnsafe(64, value, active);
        EXPECT_TRUE(bool(node3));
        EXPECT_EQ(value, -1.0f);
        EXPECT_FALSE(active);
        auto* node4 = constInternalNode.probeChildUnsafe(33, value, active);
        EXPECT_FALSE(bool(node4));
        EXPECT_EQ(value, 4.0f); value = -1.0f;
        EXPECT_TRUE(active); active = false;
        auto* node5 = internalNode.probeConstChildUnsafe(64, value, active);
        EXPECT_TRUE(bool(node5));
        EXPECT_EQ(value, -1.0f);
        EXPECT_FALSE(active);
        auto* node6 = internalNode.probeConstChildUnsafe(33, value, active);
        EXPECT_FALSE(bool(node6));
        EXPECT_EQ(value, 4.0f); value = -1.0f;
        EXPECT_TRUE(active); active = false;
    }
}
>>>>>>> 57d4201c
<|MERGE_RESOLUTION|>--- conflicted
+++ resolved
@@ -121,11 +121,7 @@
     }
 }
 
-<<<<<<< HEAD
-TEST_F(TestInternalNode, testUnsafe)
-=======
 TEST_F(TestInternalNode, testProbe)
->>>>>>> 57d4201c
 {
     using RootNode = FloatTree::RootNodeType;
     using InternalNode = RootNode::ChildNodeType;
@@ -134,16 +130,133 @@
     InternalNode internalNode(ijk, 1.0f);
 
     internalNode.addTile(32, 3.0f, true); // (0, 128, 4096)
-<<<<<<< HEAD
-    internalNode.addTile(33, 4.0f, false); // (0, 128, 4224)
-=======
     internalNode.addTile(33, 4.0f, true); // (0, 128, 4224)
->>>>>>> 57d4201c
 
     auto* child = new InternalNode::ChildNodeType(Coord(0, 256, 4096), 5.0f, true);
     EXPECT_TRUE(internalNode.addChild(child)); // always returns true
 
-<<<<<<< HEAD
+    { // probeNode, probeConstNode
+        auto* node1 = internalNode.probeNode<InternalNode::ChildNodeType>(Coord(0, 256, 4096));
+        EXPECT_TRUE(bool(node1));
+        auto* node2 = internalNode.probeNode<InternalNode::ChildNodeType>(Coord(0, 128, 4096));
+        EXPECT_FALSE(bool(node2));
+        const InternalNode& constInternalNode = internalNode;
+        auto* node3 = constInternalNode.probeNode<InternalNode::ChildNodeType>(Coord(0, 256, 4096));
+        EXPECT_TRUE(bool(node3));
+        auto* node4 = constInternalNode.probeNode<InternalNode::ChildNodeType>(Coord(0, 128, 4096));
+        EXPECT_FALSE(bool(node4));
+        auto* node5 = internalNode.probeConstNode<InternalNode::ChildNodeType>(Coord(0, 256, 4096));
+        EXPECT_TRUE(bool(node5));
+        auto* node6 = internalNode.probeConstNode<InternalNode::ChildNodeType>(Coord(0, 128, 4096));
+        EXPECT_FALSE(bool(node6));
+    }
+
+    { // probeChild, probeConstChild
+        auto* node1 = internalNode.probeChild(Coord(0, 256, 4096));
+        EXPECT_TRUE(bool(node1));
+        auto* node2 = internalNode.probeChild(Coord(0, 128, 4096));
+        EXPECT_FALSE(bool(node2));
+        const InternalNode& constInternalNode = internalNode;
+        auto* node3 = constInternalNode.probeChild(Coord(0, 256, 4096));
+        EXPECT_TRUE(bool(node3));
+        auto* node4 = constInternalNode.probeChild(Coord(0, 128, 4096));
+        EXPECT_FALSE(bool(node4));
+        auto* node5 = internalNode.probeConstChild(Coord(0, 256, 4096));
+        EXPECT_TRUE(bool(node5));
+        auto* node6 = internalNode.probeConstChild(Coord(0, 128, 4096));
+        EXPECT_FALSE(bool(node6));
+    }
+
+    { // probeChildUnsafe, probeConstChildUnsafe
+        auto* node1 = internalNode.probeChildUnsafe(64);
+        EXPECT_TRUE(bool(node1));
+        auto* node2 = internalNode.probeChildUnsafe(33);
+        EXPECT_FALSE(bool(node2));
+        const InternalNode& constInternalNode = internalNode;
+        auto* node3 = constInternalNode.probeChildUnsafe(64);
+        EXPECT_TRUE(bool(node3));
+        auto* node4 = constInternalNode.probeChildUnsafe(33);
+        EXPECT_FALSE(bool(node4));
+        auto* node5 = internalNode.probeConstChildUnsafe(64);
+        EXPECT_TRUE(bool(node5));
+        auto* node6 = internalNode.probeConstChildUnsafe(33);
+        EXPECT_FALSE(bool(node6));
+    }
+
+    float value = -1.0f;
+    bool active = false;
+
+    { // probeChild, probeConstChild with value and active status
+        auto* node1 = internalNode.probeChild(Coord(0, 256, 4096), value, active);
+        EXPECT_TRUE(bool(node1));
+        EXPECT_EQ(value, -1.0f);
+        EXPECT_FALSE(active);
+        auto* node2 = internalNode.probeChild(Coord(0, 128, 4096), value, active);
+        EXPECT_FALSE(bool(node2));
+        EXPECT_EQ(value, 3.0f); value = -1.0f;
+        EXPECT_TRUE(active); active = false;
+        const InternalNode& constInternalNode = internalNode;
+        auto* node3 = constInternalNode.probeChild(Coord(0, 256, 4096), value, active);
+        EXPECT_TRUE(bool(node3));
+        EXPECT_EQ(value, -1.0f);
+        EXPECT_FALSE(active);
+        auto* node4 = constInternalNode.probeChild(Coord(0, 128, 4096), value, active);
+        EXPECT_FALSE(bool(node4));
+        EXPECT_EQ(value, 3.0f); value = -1.0f;
+        EXPECT_TRUE(active); active = false;
+        auto* node5 = internalNode.probeConstChild(Coord(0, 256, 4096), value, active);
+        EXPECT_TRUE(bool(node5));
+        EXPECT_EQ(value, -1.0f);
+        EXPECT_FALSE(active);
+        auto* node6 = internalNode.probeConstChild(Coord(0, 128, 4096), value, active);
+        EXPECT_FALSE(bool(node6));
+        EXPECT_EQ(value, 3.0f); value = -1.0f;
+        EXPECT_TRUE(active); active = false;
+    }
+
+    { // probeChildUnsafe, probeConstChildUnsafe with value and active status
+        auto* node1 = internalNode.probeChildUnsafe(64, value, active);
+        EXPECT_TRUE(bool(node1));
+        EXPECT_EQ(value, -1.0f);
+        EXPECT_FALSE(active);
+        auto* node2 = internalNode.probeChildUnsafe(33, value, active);
+        EXPECT_FALSE(bool(node2));
+        EXPECT_EQ(value, 4.0f); value = -1.0f;
+        EXPECT_TRUE(active); active = false;
+        const InternalNode& constInternalNode = internalNode;
+        auto* node3 = constInternalNode.probeChildUnsafe(64, value, active);
+        EXPECT_TRUE(bool(node3));
+        EXPECT_EQ(value, -1.0f);
+        EXPECT_FALSE(active);
+        auto* node4 = constInternalNode.probeChildUnsafe(33, value, active);
+        EXPECT_FALSE(bool(node4));
+        EXPECT_EQ(value, 4.0f); value = -1.0f;
+        EXPECT_TRUE(active); active = false;
+        auto* node5 = internalNode.probeConstChildUnsafe(64, value, active);
+        EXPECT_TRUE(bool(node5));
+        EXPECT_EQ(value, -1.0f);
+        EXPECT_FALSE(active);
+        auto* node6 = internalNode.probeConstChildUnsafe(33, value, active);
+        EXPECT_FALSE(bool(node6));
+        EXPECT_EQ(value, 4.0f); value = -1.0f;
+        EXPECT_TRUE(active); active = false;
+    }
+}
+
+TEST_F(TestInternalNode, testUnsafe)
+{
+    using RootNode = FloatTree::RootNodeType;
+    using InternalNode = RootNode::ChildNodeType;
+
+    const Coord ijk(0, 0, 4096);
+    InternalNode internalNode(ijk, 1.0f);
+
+    internalNode.addTile(32, 3.0f, true); // (0, 128, 4096)
+    internalNode.addTile(33, 4.0f, false); // (0, 128, 4224)
+
+    auto* child = new InternalNode::ChildNodeType(Coord(0, 256, 4096), 5.0f, true);
+    EXPECT_TRUE(internalNode.addChild(child)); // always returns true
+
     { // get value
 
         EXPECT_EQ(internalNode.getValueUnsafe(32), 3.0f);
@@ -217,113 +330,4 @@
         EXPECT_EQ(internalNode.getValueUnsafe(32), 13.0f);
         EXPECT_TRUE(internalNode.isValueOn(32));
     }
-}
-=======
-    { // probeNode, probeConstNode
-        auto* node1 = internalNode.probeNode<InternalNode::ChildNodeType>(Coord(0, 256, 4096));
-        EXPECT_TRUE(bool(node1));
-        auto* node2 = internalNode.probeNode<InternalNode::ChildNodeType>(Coord(0, 128, 4096));
-        EXPECT_FALSE(bool(node2));
-        const InternalNode& constInternalNode = internalNode;
-        auto* node3 = constInternalNode.probeNode<InternalNode::ChildNodeType>(Coord(0, 256, 4096));
-        EXPECT_TRUE(bool(node3));
-        auto* node4 = constInternalNode.probeNode<InternalNode::ChildNodeType>(Coord(0, 128, 4096));
-        EXPECT_FALSE(bool(node4));
-        auto* node5 = internalNode.probeConstNode<InternalNode::ChildNodeType>(Coord(0, 256, 4096));
-        EXPECT_TRUE(bool(node5));
-        auto* node6 = internalNode.probeConstNode<InternalNode::ChildNodeType>(Coord(0, 128, 4096));
-        EXPECT_FALSE(bool(node6));
-    }
-
-    { // probeChild, probeConstChild
-        auto* node1 = internalNode.probeChild(Coord(0, 256, 4096));
-        EXPECT_TRUE(bool(node1));
-        auto* node2 = internalNode.probeChild(Coord(0, 128, 4096));
-        EXPECT_FALSE(bool(node2));
-        const InternalNode& constInternalNode = internalNode;
-        auto* node3 = constInternalNode.probeChild(Coord(0, 256, 4096));
-        EXPECT_TRUE(bool(node3));
-        auto* node4 = constInternalNode.probeChild(Coord(0, 128, 4096));
-        EXPECT_FALSE(bool(node4));
-        auto* node5 = internalNode.probeConstChild(Coord(0, 256, 4096));
-        EXPECT_TRUE(bool(node5));
-        auto* node6 = internalNode.probeConstChild(Coord(0, 128, 4096));
-        EXPECT_FALSE(bool(node6));
-    }
-
-    { // probeChildUnsafe, probeConstChildUnsafe
-        auto* node1 = internalNode.probeChildUnsafe(64);
-        EXPECT_TRUE(bool(node1));
-        auto* node2 = internalNode.probeChildUnsafe(33);
-        EXPECT_FALSE(bool(node2));
-        const InternalNode& constInternalNode = internalNode;
-        auto* node3 = constInternalNode.probeChildUnsafe(64);
-        EXPECT_TRUE(bool(node3));
-        auto* node4 = constInternalNode.probeChildUnsafe(33);
-        EXPECT_FALSE(bool(node4));
-        auto* node5 = internalNode.probeConstChildUnsafe(64);
-        EXPECT_TRUE(bool(node5));
-        auto* node6 = internalNode.probeConstChildUnsafe(33);
-        EXPECT_FALSE(bool(node6));
-    }
-
-    float value = -1.0f;
-    bool active = false;
-
-    { // probeChild, probeConstChild with value and active status
-        auto* node1 = internalNode.probeChild(Coord(0, 256, 4096), value, active);
-        EXPECT_TRUE(bool(node1));
-        EXPECT_EQ(value, -1.0f);
-        EXPECT_FALSE(active);
-        auto* node2 = internalNode.probeChild(Coord(0, 128, 4096), value, active);
-        EXPECT_FALSE(bool(node2));
-        EXPECT_EQ(value, 3.0f); value = -1.0f;
-        EXPECT_TRUE(active); active = false;
-        const InternalNode& constInternalNode = internalNode;
-        auto* node3 = constInternalNode.probeChild(Coord(0, 256, 4096), value, active);
-        EXPECT_TRUE(bool(node3));
-        EXPECT_EQ(value, -1.0f);
-        EXPECT_FALSE(active);
-        auto* node4 = constInternalNode.probeChild(Coord(0, 128, 4096), value, active);
-        EXPECT_FALSE(bool(node4));
-        EXPECT_EQ(value, 3.0f); value = -1.0f;
-        EXPECT_TRUE(active); active = false;
-        auto* node5 = internalNode.probeConstChild(Coord(0, 256, 4096), value, active);
-        EXPECT_TRUE(bool(node5));
-        EXPECT_EQ(value, -1.0f);
-        EXPECT_FALSE(active);
-        auto* node6 = internalNode.probeConstChild(Coord(0, 128, 4096), value, active);
-        EXPECT_FALSE(bool(node6));
-        EXPECT_EQ(value, 3.0f); value = -1.0f;
-        EXPECT_TRUE(active); active = false;
-    }
-
-    { // probeChildUnsafe, probeConstChildUnsafe with value and active status
-        auto* node1 = internalNode.probeChildUnsafe(64, value, active);
-        EXPECT_TRUE(bool(node1));
-        EXPECT_EQ(value, -1.0f);
-        EXPECT_FALSE(active);
-        auto* node2 = internalNode.probeChildUnsafe(33, value, active);
-        EXPECT_FALSE(bool(node2));
-        EXPECT_EQ(value, 4.0f); value = -1.0f;
-        EXPECT_TRUE(active); active = false;
-        const InternalNode& constInternalNode = internalNode;
-        auto* node3 = constInternalNode.probeChildUnsafe(64, value, active);
-        EXPECT_TRUE(bool(node3));
-        EXPECT_EQ(value, -1.0f);
-        EXPECT_FALSE(active);
-        auto* node4 = constInternalNode.probeChildUnsafe(33, value, active);
-        EXPECT_FALSE(bool(node4));
-        EXPECT_EQ(value, 4.0f); value = -1.0f;
-        EXPECT_TRUE(active); active = false;
-        auto* node5 = internalNode.probeConstChildUnsafe(64, value, active);
-        EXPECT_TRUE(bool(node5));
-        EXPECT_EQ(value, -1.0f);
-        EXPECT_FALSE(active);
-        auto* node6 = internalNode.probeConstChildUnsafe(33, value, active);
-        EXPECT_FALSE(bool(node6));
-        EXPECT_EQ(value, 4.0f); value = -1.0f;
-        EXPECT_TRUE(active); active = false;
-    }
-}
->>>>>>> 57d4201c
+}