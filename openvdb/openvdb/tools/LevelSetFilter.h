--- conflicted
+++ resolved
@@ -182,12 +182,8 @@
         void gaussian(int width);
         void laplacian();
         void meanCurvature();
-<<<<<<< HEAD
+        void fillet();
         void offset(ComputeType value);
-=======
-        void fillet();
-        void offset(ValueType value);
->>>>>>> 52011096
         void operator()(const LeafRange& r) const
         {
             if (mTask) mTask(const_cast<Filter*>(this), r);
@@ -426,7 +422,7 @@
 {
     mParent->checkInterrupter();
 
-    const ValueType dx = mParent->voxelSize(), dt = math::Pow2(dx) / ValueType(3);
+    const ComputeType dx = mParent->voxelSize(), dt = cfl_fac * math::Pow2(dx) / ComputeType(3.0);
     math::CurvatureStencil<GridType> stencil(mParent->grid(), dx);
 
     if (mMask) {
@@ -439,11 +435,11 @@
                 if (alpha(iter.getCoord(), a, b)) {
                     stencil.moveTo(iter);
 
-                    const ValueType kappa = stencil.principalCurvatures().first;
-
-                    const ValueType phi0 = *iter,
-                                    phi1 = phi0 + math::Min(ValueType(0), dt*kappa);
-                    buffer[iter.pos()] = b * phi0 + a * phi1;
+                    const ComputeType kappa = ComputeType(stencil.principalCurvatures().first);
+
+                    const ComputeType phi0 = ComputeType(*iter),
+                                      phi1 = phi0 + math::Min(ComputeType(0.0), dt*kappa);
+                    buffer[iter.pos()] = ValueType(b * phi0 + a * phi1);
                 }
             }
         }
@@ -453,10 +449,10 @@
             for (VoxelCIterT iter = leafIter->cbeginValueOn(); iter; ++iter) {
                 stencil.moveTo(iter);
 
-                const ValueType kappa = stencil.principalCurvatures().first;
+                const ComputeType kappa = ComputeType(stencil.principalCurvatures().first);
 
                 if (math::isNegative(kappa))
-                    buffer[iter.pos()] = *iter + dt*kappa;
+                    buffer[iter.pos()] = ValueType(ComputeType(*iter) + dt*kappa);
             }
         }
     }
