--- conflicted
+++ resolved
@@ -277,12 +277,8 @@
     /// @deprecated From ABI 6 on, use copyValues() with source-target index pairs.
 #if OPENVDB_ABI_VERSION_NUMBER >= 6
     // Windows does not allow base classes to be easily deprecated.
-<<<<<<< HEAD
-    // OPENVDB_DEPRECATED
-=======
 #ifndef _MSC_VER
     OPENVDB_DEPRECATED
->>>>>>> 17058c2b
 #endif
 #endif
     virtual void set(const Index n, const AttributeArray& sourceArray, const Index sourceIndex) = 0;
@@ -335,13 +331,6 @@
     OPENVDB_DEPRECATED bool isCompressed() const { return false; }
     /// @deprecated Previously this compressed the attribute array, now it does nothing.
     // Windows does not allow base classes to be deprecated
-<<<<<<< HEAD
-    // OPENVDB_DEPRECATED
-    virtual bool compress() = 0;
-    /// @deprecated Previously this uncompressed the attribute array, now it does nothing.
-    // Windows does not allow base classes to be deprecated
-    // OPENVDB_DEPRECATED
-=======
 #ifndef _MSC_VER
     OPENVDB_DEPRECATED
 #endif
@@ -351,7 +340,6 @@
 #ifndef _MSC_VER
     OPENVDB_DEPRECATED
 #endif
->>>>>>> 17058c2b
     virtual bool decompress() = 0;
 
     /// @brief   Specify whether this attribute should be hidden (e.g., from UI or iterators).
