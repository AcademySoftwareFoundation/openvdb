--- conflicted
+++ resolved
@@ -1,10 +1,6 @@
 ///////////////////////////////////////////////////////////////////////////
 //
-<<<<<<< HEAD
-// Copyright (c) 2012-2019 DreamWorks Animation LLC
-=======
 // Copyright (c) DreamWorks Animation LLC
->>>>>>> f98d9ac5
 //
 // All rights reserved. This software is distributed under the
 // Mozilla Public License 2.0 ( http://www.mozilla.org/MPL/2.0/ )
@@ -204,10 +200,6 @@
 
 #endif // OPENVDB_UTIL_CPUTIMER_HAS_BEEN_INCLUDED
 
-<<<<<<< HEAD
-// Copyright (c) 2012-2019 DreamWorks Animation LLC
-=======
 // Copyright (c) DreamWorks Animation LLC
->>>>>>> f98d9ac5
 // All rights reserved. This software is distributed under the
 // Mozilla Public License 2.0 ( http://www.mozilla.org/MPL/2.0/ )