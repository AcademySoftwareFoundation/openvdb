///////////////////////////////////////////////////////////////////////////
//
// Copyright (c) 2012-2014 DreamWorks Animation LLC
//
// All rights reserved. This software is distributed under the
// Mozilla Public License 2.0 ( http://www.mozilla.org/MPL/2.0/ )
//
// Redistributions of source code must retain the above copyright
// and license notice and the following restrictions and disclaimer.
//
// *     Neither the name of DreamWorks Animation nor the names of
// its contributors may be used to endorse or promote products derived
// from this software without specific prior written permission.
//
// THIS SOFTWARE IS PROVIDED BY THE COPYRIGHT HOLDERS AND CONTRIBUTORS
// "AS IS" AND ANY EXPRESS OR IMPLIED WARRANTIES, INCLUDING, BUT NOT
// LIMITED TO, THE IMPLIED WARRANTIES OF MERCHANTABILITY AND FITNESS FOR
// A PARTICULAR PURPOSE ARE DISCLAIMED. IN NO EVENT SHALL THE COPYRIGHT
// OWNER OR CONTRIBUTORS BE LIABLE FOR ANY INDIRECT, INCIDENTAL,
// SPECIAL, EXEMPLARY, OR CONSEQUENTIAL DAMAGES (INCLUDING, BUT NOT
// LIMITED TO, PROCUREMENT OF SUBSTITUTE GOODS OR SERVICES; LOSS OF USE,
// DATA, OR PROFITS; OR BUSINESS INTERRUPTION) HOWEVER CAUSED AND ON ANY
// THEORY OF LIABILITY, WHETHER IN CONTRACT, STRICT LIABILITY, OR TORT
// (INCLUDING NEGLIGENCE OR OTHERWISE) ARISING IN ANY WAY OUT OF THE USE
// OF THIS SOFTWARE, EVEN IF ADVISED OF THE POSSIBILITY OF SUCH DAMAGE.
// IN NO EVENT SHALL THE COPYRIGHT HOLDERS' AND CONTRIBUTORS' AGGREGATE
// LIABILITY FOR ALL CLAIMS REGARDLESS OF THEIR BASIS EXCEED US$250.00.
//
///////////////////////////////////////////////////////////////////////////
//
/// @file DDA.h
///
/// @author Ken Museth
///
/// @brief Digital Differential Analyzers specialized for VDB.

#ifndef OPENVDB_MATH_DDA_HAS_BEEN_INCLUDED
#define OPENVDB_MATH_DDA_HAS_BEEN_INCLUDED

#include "Coord.h"
#include "Math.h"
#include "Vec3.h"
#include <iostream>// for std::ostream
#include <limits>// for std::numeric_limits<Type>::max()

namespace openvdb {
OPENVDB_USE_VERSION_NAMESPACE
namespace OPENVDB_VERSION_NAME {
namespace math {

/// @brief A Digital Differential Analyzer specialized for OpenVDB grids
/// @note Conceptually similar to Bresenham's line algorithm applied
/// to a 3D Ray intersecting OpenVDB nodes or voxels. Log2Dim = 0
/// corresponds to a voxel and Log2Dim a tree node of size 2^Log2Dim.
///
/// @note The Ray template class is expected to have the following
/// methods: test(time), t0(), t1(), invDir(), and  operator()(time).
/// See the example Ray class above for their definition.
template<typename RayT, Index Log2Dim = 0>
class DDA
{
public:
    typedef typename RayT::RealType RealType;
    typedef RealType                RealT;
    typedef typename RayT::Vec3Type Vec3Type;
    typedef Vec3Type                Vec3T;

    /// @brief uninitialized constructor
    DDA() {}

    DDA(const RayT& ray) { this->init(ray); }

    DDA(const RayT& ray, RealT startTime) { this->init(ray, startTime); }

    DDA(const RayT& ray, RealT startTime, RealT maxTime) { this->init(ray, startTime, maxTime); }

    inline void init(const RayT& ray, RealT startTime, RealT maxTime)
    {
        assert(startTime <= maxTime);
        static const int DIM = 1 << Log2Dim;
        mT0 = startTime;
        mT1 = maxTime;
        const Vec3T &pos = ray(mT0), &dir = ray.dir(), &inv = ray.invDir();
        mVoxel = Coord::floor(pos) & (~(DIM-1));
        for (int axis = 0; axis < 3; ++axis) {
            if (math::isZero(dir[axis])) {//handles dir = +/- 0
                mStep[axis]  = 0;//dummy value
                mNext[axis]  = std::numeric_limits<RealT>::max();//i.e. disabled!
                mDelta[axis] = std::numeric_limits<RealT>::max();//dummy value
            } else if (inv[axis] > 0) {
                mStep[axis]  = DIM;
                mNext[axis]  = mT0 + (mVoxel[axis] + DIM - pos[axis]) * inv[axis];
                mDelta[axis] = mStep[axis] * inv[axis];
            } else {
                mStep[axis]  = -DIM;
                mNext[axis]  = mT0 + (mVoxel[axis] - pos[axis]) * inv[axis];
                mDelta[axis] = mStep[axis] * inv[axis];
            }
        }
    }

    inline void init(const RayT& ray) { this->init(ray, ray.t0(), ray.t1()); }

    inline void init(const RayT& ray, RealT startTime) { this->init(ray, startTime, ray.t1()); }

    /// @brief Increment the voxel index to next intersected voxel or node
    /// and returns true if the step in time does not exceed maxTime.
    inline bool step()
    {
        const int stepAxis = static_cast<int>(math::MinIndex(mNext));
        mT0 = mNext[stepAxis];
        mNext[stepAxis]  += mDelta[stepAxis];
        mVoxel[stepAxis] += mStep[stepAxis];
        return mT0 <= mT1;
    }

    /// @brief Return the index coordinates of the next node or voxel
    /// intersected by the ray. If Log2Dim = 0 the return value is the
    /// actual signed coordinate of the voxel, else it is the origin
    /// of the corresponding VDB tree node or tile.
    /// @note Incurs no computational overhead.
    inline const Coord& voxel() const { return mVoxel; }

    /// @brief Return the time (parameterized along the Ray) of the
    /// first hit of a tree node of size 2^Log2Dim.
    /// @details This value is initialized to startTime or ray.t0()
    /// depending on the constructor used.
    /// @note Incurs no computational overhead.
    inline RealType time() const { return mT0; }

    /// @brief Return the maximum time (parameterized along the Ray).
    inline RealType maxTime() const { return mT1; }

    /// @brief Return the time (parameterized along the Ray) of the
    /// second (i.e. next) hit of a tree node of size 2^Log2Dim.
    /// @note Incurs a (small) computational overhead.
    inline RealType next() const { return math::Min(mT1, mNext[0], mNext[1], mNext[2]); }

    /// @brief Print information about this DDA for debugging.
    /// @param os    a stream to which to write textual information.
    void print(std::ostream& os = std::cout) const
      {
          os << "Dim=" << (1<<Log2Dim) << " time=" << mT0 << " next()="
             << this->next() << " voxel=" << mVoxel << " next=" << mNext
             << " delta=" << mDelta << " step=" << mStep << std::endl;
      }

private:
    RealT mT0, mT1;
    Coord mVoxel, mStep;
    Vec3T mDelta, mNext;
}; // class DDA

/// @brief Output streaming of the Ray class.
/// @note Primarily intended for debugging.
template<typename RayT, Index Log2Dim>
inline std::ostream& operator<<(std::ostream& os, const DDA<RayT, Log2Dim>& dda)
{
    os << "Dim="     << (1<<Log2Dim) << " time="  << dda.time()
       << " next()=" << dda.next()   << " voxel=" << dda.voxel();
    return os;
}

/////////////////////////////////////////// LevelSetHDDA ////////////////////////////////////////////


/// @brief Helper class that implements Hierarchical Digital Differential Analyzers
/// and is specialized for ray intersections with level sets
template<typename TreeT, int NodeLevel>
struct LevelSetHDDA
{
    typedef typename TreeT::RootNodeType::NodeChainType ChainT;
    typedef typename boost::mpl::at<ChainT, boost::mpl::int_<NodeLevel> >::type NodeT;

    template <typename TesterT>
    static bool test(TesterT& tester)
    {
        math::DDA<typename TesterT::RayT, NodeT::TOTAL> dda(tester.ray());
        do {
            if (tester.template hasNode<NodeT>(dda.voxel())) {
                tester.setRange(dda.time(), dda.next());
                if (LevelSetHDDA<TreeT, NodeLevel-1>::test(tester)) return true;
            }
        } while(dda.step());
        return false;
    }
};

/// @brief Specialization of Hierarchical Digital Differential Analyzer
/// class that intersects a ray against the voxels of a level set
template<typename TreeT>
struct LevelSetHDDA<TreeT, -1>
{
    template <typename TesterT>
    static bool test(TesterT& tester)
    {
        math::DDA<typename TesterT::RayT, 0> dda(tester.ray());
        tester.init(dda.time());
        do { if (tester(dda.voxel(), dda.next())) return true; } while(dda.step());
        return false;
    }
};

//////////////////////////////////////////// VolumeHDDA /////////////////////////////////////////////

/// @brief Helper class that implements Hierarchical Digital Differential Analyzers
/// for ray intersections against a generic volume.
///
/// @details The template argument ChildNodeLevel specifies the entry
/// upper node level used for the hierarchical ray-marching. The final
/// lowest level is always the leaf node level, i.e. not the voxel level!
template <typename TreeT, typename RayT, int ChildNodeLevel>
class VolumeHDDA
{
public:

    typedef typename TreeT::RootNodeType::NodeChainType ChainT;
    typedef typename boost::mpl::at<ChainT, boost::mpl::int_<ChildNodeLevel> >::type NodeT;
    typedef typename tree::ValueAccessor<const TreeT> AccessorT;
    typedef typename RayT::TimeSpan TimeSpanT;

    VolumeHDDA() {}

    TimeSpanT march(RayT& ray, AccessorT &acc)
    {
        TimeSpanT t(-1, -1);
        if (ray.valid()) this->march(ray, acc, t);
        return t;
    }

<<<<<<< HEAD
    void hits(RayT& ray, AccessorT &acc, std::vector<TimeSpanT>& times)
=======
    /// ListType is a list of RayType::TimeSpan and is required to
    /// have the two methods: clear() and push_back(). Thus, it could
    /// be std::vector<typename RayType::TimeSpan> or
    /// std::deque<typename RayType::TimeSpan>.  
    template <typename ListType>
    void hits(RayT& ray, AccessorT &acc, ListType& times)
>>>>>>> f57d0852
    {
        TimeSpanT t(-1,-1);
        times.clear();
        this->hits(ray, acc, times, t);
        if (t.valid()) times.push_back(t);
    }

private:

    friend class VolumeHDDA<TreeT, RayT, ChildNodeLevel+1>;

    bool march(RayT& ray, AccessorT &acc, TimeSpanT& t)
    {
        mDDA.init(ray);
        do {
            if (acc.template probeConstNode<NodeT>(mDDA.voxel()) != NULL) {//child node
                ray.setTimes(mDDA.time(), mDDA.next());
                if (mHDDA.march(ray, acc, t)) return true;//terminate
            } else if (acc.isValueOn(mDDA.voxel())) {//hit an active tile
                if (t.t0<0) t.t0 = mDDA.time();//this is the first hit so set t0
            } else if (t.t0>=0) {//hit an inactive tile after hitting active values
                t.t1 = mDDA.time();//set end of active ray segment
                if (t.valid()) return true;//terminate
                t.set(-1, -1);//reset to an empty and invalid time-span
            }
        } while (mDDA.step());
        if (t.t0>=0) t.t1 = mDDA.maxTime();
        return false;
    }
<<<<<<< HEAD

    void hits(RayT& ray, AccessorT &acc, std::vector<TimeSpanT>& times, TimeSpanT& t)
=======
    
    /// ListType is a list of RayType::TimeSpan and is required to
    /// have the two methods: clear() and push_back(). Thus, it could
    /// be std::vector<typename RayType::TimeSpan> or
    /// std::deque<typename RayType::TimeSpan>.
    template <typename ListType>
    void hits(RayT& ray, AccessorT &acc, ListType& times, TimeSpanT& t)
>>>>>>> f57d0852
    {
        mDDA.init(ray);
        do {
            if (acc.template probeConstNode<NodeT>(mDDA.voxel()) != NULL) {//child node
                ray.setTimes(mDDA.time(), mDDA.next());
                mHDDA.hits(ray, acc, times, t);
            } else if (acc.isValueOn(mDDA.voxel())) {//hit an active tile
                if (t.t0<0) t.t0 = mDDA.time();//this is the first hit so set t0
            } else if (t.t0>=0) {//hit an inactive tile after hitting active values
                t.t1 = mDDA.time();//set end of active ray segment
                if (t.valid()) times.push_back(t);
                t.set(-1,-1);//reset to an empty and invalid time-span
            }
        } while (mDDA.step());
        if (t.t0>=0) t.t1 = mDDA.maxTime();
    }

    math::DDA<RayT, NodeT::TOTAL> mDDA;
    VolumeHDDA<TreeT, RayT, ChildNodeLevel-1> mHDDA;
};

/// @brief Specialization of Hierarchical Digital Differential Analyzer
/// class that intersects against the leafs or tiles of a generic volume.
template <typename TreeT, typename RayT>
class VolumeHDDA<TreeT, RayT, 0>
{
public:

    typedef typename TreeT::LeafNodeType LeafT;
    typedef typename tree::ValueAccessor<const TreeT> AccessorT;
    typedef typename RayT::TimeSpan TimeSpanT;

    VolumeHDDA() {}

    TimeSpanT march(RayT& ray, AccessorT &acc)
    {
        TimeSpanT t(-1, -1);
        if (ray.valid()) this->march(ray, acc, t);
        return t;
    }

<<<<<<< HEAD
    void hits(RayT& ray, AccessorT &acc, std::vector<TimeSpanT>& times)
=======
    template <typename ListType>
    void hits(RayT& ray, AccessorT &acc, ListType& times)
>>>>>>> f57d0852
    {
        TimeSpanT t(-1,-1);
        times.clear();
        this->hits(ray, acc, times, t);
        if (t.valid()) times.push_back(t);
    }

private:

    friend class VolumeHDDA<TreeT, RayT, 1>;

    bool march(RayT& ray, AccessorT &acc, TimeSpanT& t)
    {
        mDDA.init(ray);
        do {
            if (acc.template probeConstNode<LeafT>(mDDA.voxel()) ||
                acc.isValueOn(mDDA.voxel())) {//hit a leaf or an active tile
                if (t.t0<0) t.t0 = mDDA.time();//this is the first hit
            } else if (t.t0>=0) {//hit an inactive tile after hitting active values
                t.t1 = mDDA.time();//set end of active ray segment
                if (t.valid()) return true;//terminate
                t.set(-1, -1);//reset to an empty and invalid time-span
            }
        } while (mDDA.step());
        if (t.t0>=0) t.t1 = mDDA.maxTime();
        return false;
    }

<<<<<<< HEAD
    void hits(RayT& ray, AccessorT &acc, std::vector<TimeSpanT>& times, TimeSpanT& t)
=======
    template <typename ListType>
    void hits(RayT& ray, AccessorT &acc, ListType& times, TimeSpanT& t)
>>>>>>> f57d0852
    {
        mDDA.init(ray);
        do {
            if (acc.template probeConstNode<LeafT>(mDDA.voxel()) ||
                acc.isValueOn(mDDA.voxel())) {//hit a leaf or an active tile
                if (t.t0<0) t.t0 = mDDA.time();//this is the first hit
            } else if (t.t0>=0) {//hit an inactive tile after hitting active values
                t.t1 = mDDA.time();//set end of active ray segment
                if (t.valid()) times.push_back(t);
                t.set(-1, -1);//reset to an empty and invalid time-span
            }
        } while (mDDA.step());
        if (t.t0>=0) t.t1 = mDDA.maxTime();
    }
    math::DDA<RayT, LeafT::TOTAL> mDDA;
};

} // namespace math
} // namespace OPENVDB_VERSION_NAME
} // namespace openvdb

#endif // OPENVDB_MATH_DDA_HAS_BEEN_INCLUDED

// Copyright (c) 2012-2014 DreamWorks Animation LLC
// All rights reserved. This software is distributed under the
// Mozilla Public License 2.0 ( http://www.mozilla.org/MPL/2.0/ )<|MERGE_RESOLUTION|>--- conflicted
+++ resolved
@@ -228,16 +228,12 @@
         return t;
     }
 
-<<<<<<< HEAD
-    void hits(RayT& ray, AccessorT &acc, std::vector<TimeSpanT>& times)
-=======
     /// ListType is a list of RayType::TimeSpan and is required to
     /// have the two methods: clear() and push_back(). Thus, it could
     /// be std::vector<typename RayType::TimeSpan> or
     /// std::deque<typename RayType::TimeSpan>.  
     template <typename ListType>
     void hits(RayT& ray, AccessorT &acc, ListType& times)
->>>>>>> f57d0852
     {
         TimeSpanT t(-1,-1);
         times.clear();
@@ -267,10 +263,6 @@
         if (t.t0>=0) t.t1 = mDDA.maxTime();
         return false;
     }
-<<<<<<< HEAD
-
-    void hits(RayT& ray, AccessorT &acc, std::vector<TimeSpanT>& times, TimeSpanT& t)
-=======
     
     /// ListType is a list of RayType::TimeSpan and is required to
     /// have the two methods: clear() and push_back(). Thus, it could
@@ -278,7 +270,6 @@
     /// std::deque<typename RayType::TimeSpan>.
     template <typename ListType>
     void hits(RayT& ray, AccessorT &acc, ListType& times, TimeSpanT& t)
->>>>>>> f57d0852
     {
         mDDA.init(ray);
         do {
@@ -320,12 +311,8 @@
         return t;
     }
 
-<<<<<<< HEAD
-    void hits(RayT& ray, AccessorT &acc, std::vector<TimeSpanT>& times)
-=======
     template <typename ListType>
     void hits(RayT& ray, AccessorT &acc, ListType& times)
->>>>>>> f57d0852
     {
         TimeSpanT t(-1,-1);
         times.clear();
@@ -354,12 +341,8 @@
         return false;
     }
 
-<<<<<<< HEAD
-    void hits(RayT& ray, AccessorT &acc, std::vector<TimeSpanT>& times, TimeSpanT& t)
-=======
     template <typename ListType>
     void hits(RayT& ray, AccessorT &acc, ListType& times, TimeSpanT& t)
->>>>>>> f57d0852
     {
         mDDA.init(ray);
         do {
