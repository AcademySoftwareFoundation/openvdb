--- conflicted
+++ resolved
@@ -111,11 +111,8 @@
 #include <openvdb/util/NullInterrupter.h>
 #include "Composite.h" // for csgUnion()
 #include "PointPartitioner.h"
-<<<<<<< HEAD
-=======
 #include "Prune.h"
 #include "SignedFloodFill.h"
->>>>>>> f57d0852
 
 namespace openvdb {
 OPENVDB_USE_VERSION_NAMESPACE
@@ -127,11 +124,7 @@
 // attribute. It's required for attribute transfer which is performed
 // in the ParticlesToLevelSet::Raster memberclass defined below.
 template<typename VisibleT, typename BlindT> class BlindData;
-<<<<<<< HEAD
-}
-=======
 }// namespace p2ls_internal
->>>>>>> f57d0852
 
 
 template<typename SdfGridT,
@@ -433,15 +426,6 @@
 
     /// @brief Main constructor
     Raster(ParticlesToLevelSetT& parent, GridT* grid, const ParticleListT& particles)
-<<<<<<< HEAD
-        : mParent(parent),
-          mParticles(particles),
-          mGrid(grid),
-          mMap(*(mGrid->transform().baseMap())),
-          mMinCount(0),
-          mMaxCount(0),
-          mIsCopy(false)
-=======
         : mParent(parent)
         , mParticles(particles)
         , mGrid(grid)
@@ -449,7 +433,6 @@
         , mMinCount(0)
         , mMaxCount(0)
         , mIsCopy(false)
->>>>>>> f57d0852
     {
         mPointPartitioner = new PointPartitionerT();
         mPointPartitioner->construct(particles, mGrid->transform());
@@ -457,17 +440,6 @@
 
     /// @brief Copy constructor called by tbb threads
     Raster(Raster& other, tbb::split)
-<<<<<<< HEAD
-        : mParent(other.mParent),
-          mParticles(other.mParticles),
-          mGrid(new GridT(*other.mGrid, openvdb::ShallowCopy())),
-          mMap(other.mMap),
-          mMinCount(0),
-          mMaxCount(0),
-          mTask(other.mTask),
-          mIsCopy(true),
-          mPointPartitioner(other.mPointPartitioner)
-=======
         : mParent(other.mParent)
         , mParticles(other.mParticles)
         , mGrid(new GridT(*other.mGrid, openvdb::ShallowCopy()))
@@ -477,7 +449,6 @@
         , mTask(other.mTask)
         , mIsCopy(true)
         , mPointPartitioner(other.mPointPartitioner)
->>>>>>> f57d0852
     {
         mGrid->newTree();
     }
@@ -800,11 +771,7 @@
     size_t                mMinCount, mMaxCount;//counters for ignored particles!
     FuncType              mTask;
     const bool            mIsCopy;
-<<<<<<< HEAD
-    PointPartitionerT*     mPointPartitioner;
-=======
     PointPartitionerT*    mPointPartitioner;
->>>>>>> f57d0852
 };//end of Raster struct
 
 
