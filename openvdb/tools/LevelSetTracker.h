--- conflicted
+++ resolved
@@ -107,13 +107,10 @@
     /// @note This method works fine with low-order temporal and spatial schemes.
     void dilate(int iterations = 1);
 
-<<<<<<< HEAD
-=======
     /// @brief Erodes the width of the narrow-band and update the background values
     /// @throw ValueError if @a iterations is larger then the current half-width.
     void erode(int iterations = 1);
 
->>>>>>> f57d0852
     /// @return the spatial finite difference scheme
     math::BiasedGradientScheme getSpatialScheme() const { return mSpatialScheme; }
 
@@ -307,22 +304,14 @@
         for (int i=0; i < iterations; ++i) {
             tools::dilateVoxels(*mLeafs);
             mLeafs->rebuildLeafArray();
-<<<<<<< HEAD
-            mGrid->tree().root().resetBackground(mDx + mGrid->background());
-=======
             tools::changeLevelSetBackground(mGrid->tree(), mDx + mGrid->background());
->>>>>>> f57d0852
         }
     } else {
         for (int i=0; i < iterations; ++i) {
             BoolMaskType mask0(mGrid->tree(), false, TopologyCopy());
             tools::dilateVoxels(*mLeafs);
             mLeafs->rebuildLeafArray();
-<<<<<<< HEAD
-            mGrid->tree().root().resetBackground(mDx + mGrid->background());
-=======
             tools::changeLevelSetBackground(mGrid->tree(), mDx + mGrid->background());
->>>>>>> f57d0852
             BoolMaskType mask(mGrid->tree(), false, TopologyCopy());
             mask.topologyDifference(mask0);
             this->normalize(&mask);
@@ -330,8 +319,6 @@
     }
 }
 
-<<<<<<< HEAD
-=======
 template<typename GridT, typename InterruptT>
 inline void
 LevelSetTracker<GridT, InterruptT>::
@@ -343,7 +330,6 @@
     mLeafs->rebuildLeafArray();
 }   
 
->>>>>>> f57d0852
 template<typename GridT,  typename InterruptT>
 inline void
 LevelSetTracker<GridT, InterruptT>::
