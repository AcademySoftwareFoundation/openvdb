--- conflicted
+++ resolved
@@ -1,37 +1,5 @@
-<<<<<<< HEAD
-///////////////////////////////////////////////////////////////////////////
-//
-// Copyright (c) 2012-2019 DreamWorks Animation LLC
-//
-// All rights reserved. This software is distributed under the
-// Mozilla Public License 2.0 ( http://www.mozilla.org/MPL/2.0/ )
-//
-// Redistributions of source code must retain the above copyright
-// and license notice and the following restrictions and disclaimer.
-//
-// *     Neither the name of DreamWorks Animation nor the names of
-// its contributors may be used to endorse or promote products derived
-// from this software without specific prior written permission.
-//
-// THIS SOFTWARE IS PROVIDED BY THE COPYRIGHT HOLDERS AND CONTRIBUTORS
-// "AS IS" AND ANY EXPRESS OR IMPLIED WARRANTIES, INCLUDING, BUT NOT
-// LIMITED TO, THE IMPLIED WARRANTIES OF MERCHANTABILITY AND FITNESS FOR
-// A PARTICULAR PURPOSE ARE DISCLAIMED. IN NO EVENT SHALL THE COPYRIGHT
-// OWNER OR CONTRIBUTORS BE LIABLE FOR ANY INDIRECT, INCIDENTAL,
-// SPECIAL, EXEMPLARY, OR CONSEQUENTIAL DAMAGES (INCLUDING, BUT NOT
-// LIMITED TO, PROCUREMENT OF SUBSTITUTE GOODS OR SERVICES; LOSS OF USE,
-// DATA, OR PROFITS; OR BUSINESS INTERRUPTION) HOWEVER CAUSED AND ON ANY
-// THEORY OF LIABILITY, WHETHER IN CONTRACT, STRICT LIABILITY, OR TORT
-// (INCLUDING NEGLIGENCE OR OTHERWISE) ARISING IN ANY WAY OUT OF THE USE
-// OF THIS SOFTWARE, EVEN IF ADVISED OF THE POSSIBILITY OF SUCH DAMAGE.
-// IN NO EVENT SHALL THE COPYRIGHT HOLDERS' AND CONTRIBUTORS' AGGREGATE
-// LIABILITY FOR ALL CLAIMS REGARDLESS OF THEIR BASIS EXCEED US$250.00.
-//
-///////////////////////////////////////////////////////////////////////////
-=======
 // Copyright Contributors to the OpenVDB Project
 // SPDX-License-Identifier: MPL-2.0
->>>>>>> acf1d6b9
 
 /// @file GridTransformer.h
 /// @author Peter Cucka
@@ -1054,12 +1022,4 @@
 } // namespace OPENVDB_VERSION_NAME
 } // namespace openvdb
 
-<<<<<<< HEAD
-#endif // OPENVDB_TOOLS_GRIDTRANSFORMER_HAS_BEEN_INCLUDED
-
-// Copyright (c) 2012-2019 DreamWorks Animation LLC
-// All rights reserved. This software is distributed under the
-// Mozilla Public License 2.0 ( http://www.mozilla.org/MPL/2.0/ )
-=======
-#endif // OPENVDB_TOOLS_GRIDTRANSFORMER_HAS_BEEN_INCLUDED
->>>>>>> acf1d6b9
+#endif // OPENVDB_TOOLS_GRIDTRANSFORMER_HAS_BEEN_INCLUDED