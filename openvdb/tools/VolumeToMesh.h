--- conflicted
+++ resolved
@@ -31,10 +31,6 @@
 #ifndef OPENVDB_TOOLS_VOLUME_TO_MESH_HAS_BEEN_INCLUDED
 #define OPENVDB_TOOLS_VOLUME_TO_MESH_HAS_BEEN_INCLUDED
 
-<<<<<<< HEAD
-
-=======
->>>>>>> df1c8401
 #include <openvdb/Platform.h> // for OPENVDB_HAS_CXX11
 #include <openvdb/tree/ValueAccessor.h>
 #include <openvdb/util/Util.h> // for COORD_OFFSETS
@@ -385,11 +381,7 @@
 // Internal utility methods
 namespace internal {
 
-<<<<<<< HEAD
-template <typename T>
-=======
 template<typename T>
->>>>>>> df1c8401
 struct UniquePtr
 {
 #ifdef OPENVDB_HAS_CXX11
@@ -398,10 +390,7 @@
     typedef std::auto_ptr<T>    type;
 #endif
 };
-<<<<<<< HEAD
-=======
-
->>>>>>> df1c8401
+
 
 /// @brief  Bit-flags used to classify cells.
 enum { SIGNS = 0xFF, EDGES = 0xE00, INSIDE = 0x100,
@@ -4431,12 +4420,8 @@
         if (usedPointCount < mPointListSize) {
 
             // move points
-<<<<<<< HEAD
-            internal::UniquePtr<openvdb::Vec3s>::type newPointList(new openvdb::Vec3s[usedPointCount]);
-=======
             internal::UniquePtr<openvdb::Vec3s>::type
                 newPointList(new openvdb::Vec3s[usedPointCount]);
->>>>>>> df1c8401
 
             internal::MovePoints movePoints(newPointList, mPoints, indexMap, usedPointMask);
             movePoints.run();
@@ -4610,14 +4595,9 @@
 
             size_t newPointCount = newPoints.size() + mPointListSize;
 
-<<<<<<< HEAD
-            internal::UniquePtr<openvdb::Vec3s>::type newPointList(new openvdb::Vec3s[newPointCount]);
-           
-=======
             internal::UniquePtr<openvdb::Vec3s>::type
                 newPointList(new openvdb::Vec3s[newPointCount]);
 
->>>>>>> df1c8401
             for (size_t i = 0; i < mPointListSize; ++i) {
                 newPointList.get()[i] = mPoints[i];
             }
