--- conflicted
+++ resolved
@@ -35,11 +35,7 @@
 #include <log4cplus/configurator.h>
 #include <log4cplus/logger.h>
 #endif
-<<<<<<< HEAD
-#ifdef OPENVDB_USE_BLOSC_LZ4
-=======
 #ifdef OPENVDB_USE_BLOSC
->>>>>>> f57d0852
 #include <blosc.h>
 #endif
 
@@ -118,11 +114,7 @@
     Metadata::registerType(typeNameAsString<PointIndex64>(), Int64Metadata::createMetadata);
     tools::PointIndexGrid::registerGrid();
 
-<<<<<<< HEAD
-#ifdef OPENVDB_USE_BLOSC_LZ4
-=======
 #ifdef OPENVDB_USE_BLOSC
->>>>>>> f57d0852
     blosc_init();
     if (blosc_set_compressor("lz4") < 0) {
         OPENVDB_LOG_WARN("Blosc LZ4 compressor is unavailable");
@@ -165,11 +157,7 @@
     GridBase::clearRegistry();
     math::MapRegistry::clear();
 
-<<<<<<< HEAD
-#ifdef OPENVDB_USE_BLOSC_LZ4
-=======
 #ifdef OPENVDB_USE_BLOSC
->>>>>>> f57d0852
     // We don't want to destroy Blosc, because it might have been
     // initialized by some other library.
     //blosc_destroy();
