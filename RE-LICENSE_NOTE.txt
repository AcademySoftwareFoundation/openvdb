The following copyright holders agree that all of their contributions
originally submitted to this project under the Mozilla Public License
Version 2.0, are hereby relicensed to the Apache License, Version 2.0,
and are submitted pursuant to the Developer Certificate of Origin, version 1.1:

Ken Museth
Mehdi Chinoune
DreamWorks Animation
Side Effects Software Inc.
Blender Foundation
NVIDIA Corporation
United Therapeutics Corporation
Digital Domain 3.0, Inc.
Double Negative
Ubisoft Entertainment SA
Adobe Inc.
Mathieu Malaterre
Brecht Sanders
Ignacio Vizzo
Ben FrantzDale
Sebastian Gaida
Alessio Quaglino
Benedikt Mersch
David Aguilar
Brian Sharpe
Kartik Shrivastava
Michael Lackner
<<<<<<< HEAD
Kuba Roth
=======
Tom Cnops
Walt Disney Pictures (Walt Disney Animation Studios)
The Linux Foundation
>>>>>>> 164c1f5c
<|MERGE_RESOLUTION|>--- conflicted
+++ resolved
@@ -25,10 +25,7 @@
 Brian Sharpe
 Kartik Shrivastava
 Michael Lackner
-<<<<<<< HEAD
 Kuba Roth
-=======
 Tom Cnops
 Walt Disney Pictures (Walt Disney Animation Studios)
-The Linux Foundation
->>>>>>> 164c1f5c
+The Linux Foundation