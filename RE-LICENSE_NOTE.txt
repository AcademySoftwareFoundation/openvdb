--- conflicted
+++ resolved
@@ -25,8 +25,5 @@
 Brian Sharpe
 Kartik Shrivastava
 Michael Lackner
-<<<<<<< HEAD
 Walt Disney Pictures (Walt Disney Animation Studios)
-=======
-The Linux Foundation
->>>>>>> c917f93c
+The Linux Foundation