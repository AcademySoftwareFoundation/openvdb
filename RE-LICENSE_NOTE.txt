The following copyright holders agree that all of their contributions
originally submitted to this project under the Mozilla Public License
Version 2.0, are hereby relicensed to the Apache License, Version 2.0,
and are submitted pursuant to the Developer Certificate of Origin, version 1.1:

Ken Museth
DreamWorks Animation
Side Effects Software Inc.
Blender Foundation
NVIDIA Corporation
Digital Domain 3.0, Inc.
<<<<<<< HEAD
Brecht Sanders
=======
Ignacio Vizzo
Ben FrantzDale
Sebastian Gaida
Alessio Quaglino
>>>>>>> 0a9cab3e
<|MERGE_RESOLUTION|>--- conflicted
+++ resolved
@@ -9,11 +9,8 @@
 Blender Foundation
 NVIDIA Corporation
 Digital Domain 3.0, Inc.
-<<<<<<< HEAD
 Brecht Sanders
-=======
 Ignacio Vizzo
 Ben FrantzDale
 Sebastian Gaida
-Alessio Quaglino
->>>>>>> 0a9cab3e
+Alessio Quaglino