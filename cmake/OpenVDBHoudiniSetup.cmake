# Copyright Contributors to the OpenVDB Project
# SPDX-License-Identifier: MPL-2.0
#
#[=======================================================================[.rst:

OpenVDBHoudiniSetup
-------------------

Wraps the call the FindPackage ( Houdini ) for OpenVDB builds. This
ensures that all dependencies that are included with a Houdini
distribution are configured to load from that installation.

This CMake searches for the HoudiniConfig.cmake module provided by
SideFX to configure the OpenVDB Houdini base and DSO libraries. Users
can provide paths to the location of their Houdini Installation by
setting HOUDINI_ROOT either as an environment variable or by passing it
to CMake. This module also reads the value of $HFS, usually set by
sourcing the Houdini Environment. Note that as long as you provide a
path to your Houdini Installation you do not need to source the
Houdini Environment.

Use this module by invoking include with the form::

  include ( OpenVDBHoudiniSetup )

Result Variables
^^^^^^^^^^^^^^^^

This will define the following variables:

``Houdini_FOUND``
  True if the system has Houdini installed.
``Houdini_VERSION``
  The version of the Houdini which was found.
``OPENVDB_HOUDINI_ABI``
  The ABI version that Houdini uses for it's own OpenVDB installation.
``HOUDINI_INCLUDE_DIR``
  The Houdini include directory.
``HOUDINI_LIB_DIR``
  The Houdini lib directory.

A variety of variables will also be set from HoudiniConfig.cmake.

Additionally, the following values are set for all dependent OpenVDB
builds, ensuring they link against the correct libraries. This may
overwrite user provided values.

``ZLIB_ROOT``
``ZLIB_LIBRARY``
``OPENEXR_INCLUDEDIR``
``OPENEXR_LIBRARYDIR``
``ILMBASE_INCLUDEDIR``
``ILMBASE_LIBRARYDIR``
``TBB_INCLUDEDIR``
``TBB_LIBRARYDIR``
``BLOSC_INCLUDEDIR``
``BLOSC_LIBRARYDIR``
``JEMALLOC_LIBRARYDIR``

Hints
^^^^^

Instead of explicitly setting the cache variables, the following variables
may be provided to tell this module where to look.

``ENV{HFS}``
  Preferred installation prefix.
``Houdini_ROOT``
  Preferred installation prefix.
``DISABLE_CMAKE_SEARCH_PATHS``
  Disable CMakes default search paths for find_xxx calls in this module

#]=======================================================================]

# Find the Houdini installation and use Houdini's CMake to initialize
# the Houdini lib

cmake_minimum_required(VERSION 3.3)

# Monitoring <PackageName>_ROOT variables
if(POLICY CMP0074)
  cmake_policy(SET CMP0074 NEW)
endif()

set(_FIND_HOUDINI_ADDITIONAL_OPTIONS "")
if(DISABLE_CMAKE_SEARCH_PATHS)
  set(_FIND_HOUDINI_ADDITIONAL_OPTIONS NO_DEFAULT_PATH)
endif()

# Set _HOUDINI_ROOT based on a user provided root var. Xxx_ROOT and ENV{Xxx_ROOT}
# are prioritised over the legacy capitalized XXX_ROOT variables for matching
# CMake 3.12 behaviour
# @todo  deprecate -D and ENV HOUDINI_ROOT from CMake 3.12
if(Houdini_ROOT)
  set(_HOUDINI_ROOT ${Houdini_ROOT})
elseif(DEFINED ENV{Houdini_ROOT})
  set(_HOUDINI_ROOT $ENV{Houdini_ROOT})
elseif(HOUDINI_ROOT)
  set(_HOUDINI_ROOT ${HOUDINI_ROOT})
elseif(DEFINED ENV{HOUDINI_ROOT})
  set(_HOUDINI_ROOT $ENV{HOUDINI_ROOT})
endif()

set(_HOUDINI_ROOT_SEARCH_DIR)

if(_HOUDINI_ROOT)
  list(APPEND _HOUDINI_ROOT_SEARCH_DIR ${_HOUDINI_ROOT})
endif()

if(DEFINED ENV{HFS})
  list(APPEND _HOUDINI_ROOT_SEARCH_DIR $ENV{HFS})
endif()

# ------------------------------------------------------------------------
#  Search for Houdini
# ------------------------------------------------------------------------

set(_HOUDINI_CMAKE_PATH_SUFFIXES)

if(APPLE)
  list(APPEND _HOUDINI_CMAKE_PATH_SUFFIXES
    Frameworks/Houdini.framework/Versions/Current/Resources/toolkit/cmake
    Houdini.framework/Versions/Current/Resources/toolkit/cmake
    Versions/Current/Resources/toolkit/cmake
    Current/Resources/toolkit/cmake
    Resources/toolkit/cmake
  )
endif()

list(APPEND _HOUDINI_CMAKE_PATH_SUFFIXES
  toolkit/cmake
  cmake
)

find_package(Houdini
  ${_FIND_HOUDINI_ADDITIONAL_OPTIONS}
  PATHS ${_HOUDINI_ROOT_SEARCH_DIR}
  PATH_SUFFIXES ${_HOUDINI_CMAKE_PATH_SUFFIXES}
  REQUIRED)

# Note that passing MINIMUM_HOUDINI_VERSION into find_package(Houdini) doesn't work
if(NOT Houdini_FOUND)
  message(FATAL_ERROR "Unable to locate Houdini Installation.")
elseif(Houdini_VERSION VERSION_LESS MINIMUM_HOUDINI_VERSION)
  message(FATAL_ERROR "Unsupported Houdini Version ${Houdini_VERSION}. Minimum "
    "supported is ${MINIMUM_HOUDINI_VERSION}."
  )
endif()

find_package(PackageHandleStandardArgs)
find_package_handle_standard_args(Houdini
  REQUIRED_VARS _houdini_install_root Houdini_FOUND
  VERSION_VAR Houdini_VERSION
)

# ------------------------------------------------------------------------
#  Add support for older versions of Houdini
# ------------------------------------------------------------------------

if(OPENVDB_FUTURE_DEPRECATION AND FUTURE_MINIMUM_HOUDINI_VERSION)
  if(Houdini_VERSION VERSION_LESS ${FUTURE_MINIMUM_HOUDINI_VERSION})
    message(DEPRECATION "Support for Houdini versions < ${FUTURE_MINIMUM_HOUDINI_VERSION} "
      "is deprecated and will be removed.")
  endif()
endif()

# ------------------------------------------------------------------------
#  Configure imported Houdini target
# ------------------------------------------------------------------------

# Set the relative directory containing Houdini libs and populate an extra list
# of Houdini dependencies for _houdini_create_libraries.

if(NOT HOUDINI_DSOLIB_DIR)
  if(APPLE)
    set(HOUDINI_DSOLIB_DIR Frameworks/Houdini.framework/Versions/Current/Libraries)
  elseif(UNIX)
    set(HOUDINI_DSOLIB_DIR dsolib)
  elseif(WIN32)
    set(HOUDINI_DSOLIB_DIR custom/houdini/dsolib)
  endif()
endif()

set(_HOUDINI_EXTRA_LIBRARIES)
set(_HOUDINI_EXTRA_LIBRARY_NAMES)

if(APPLE)
  list(APPEND _HOUDINI_EXTRA_LIBRARIES
    ${HOUDINI_DSOLIB_DIR}/libHoudiniRAY.dylib
    ${HOUDINI_DSOLIB_DIR}/libhboost_regex.dylib
    ${HOUDINI_DSOLIB_DIR}/libhboost_thread.dylib
  )
  list(APPEND _HOUDINI_EXTRA_LIBRARY_NAMES
    HoudiniRAY
    hboost_regex
    hboost_thread
  )
elseif(UNIX)
  list(APPEND _HOUDINI_EXTRA_LIBRARIES
    ${HOUDINI_DSOLIB_DIR}/libHoudiniRAY.so
    ${HOUDINI_DSOLIB_DIR}/libhboost_regex.so
    ${HOUDINI_DSOLIB_DIR}/libhboost_thread.so
  )
<<<<<<< HEAD
elseif(WIN32)
  set(_HOUDINI_LIB_DIR custom/houdini/dsolib)
  file(GLOB _HOUDINI_EXTRA_LIBRARIES ${_HOUDINI_LIB_DIR}/*.lib)
else()
  set(_HOUDINI_LIB_DIR dsolib)
=======
  list(APPEND _HOUDINI_EXTRA_LIBRARY_NAMES
    HoudiniRAY
    hboost_regex
    hboost_thread
  )
elseif(WIN32)
  #libRAY is already included by houdini for windows builds
>>>>>>> 2a7966cc
  list(APPEND _HOUDINI_EXTRA_LIBRARIES
    ${HOUDINI_DSOLIB_DIR}/hboost_regex-mt.lib
    ${HOUDINI_DSOLIB_DIR}/hboost_thread-mt.lib
  )
  list(APPEND _HOUDINI_EXTRA_LIBRARY_NAMES
    hboost_regex
    hboost_thread
  )
endif()

# Additionally link extra deps

_houdini_create_libraries(
  PATHS ${_HOUDINI_EXTRA_LIBRARIES}
  TARGET_NAMES ${_HOUDINI_EXTRA_LIBRARY_NAMES}
  TYPE SHARED
)

unset(_HOUDINI_EXTRA_LIBRARIES)
unset(_HOUDINI_EXTRA_LIBRARY_NAMES)

# Set Houdini lib and include directories

set(HOUDINI_INCLUDE_DIR ${_houdini_include_dir})
set(HOUDINI_LIB_DIR ${_houdini_install_root}/${HOUDINI_DSOLIB_DIR})

# ------------------------------------------------------------------------
#  Configure dependencies
# ------------------------------------------------------------------------

# Congfigure dependency hints to point to Houdini. Allow for user overriding
# if custom Houdini installations are in use

# ZLIB - FindPackage ( ZLIB) only supports a few path hints. We use
# ZLIB_ROOT to find the zlib includes and explicitly set the path to
# the zlib library

if(NOT ZLIB_ROOT)
  set(ZLIB_ROOT ${HOUDINI_INCLUDE_DIR})
endif()
if(NOT ZLIB_LIBRARY)
  # Full path to zlib library - FindPackage ( ZLIB)
  find_library(ZLIB_LIBRARY z
    ${_FIND_HOUDINI_ADDITIONAL_OPTIONS}
    PATHS ${HOUDINI_LIB_DIR}
  )
  if(NOT EXISTS ${ZLIB_LIBRARY})
    message(WARNING "The OpenVDB Houdini CMake setup is unable to locate libz within "
      "the Houdini installation at: ${HOUDINI_LIB_DIR}. OpenVDB may not build correctly."
    )
  endif()
endif()

# TBB

if(NOT TBB_INCLUDEDIR)
  set(TBB_INCLUDEDIR ${HOUDINI_INCLUDE_DIR})
endif()
if(NOT TBB_LIBRARYDIR)
  set(TBB_LIBRARYDIR ${HOUDINI_LIB_DIR})
endif()

# Blosc

if(NOT BLOSC_INCLUDEDIR)
  set(BLOSC_INCLUDEDIR ${HOUDINI_INCLUDE_DIR})
endif()
if(NOT BLOSC_LIBRARYDIR)
  set(BLOSC_LIBRARYDIR ${HOUDINI_LIB_DIR})
endif()

# Jemalloc

if(NOT JEMALLOC_LIBRARYDIR)
  set(JEMALLOC_LIBRARYDIR ${HOUDINI_LIB_DIR})
endif()

# OpenEXR

if(NOT OPENEXR_INCLUDEDIR)
  set(OPENEXR_INCLUDEDIR ${HOUDINI_INCLUDE_DIR})
endif()
if(NOT OPENEXR_LIBRARYDIR)
  set(OPENEXR_LIBRARYDIR ${HOUDINI_LIB_DIR})
endif()

# IlmBase

if(NOT ILMBASE_INCLUDEDIR)
  set(ILMBASE_INCLUDEDIR ${HOUDINI_INCLUDE_DIR})
endif()
if(NOT ILMBASE_LIBRARYDIR)
  set(ILMBASE_LIBRARYDIR ${HOUDINI_LIB_DIR})
endif()

# Boost - currently must be provided as VDB is not fully configured to
# use Houdini's namespaced hboost

# Versions of Houdini >= 17.5 have some namespaced libraries (IlmBase/OpenEXR).
# Add the required suffix as part of the cmake lib suffix searches

if(APPLE)
  list(APPEND CMAKE_FIND_LIBRARY_SUFFIXES "_sidefx.dylib")
elseif(UNIX)
  list(APPEND CMAKE_FIND_LIBRARY_SUFFIXES "_sidefx.so")
elseif(WIN32)
  list(APPEND CMAKE_FIND_LIBRARY_SUFFIXES "_sidefx.lib")
endif()

# ------------------------------------------------------------------------
#  Configure OpenVDB ABI
# ------------------------------------------------------------------------

# Explicitly configure the OpenVDB ABI version depending on the Houdini
# version.

if(Houdini_VERSION VERSION_LESS 17)
  set(OPENVDB_HOUDINI_ABI 4)
elseif(Houdini_VERSION VERSION_LESS 18)
  set(OPENVDB_HOUDINI_ABI 5)
elseif(Houdini_VERSION VERSION_LESS 18.5)
  set(OPENVDB_HOUDINI_ABI 6)
else()
  set(OPENVDB_HOUDINI_ABI 7)
endif()

# ------------------------------------------------------------------------
#  Configure GCC CXX11 ABI
# ------------------------------------------------------------------------

if(CMAKE_CXX_COMPILER_ID STREQUAL "GNU")
  if((CMAKE_CXX_COMPILER_VERSION VERSION_EQUAL 5.1) OR
     (CMAKE_CXX_COMPILER_VERSION VERSION_GREATER 5.1))
    message(STATUS "GCC >= 5.1 detected. Configuring GCC CXX11 ABI for Houdini compatibility...")

    execute_process(COMMAND echo "#include <string>"
      COMMAND ${CMAKE_CXX_COMPILER} "-x" "c++" "-E" "-dM" "-"
      COMMAND grep "-F" "_GLIBCXX_USE_CXX11_ABI"
      TIMEOUT 10
      RESULT_VARIABLE QUERIED_GCC_CXX11_ABI_SUCCESS
      OUTPUT_VARIABLE _GCC_CXX11_ABI)

    set(GLIBCXX_USE_CXX11_ABI "UNKNOWN")

    if(NOT QUERIED_GCC_CXX11_ABI_SUCCESS)
      string(FIND ${_GCC_CXX11_ABI} "_GLIBCXX_USE_CXX11_ABI 0" GCC_OLD_CXX11_ABI)
      string(FIND ${_GCC_CXX11_ABI} "_GLIBCXX_USE_CXX11_ABI 1" GCC_NEW_CXX11_ABI)
      if(NOT (${GCC_OLD_CXX11_ABI} EQUAL -1))
        set(GLIBCXX_USE_CXX11_ABI 0)
      endif()
      if(NOT (${GCC_NEW_CXX11_ABI} EQUAL -1))
        set(GLIBCXX_USE_CXX11_ABI 1)
      endif()
    endif()

    # Try and query the Houdini CXX11 ABI. Allow it to be provided by users to
    # override this logic should Houdini's CMake ever change

    if(NOT DEFINED HOUDINI_CXX11_ABI)
      get_target_property(houdini_interface_compile_options
        Houdini INTERFACE_COMPILE_OPTIONS)
      set(HOUDINI_CXX11_ABI "UNKNOWN")
      if("-D_GLIBCXX_USE_CXX11_ABI=0" IN_LIST houdini_interface_compile_options)
        set(HOUDINI_CXX11_ABI 0)
      elseif("-D_GLIBCXX_USE_CXX11_ABI=1" IN_LIST houdini_interface_compile_options)
        set(HOUDINI_CXX11_ABI 1)
      endif()
    endif()

    message(STATUS "  GCC CXX11 ABI     : ${GLIBCXX_USE_CXX11_ABI}")
    message(STATUS "  Houdini CXX11 ABI : ${HOUDINI_CXX11_ABI}")

    if(${HOUDINI_CXX11_ABI} STREQUAL "UNKNOWN")
      message(WARNING "Unable to determine Houdini CXX11 ABI. Assuming newer ABI "
        "has been used.")
      set(HOUDINI_CXX11_ABI 1)
    endif()

    if(${GLIBCXX_USE_CXX11_ABI} EQUAL ${HOUDINI_CXX11_ABI})
      message(STATUS "  Current CXX11 ABI matches Houdini configuration "
        "(_GLIBCXX_USE_CXX11_ABI=${HOUDINI_CXX11_ABI}).")
    else()
      message(WARNING "A potential mismatch was detected between the CXX11 ABI "
        "of GCC and Houdini. The following ABI configuration will be used: "
        "-D_GLIBCXX_USE_CXX11_ABI=${HOUDINI_CXX11_ABI}. See: "
        "https://gcc.gnu.org/onlinedocs/libstdc++/manual/using_dual_abi.html and "
        "https://vfxplatform.com/#footnote-gcc6 for more information.")
    endif()

    add_definitions(-D_GLIBCXX_USE_CXX11_ABI=${HOUDINI_CXX11_ABI})
  endif()
endif()<|MERGE_RESOLUTION|>--- conflicted
+++ resolved
@@ -201,13 +201,6 @@
     ${HOUDINI_DSOLIB_DIR}/libhboost_regex.so
     ${HOUDINI_DSOLIB_DIR}/libhboost_thread.so
   )
-<<<<<<< HEAD
-elseif(WIN32)
-  set(_HOUDINI_LIB_DIR custom/houdini/dsolib)
-  file(GLOB _HOUDINI_EXTRA_LIBRARIES ${_HOUDINI_LIB_DIR}/*.lib)
-else()
-  set(_HOUDINI_LIB_DIR dsolib)
-=======
   list(APPEND _HOUDINI_EXTRA_LIBRARY_NAMES
     HoudiniRAY
     hboost_regex
@@ -215,7 +208,6 @@
   )
 elseif(WIN32)
   #libRAY is already included by houdini for windows builds
->>>>>>> 2a7966cc
   list(APPEND _HOUDINI_EXTRA_LIBRARIES
     ${HOUDINI_DSOLIB_DIR}/hboost_regex-mt.lib
     ${HOUDINI_DSOLIB_DIR}/hboost_thread-mt.lib
