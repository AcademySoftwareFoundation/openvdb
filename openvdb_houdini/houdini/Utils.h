--- conflicted
+++ resolved
@@ -200,19 +200,9 @@
 class Interrupter
 {
 public:
-<<<<<<< HEAD
-    Interrupter(const char* title = nullptr):
-        mUTI(UTgetInterrupt()), mRunning(false)
-    {
-	// Do not set the app title as this will remain stuck to
-	// this for all further idalogs.
-        // if (title) mUTI->setAppTitle(title);
-    }
-=======
     explicit Interrupter(const char* title = nullptr):
         mUTI{UTgetInterrupt()}, mRunning{false}, mTitle{title ? title : ""}
     {}
->>>>>>> 4eed5d97
     ~Interrupter() { if (mRunning) this->end(); }
 
     Interrupter(const Interrupter&) = default;
