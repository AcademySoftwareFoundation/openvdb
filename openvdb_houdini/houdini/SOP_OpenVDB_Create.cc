--- conflicted
+++ resolved
@@ -994,15 +994,8 @@
     const GU_Detail* refGdp = inputGeo(1, context);
     if (!refGdp) return nullptr;
 
-<<<<<<< HEAD
-    UT_String refGroupStr;
-    evalString(refGroupStr, "reference", 0, context.getTime());
-    const GA_PrimitiveGroup* refGroup =
-        matchGroup(*refGdp, refGroupStr.toStdString());
-=======
     const GA_PrimitiveGroup* refGroup = matchGroup(
         *refGdp, evalStdString("reference", context.getTime()));
->>>>>>> 4eed5d97
 
     hvdb::VdbPrimCIterator vdbIter(refGdp, refGroup);
     const GU_PrimVDB* refVdb = *vdbIter;
