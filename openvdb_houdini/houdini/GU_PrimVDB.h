///////////////////////////////////////////////////////////////////////////
//
// Copyright (c) 2012-2013 DreamWorks Animation LLC
//
// All rights reserved. This software is distributed under the
// Mozilla Public License 2.0 ( http://www.mozilla.org/MPL/2.0/ )
//
// Redistributions of source code must retain the above copyright
// and license notice and the following restrictions and disclaimer.
//
// *     Neither the name of DreamWorks Animation nor the names of
// its contributors may be used to endorse or promote products derived
// from this software without specific prior written permission.
//
// THIS SOFTWARE IS PROVIDED BY THE COPYRIGHT HOLDERS AND CONTRIBUTORS
// "AS IS" AND ANY EXPRESS OR IMPLIED WARRANTIES, INCLUDING, BUT NOT
// LIMITED TO, THE IMPLIED WARRANTIES OF MERCHANTABILITY AND FITNESS FOR
// A PARTICULAR PURPOSE ARE DISCLAIMED. IN NO EVENT SHALL THE COPYRIGHT
// OWNER OR CONTRIBUTORS BE LIABLE FOR ANY INDIRECT, INCIDENTAL,
// SPECIAL, EXEMPLARY, OR CONSEQUENTIAL DAMAGES (INCLUDING, BUT NOT
// LIMITED TO, PROCUREMENT OF SUBSTITUTE GOODS OR SERVICES; LOSS OF USE,
// DATA, OR PROFITS; OR BUSINESS INTERRUPTION) HOWEVER CAUSED AND ON ANY
// THEORY OF LIABILITY, WHETHER IN CONTRACT, STRICT LIABILITY, OR TORT
// (INCLUDING NEGLIGENCE OR OTHERWISE) ARISING IN ANY WAY OUT OF THE USE
// OF THIS SOFTWARE, EVEN IF ADVISED OF THE POSSIBILITY OF SUCH DAMAGE.
// IN NO EVENT SHALL THE COPYRIGHT HOLDERS' AND CONTRIBUTORS' AGGREGATE
// LIABILITY FOR ALL CLAIMS REGARDLESS OF THEIR BASIS EXCEED US$250.00.
//
///////////////////////////////////////////////////////////////////////////

/*
 * PROPRIETARY INFORMATION.  This software is proprietary to
 * Side Effects Software Inc., and is not to be reproduced,
 * transmitted, or disclosed in any way without written permission.
 *
 * Produced by:
 *	Jeff Lait
 *	Side Effects Software Inc
 *	477 Richmond Street West
 *	Toronto, Ontario
 *	Canada   M5V 3E7
 *	416-504-9876
 *
 * NAME:	GU_PrimVDB.h ( GU Library, C++)
 *
 * COMMENTS: Custom VDB primitive.
 */

#include <UT/UT_Version.h>
#if !defined(SESI_OPENVDB) && (UT_VERSION_INT >= 0x0c050157) // 12.5.343 or later

#include <GU/GU_PrimVDB.h>

namespace openvdb_houdini {
using ::GU_PrimVDB;
}

#else // earlier than 12.5.343

#ifndef __HDK_GU_PrimVDB__
#define __HDK_GU_PrimVDB__

//#include "GU_API.h"
#include <GA/GA_PrimitiveDefinition.h>
#include "GEO_PrimVDB.h"
#include <GU/GU_Detail.h>
#include <GU/GU_Prim.h>
#include <UT/UT_Matrix4.h>
#include <UT/UT_VoxelArray.h>
#include <openvdb/Platform.h>
#include <stddef.h>


class GA_Attribute;
class GEO_PrimVolume;
class UT_MemoryCounter;


class OPENVDB_HOUDINI_API GU_PrimVDB : public GEO_PrimVDB, public GU_Primitive
{
protected:
    /// NOTE: Primitives should not be deleted directly.  They are managed
    ///       by the GA_PrimitiveList and the stash.
    virtual ~GU_PrimVDB() {}

public:
    /// NOTE: This constructor should only be called via GU_PrimitiveFactory.
    GU_PrimVDB(GU_Detail *gdp, GA_Offset offset=GA_INVALID_OFFSET)
        : GEO_PrimVDB(gdp, offset)
        , GU_Primitive()
    {}

    /// NOTE: This constructor should only be called via GU_PrimitiveFactory.
    GU_PrimVDB(const GA_MergeMap &map, GA_Detail &detail,
               GA_Offset offset, const GU_PrimVDB &src_prim)
        : GEO_PrimVDB(map, detail, offset, src_prim)
        , GU_Primitive()
    {}

    /// Report approximate memory usage.
    virtual int64 getMemoryUsage() const;

#ifndef SESI_OPENVDB
    /// Allows you to find out what this primitive type was named.
    static GA_PrimitiveTypeId	 theTypeId() { return theDefinition->getId(); }

    /// Must be invoked during the factory callback to add us to the
    /// list of primitives
    static void		registerMyself(GA_PrimitiveFactory *factory);
#endif

    virtual const GA_PrimitiveDefinition &getTypeDef() const
    {
        UT_ASSERT(theDefinition);
        return *theDefinition;
    }

    // Conversion Methods

    virtual GEO_Primitive	*convert(GU_ConvertParms &parms,
					 GA_PointGroup *usedpts = 0);
    virtual GEO_Primitive	*convertNew(GU_ConvertParms &parms);

    /// Convert all GEO_PrimVolume primitives in geometry to
    /// GEO_PrimVDB, preserving prim/vertex/point attributes (and prim/point
    /// groups if requested).
    static void			convertVolumesToVDBs(
					GU_Detail &dst_geo,
					const GU_Detail &src_geo,
					GU_ConvertParms &parms,
					bool flood_sdf,
					bool prune,
					fpreal tolerance,
					bool keep_original);

    /// Convert all GEO_PrimVDB primitives in geometry to parms.toType,
    /// preserving prim/vertex/point attributes (and prim/point groups if
    /// requested).
    static void			convertVDBs(
					GU_Detail &dst_geo,
					const GU_Detail &src_geo,
					GU_ConvertParms &parms,
					fpreal adaptivity,
					bool keep_original);

    virtual void		*castTo (void) const;
    virtual const GEO_Primitive	*castToGeo(void) const;

    // NOTE:  For static member functions please call in the following
    //        manner.  <ptrvalue> = GU_PrimVDB::<functname>
    //        i.e.        partptr = GU_PrimVDB::build(params...);

    // Optional Build Method

    static GU_PrimVDB *	build(GU_Detail *gdp, bool append_points = true);

    /// Store a VDB grid in a new VDB primitive and add the primitive
    /// to a geometry detail.
    /// @param gdp   the detail to which to add the new primitive
    /// @param grid  a grid to be associated with the new primitive
    /// @param src   if non-null, copy attributes and groups from this primitive
    /// @param name  if non-null, set the new primitive's @c name attribute to
    ///     this string; otherwise, if @a src is non-null, use its name
    static GU_PrimVDB* buildFromGrid(GU_Detail& gdp, openvdb::GridBase::Ptr grid,
	const GEO_PrimVDB* src = NULL, const char* name = NULL)
    {
	return GU_PrimVDB::buildFromGridAdapter(gdp, &grid, src, name);
    }

    /// Create new VDB primitive from the given native volume primitive
    static GU_PrimVDB *	buildFromPrimVolume(
			    GU_Detail &geo,
			    const GEO_PrimVolume &vol,
			    const char *name,
			    const bool flood_sdf = false,
			    const bool prune = false,
			    const float tolerance = 0.0);

    /// A fast method for converting a primitive volume to a polysoup via VDB
    /// into the given gdp. It will _not_ copy attributes because this is a
    /// special case used for display purposes only.
    static void		convertPrimVolumeToPolySoup(
			    GU_Detail &dst_geo,
			    const GEO_PrimVolume &src_vol);

    virtual void	normal(NormalComp &output) const;

    virtual int		intersectRay(const UT_Vector3 &o, const UT_Vector3 &d,
				float tmax = 1E17F, float tol = 1E-12F,
				float *distance = 0, UT_Vector3 *pos = 0,
				UT_Vector3 *nml = 0, int accurate = 0,
				float *u = 0, float *v = 0,
				int ignoretrim = 1) const;

    // callermustdelete is true if the returned cache is to be deleted by
    // the caller.
#if (UT_VERSION_INT >= 0x0d000000) // 13.0 or later
    SYS_DEPRECATED_HDK(13.0)
#endif
    virtual GU_RayIntersect	*createRayCache(int &callermustdelete);


    /// @brief Transfer any metadata associated with this primitive's
    /// VDB grid to primitive attributes.
    void syncAttrsFromMetadata();

    /// @brief Transfer any metadata associated with a VDB grid
    /// to primitive attributes on a VDB primitive.
    /// @param prim  the primitive to be populated with attributes
    /// @param grid  the grid whose metadata should be transferred
    /// @param gdp   the detail to which to transfer attributes
    static void createGridAttrsFromMetadata(
	const GEO_PrimVDB& prim,
	const openvdb::GridBase& grid,
	GEO_Detail& gdp)
    {
	GU_PrimVDB::createGridAttrsFromMetadataAdapter(prim, &grid, gdp);
    }

    /// @brief Transfer a VDB primitive's attributes to a VDB grid as metadata.
    /// @param grid  the grid to be populated with metadata
    /// @param prim  the primitive whose attributes should be transferred
    /// @param gdp   the detail from which to retrieve primitive attributes
    static void createMetadataFromGridAttrs(
	openvdb::GridBase& grid,
	const GEO_PrimVDB& prim,
	const GEO_Detail& gdp)
    {
	GU_PrimVDB::createMetadataFromGridAttrsAdapter(&grid, prim, gdp);
    }

private: // METHODS

<<<<<<< HEAD
    /// Add an border of the given radius by evaluating from the given volume.
=======
    /// Add a border of the given radius by evaluating from the given volume.
>>>>>>> 9acf91a5
    /// It assumes that the VDB is a float grid and that the voxel array has
    /// the same index space, so this can really only be safely called after
    /// buildFromPrimVolume(). This is used to ensure that non-constant borders
    /// can be converted at the expense of some extra memory.
    void		expandBorderFromPrimVolume(
			    const GEO_PrimVolume &vol,
			    int border_radius);

    GEO_Primitive *	convertToNewPrim(
			    GEO_Detail &dst_geo,
			    GU_ConvertParms &parms,
			    fpreal adaptivity,
			    bool &success) const;
    GEO_Primitive *	convertToPrimVolume(
			    GEO_Detail &dst_geo,
			    GU_ConvertParms &parms) const;
    GEO_Primitive *	convertToPoly(
			    GEO_Detail &dst_geo,
			    GU_ConvertParms &parms,
			    fpreal adaptivity,
			    bool buildpolysoup,
			    bool &success) const;

    static GU_PrimVDB*	buildFromGridAdapter(
			    GU_Detail& gdp,
			    void* grid,
			    const GEO_PrimVDB*,
			    const char* name);
    static void		createGridAttrsFromMetadataAdapter(
			    const GEO_PrimVDB& prim,
			    const void* grid,
			    GEO_Detail& gdp);
    static void		createMetadataFromGridAttrsAdapter(
			    void* grid,
			    const GEO_PrimVDB&,
			    const GEO_Detail&);

private: // DATA

    static GA_PrimitiveDefinition	*theDefinition;
    friend class			 GU_PrimitiveFactory;
#if (UT_VERSION_INT >= 0x0d000000) // 13.0 or later
    SYS_DEPRECATED_PUSH_DISABLE()
#endif
};
#if (UT_VERSION_INT >= 0x0d000000) // 13.0 or later
    SYS_DEPRECATED_POP_DISABLE()
#endif


#ifndef SESI_OPENVDB
namespace openvdb_houdini {
using ::GU_PrimVDB;
} // namespace openvdb_houdini
#endif

#endif // __HDK_GU_PrimVDB__

#endif // UT_VERSION_INT < 0x0c050157 // earlier than 12.5.343

// Copyright (c) 2012-2013 DreamWorks Animation LLC
// All rights reserved. This software is distributed under the
// Mozilla Public License 2.0 ( http://www.mozilla.org/MPL/2.0/ )<|MERGE_RESOLUTION|>--- conflicted
+++ resolved
@@ -231,11 +231,7 @@
 
 private: // METHODS
 
-<<<<<<< HEAD
-    /// Add an border of the given radius by evaluating from the given volume.
-=======
     /// Add a border of the given radius by evaluating from the given volume.
->>>>>>> 9acf91a5
     /// It assumes that the VDB is a float grid and that the voxel array has
     /// the same index space, so this can really only be safely called after
     /// buildFromPrimVolume(). This is used to ensure that non-constant borders
