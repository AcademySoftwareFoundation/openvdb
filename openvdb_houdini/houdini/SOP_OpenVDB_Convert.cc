///////////////////////////////////////////////////////////////////////////
//
// Copyright (c) 2012-2018 DreamWorks Animation LLC
//
// All rights reserved. This software is distributed under the
// Mozilla Public License 2.0 ( http://www.mozilla.org/MPL/2.0/ )
//
// Redistributions of source code must retain the above copyright
// and license notice and the following restrictions and disclaimer.
//
// *     Neither the name of DreamWorks Animation nor the names of
// its contributors may be used to endorse or promote products derived
// from this software without specific prior written permission.
//
// THIS SOFTWARE IS PROVIDED BY THE COPYRIGHT HOLDERS AND CONTRIBUTORS
// "AS IS" AND ANY EXPRESS OR IMPLIED WARRANTIES, INCLUDING, BUT NOT
// LIMITED TO, THE IMPLIED WARRANTIES OF MERCHANTABILITY AND FITNESS FOR
// A PARTICULAR PURPOSE ARE DISCLAIMED. IN NO EVENT SHALL THE COPYRIGHT
// OWNER OR CONTRIBUTORS BE LIABLE FOR ANY INDIRECT, INCIDENTAL,
// SPECIAL, EXEMPLARY, OR CONSEQUENTIAL DAMAGES (INCLUDING, BUT NOT
// LIMITED TO, PROCUREMENT OF SUBSTITUTE GOODS OR SERVICES; LOSS OF USE,
// DATA, OR PROFITS; OR BUSINESS INTERRUPTION) HOWEVER CAUSED AND ON ANY
// THEORY OF LIABILITY, WHETHER IN CONTRACT, STRICT LIABILITY, OR TORT
// (INCLUDING NEGLIGENCE OR OTHERWISE) ARISING IN ANY WAY OUT OF THE USE
// OF THIS SOFTWARE, EVEN IF ADVISED OF THE POSSIBILITY OF SUCH DAMAGE.
// IN NO EVENT SHALL THE COPYRIGHT HOLDERS' AND CONTRIBUTORS' AGGREGATE
// LIABILITY FOR ALL CLAIMS REGARDLESS OF THEIR BASIS EXCEED US$250.00.
//
///////////////////////////////////////////////////////////////////////////
//
/// @file SOP_OpenVDB_Convert.cc
///
/// @author SESI and FX R&D OpenVDB team

#include <houdini_utils/ParmFactory.h>
#include <openvdb_houdini/SOP_NodeVDB.h>
#include <openvdb_houdini/GeometryUtil.h>
#include <openvdb_houdini/AttributeTransferUtil.h>
#include <openvdb_houdini/Utils.h>

#include <openvdb/tools/LevelSetUtil.h>
#include <openvdb/tools/Mask.h> // for tools::interiorMask()
#include <openvdb/tools/MeshToVolume.h>
#include <openvdb/tools/Morphology.h>
#include <openvdb/tools/VolumeToMesh.h>
#include <openvdb/tools/Prune.h>
#include <openvdb/tree/ValueAccessor.h>

#include <CH/CH_Manager.h>
#include <GA/GA_PageIterator.h>
#include <GU/GU_ConvertParms.h>
#include <GU/GU_PrimPoly.h>
#include <GU/GU_PrimPolySoup.h>
#include <SYS/SYS_Math.h>
#include <UT/UT_Interrupt.h>
#include <UT/UT_Version.h>
#include <UT/UT_VoxelArray.h>

#if UT_VERSION_INT >= 0x10050000 // 16.5.0 or later
#include <hboost/algorithm/string/join.hpp>
#else
#include <boost/algorithm/string/join.hpp>
#endif

#include <limits>
#include <list>
#include <memory>
#include <stdexcept>
#include <string>
#include <vector>

#if UT_VERSION_INT >= 0x0f050000 // 15.5.0 or later
#include <UT/UT_UniquePtr.h>
#else
template<typename T> using UT_UniquePtr = std::unique_ptr<T>;
#endif

#if UT_MAJOR_VERSION_INT >= 16
#define VDB_COMPILABLE_SOP 1
#else
#define VDB_COMPILABLE_SOP 0
#endif


namespace hvdb = openvdb_houdini;
namespace hutil = houdini_utils;
#if UT_VERSION_INT < 0x10050000 // earlier than 16.5.0
namespace hboost = boost;
#endif

namespace {
enum ConvertTo { HVOLUME, OPENVDB, POLYGONS, POLYSOUP };
enum ConvertClass { CLASS_NO_CHANGE, CLASS_SDF, CLASS_FOG_VOLUME };
}


class SOP_OpenVDB_Convert: public hvdb::SOP_NodeVDB
{
public:
    SOP_OpenVDB_Convert(OP_Network*, const char* name, OP_Operator*);
    ~SOP_OpenVDB_Convert() override {}

    static OP_Node* factory(OP_Network*, const char* name, OP_Operator*);

    // Return true for a given input if the connector to the input
    // should be drawn dashed rather than solid.
    int isRefInput(unsigned idx) const override { return (idx == 1); }

protected:
    bool updateParmsFlags() override;

#if VDB_COMPILABLE_SOP
public:
    class Cache: public SOP_VDBCacheOptions
    {
#endif
    protected:
        OP_ERROR cookVDBSop(OP_Context&) override;

    private:
        void convertVDBType(
            GU_Detail&,
            GA_PrimitiveGroup*,
            const UT_String& newTypeStr,
            const UT_String& newPrecisionStr,
            hvdb::Interrupter&);

        void convertToPoly(
            fpreal time,
            GA_PrimitiveGroup*,
            bool buildpolysoup,
            hvdb::Interrupter&);

        template<class GridType>
        void referenceMeshing(
            std::list<openvdb::GridBase::ConstPtr>& grids,
            std::list<const GU_PrimVDB*> vdbs,
            GA_PrimitiveGroup *group,
            openvdb::tools::VolumeToMesh& mesher,
            const GU_Detail* refGeo,
            bool computeNormals,
            hvdb::Interrupter& boss,
            const fpreal time);
#if VDB_COMPILABLE_SOP
    }; // class Cache
#endif
};


// Build UI and register this operator.
void
newSopOperator(OP_OperatorTable* table)
{
    if (table == nullptr) return;

    hutil::ParmList parms;

    parms.add(hutil::ParmFactory(PRM_STRING, "group", "Group")
        .setChoiceList(&hutil::PrimGroupMenuInput1)
        .setTooltip("Specify a subset of the input primitives to convert.")
        .setDocumentation(
            "A subset of the input primitives to be converted"
            " (see [specifying volumes|/model/volumes#group])"));


    // Convert To Menu
    parms.add(hutil::ParmFactory(PRM_ORD, "conversion", "Convert To")
        .setDefault(PRMzeroDefaults)
        .setChoiceListItems(PRM_CHOICELIST_SINGLE, {
            "volume",   "Volume",
            "vdb",      "VDB",
            "poly",     "Polygons",
            "polysoup", "Polygon Soup"
        })
    .setDocumentation("\
The type of conversion to perform\n\
\n\
Volume:\n\
    Convert a VDB volume into a dense Houdini volume.\n\
\n\
    This allows legacy tools to operate on the primitive,\n\
    however the memory requirements of dense volumes with effective\n\
    resolutions over 1000<sup>3</sup> might be prohibitive.\n\
    Consider using the __Split Disjoint Volumes__ option.\n\
\n\
VDB:\n\
    Convert a Houdini volume into a VDB volume.\n\
\n\
    By default, the resulting VDB will be of the same class as the input,\n\
    so a fog volume becomes a fog VDB and an SDF volume becomes an SDF VDB.\n\
\n\
Polygons:\n\
    Generate a polygonal mesh representing an isosurface of a VDB volume.\n\
\n\
Polygon Soup:\n\
    Generate a polygonal mesh representing an isosurface of a VDB volume.\n\
\n\
    The mesh is stored as a polygon soup, which is more compact than\n\
    an ordinary mesh but does not support most editing operations.\n"));

    // Grid Class Menu
    parms.add(hutil::ParmFactory(PRM_ORD, "vdbclass", "VDB Class")
        .setDefault(PRMzeroDefaults)
        .setChoiceListItems(PRM_CHOICELIST_SINGLE, {
            "none", "No Change",
            "sdf",  "Convert Fog to SDF",
            "fog",  "Convert SDF to Fog"
        })
        .setTooltip("Convert fog volumes to signed distance fields or vice versa."));

    parms.add(hutil::ParmFactory(PRM_STRING, "vdbtype", "VDB Type")
        .setChoiceListItems(PRM_CHOICELIST_SINGLE, {
            "none",   "No Change",
            "float",  "Float",
            "int",    "Integer",
            "bool",   "Bool",
            "vec3f",  "Vector Float",
            "vec3i",  "Vector Integer"
        })
        .setDefault("none")
        .setTooltip("Change the type of value stored at each voxel.")
        .setDocumentation(
            "Change the type of value stored at each voxel.\n\n"
            "When converting from a scalar type to a vector type, the scalar value\n"
            "is copied to each vector component.\n\n"
            "When converting from a vector type to a scalar type, voxel values are\n"
            "lost&mdash;only voxel topology is preserved.\n\n"
            "This option is not available when VDB class conversion is enabled,\n"
            "since SDFs and fog volumes always have scalar, floating-point values.\n"));

    parms.add(hutil::ParmFactory(PRM_STRING, "vdbprecision", "VDB Precision")
        .setChoiceListItems(PRM_CHOICELIST_SINGLE, {
            "none", "No Change",
            "32",   "32-bit",
            "64",   "64-bit"
        })
        .setDefault("none")
        .setTooltip("Change the numerical precision of the value stored at each voxel."));

    //////////

    // Parms for converting to volumes

    parms.add(hutil::ParmFactory(PRM_TOGGLE, "splitdisjointvolumes", "Split Disjoint Volumes")
        .setTooltip(
            "When converting to volumes, where possible create a separate"
            " volume primitive for each connected component of a VDB."
            " This allows very large and sparse VDBs to be converted"
            " with a reduced memory footprint."));

    //////////

    // Parms for converting to polygons

    parms.add(hutil::ParmFactory(PRM_FLT_J, "isoValue", "Isovalue")
        .setRange(PRM_RANGE_UI, -1.0, PRM_RANGE_UI, 1.0)
        .setTooltip("The crossing point of the VDB values that is considered "
            "the surface when converting to polygons"));

    parms.add(hutil::ParmFactory(PRM_FLT_J, "fogisovalue", "Fog Isovalue")
        .setRange(PRM_RANGE_UI, 0.0, PRM_RANGE_UI, 1.0)
        .setDefault(PRMpointFiveDefaults)
        .setTooltip("The crossing point of the VDB values that is considered "
            "the surface when converting to level sets from fog volumes"));

    parms.add(hutil::ParmFactory(PRM_FLT_J, "adaptivity", "Adaptivity")
        .setRange(PRM_RANGE_RESTRICTED, 0.0, PRM_RANGE_RESTRICTED, 2.0)
        .setTooltip("When converting to polygons, the adaptivity threshold determines "
            "how closely the isosurface is matched by the resulting mesh. Higher "
            "thresholds will allow more variation in polygon size, using fewer "
            "polygons to express the surface."));

    parms.add(hutil::ParmFactory(PRM_TOGGLE, "computenormals", "Compute Vertex Normals")
        .setTooltip("Compute edge-preserving vertex normals."));

    //////////

    // Reference input options

    parms.add(hutil::ParmFactory(PRM_FLT_J, "internaladaptivity", "Internal Adaptivity")
        .setRange(PRM_RANGE_RESTRICTED, 0.0, PRM_RANGE_RESTRICTED, 1.0)
        .setTooltip("When converting to polygons with a second input, this overrides "
            "the adaptivity threshold for all internal surfaces."));

    parms.add(hutil::ParmFactory(PRM_TOGGLE, "transferattributes", "Transfer Surface Attributes")
        .setTooltip("When converting to polygons with a second input, transfer "
            "all attributes (primitive, vertex and point) from the reference surface.\n\n"
            "This will override computed vertex normals for primitives in the surface group."));

    parms.add(hutil::ParmFactory(PRM_TOGGLE, "sharpenfeatures", "Sharpen Features")
        .setTooltip("Sharpen edges and corners."));

    parms.add(hutil::ParmFactory(PRM_FLT_J, "edgetolerance", "Edge Tolerance")
        .setDefault(0.5)
        .setRange(PRM_RANGE_RESTRICTED, 0.0, PRM_RANGE_RESTRICTED, 1.0)
        .setTooltip("Controls the edge adaptivity mask"));

    parms.add(hutil::ParmFactory(PRM_STRING, "surfacegroup", "Surface Group")
        .setDefault("surface_polygons")
        .setTooltip("When converting to polygons with a second input, this "
            "specifies a group for all polygons that are coincident with the "
            "reference surface. This group is useful for transferring attributes such "
            "as uv coordinates, normals etc. from the reference surface."));

    parms.add(hutil::ParmFactory(PRM_STRING, "interiorgroup", "Interior Group")
        .setDefault("interior_polygons")
        .setTooltip("When converting to polygons with a second input, this "
            "specifies a group for all polygons that are interior to the "
            "reference surface. This group can be used to identify surface regions "
            "that might require projected uv coordinates or new materials."));

    parms.add(hutil::ParmFactory(PRM_STRING, "seamlinegroup", "Seam Line Group")
        .setDefault("seam_polygons")
        .setTooltip("When converting to polygons with a second input, this "
            "specifies a group for all polygons that are in proximity to "
            "the seam lines. This group can be used to drive secondary elements such "
            "as debris and dust."));

    parms.add(hutil::ParmFactory(PRM_STRING, "seampoints", "Seam Points")
        .setDefault("seam_points")
        .setTooltip(
            "When converting to polygons with a second input, this specifies"
            " a group of the fracture seam points. This can be used to drive"
            " local pre-fracture dynamics such as local surface buckling."));

    //////////

    // Mask input options

    parms.add(hutil::ParmFactory(PRM_TOGGLE, "surfacemask", "")
        .setDefault(PRMoneDefaults)
        .setTypeExtended(PRM_TYPE_TOGGLE_JOIN)
        .setTooltip("Enable / disable the surface mask"));

    parms.add(hutil::ParmFactory(PRM_STRING, "surfacemaskname", "Surface Mask")
        .setChoiceList(&hutil::PrimGroupMenuInput3)
        .setTooltip(
            "A single VDB whose active voxels or (if the VDB is a level set or SDF)\n"
            "interior voxels define the region to be meshed"));

    parms.add(hutil::ParmFactory(PRM_FLT_J, "surfacemaskoffset", "Mask Offset")
        .setDefault(PRMzeroDefaults)
        .setRange(PRM_RANGE_UI, -1.0, PRM_RANGE_UI, 1.0)
        .setTooltip(
            "Isovalue that determines the interior of the surface mask\n"
            "when the mask is a level set or SDF"));

    parms.add(hutil::ParmFactory(PRM_TOGGLE, "invertmask", "Invert Surface Mask")
        .setTooltip("If enabled, mesh the complement of the mask."));


    parms.add(hutil::ParmFactory(PRM_TOGGLE, "adaptivityfield", "")
        .setTypeExtended(PRM_TYPE_TOGGLE_JOIN)
        .setTooltip("Enable / disable the the adaptivity field"));

    parms.add(hutil::ParmFactory(PRM_STRING, "adaptivityfieldname", "Adaptivity Field")
        .setTooltip(
            "A single scalar grid used as a spatial multiplier for the adaptivity threshold")
        .setChoiceList(&hutil::PrimGroupMenuInput3));

    //////////

    // Parms for converting to volumes

    parms.add(hutil::ParmFactory(PRM_TOGGLE, "prune", "")
        .setDefault(PRMoneDefaults)
        .setTypeExtended(PRM_TYPE_TOGGLE_JOIN)
        .setTooltip("Collapse regions of constant value in output grids. "
            "Voxel values are considered equal if they differ "
            "by less than the specified threshold.")
        .setDocumentation(nullptr));

    parms.add(hutil::ParmFactory(PRM_FLT_J, "tolerance", "Prune Tolerance")
        .setDefault(PRMzeroDefaults)
        .setRange(PRM_RANGE_RESTRICTED, 0, PRM_RANGE_UI, 1)
        .setTooltip(
            "When pruning is enabled, voxel values are considered equal"
            " if they differ by less than the specified tolerance.")
        .setDocumentation(
            "If enabled, reduce the memory footprint of output grids that have"
            " (sufficiently large) regions of voxels with the same value,"
            " where values are considered equal if they differ by less than"
            " the specified threshold.\n\n"
            "NOTE:\n"
            "    Pruning affects only the memory usage of a grid.\n"
            "    It does not remove voxels, apart from inactive voxels\n"
            "    whose value is equal to the background."));

    parms.add(hutil::ParmFactory(PRM_TOGGLE, "flood", "Signed-Flood Fill Output")
        .setDefault(PRMoneDefaults)
        .setTooltip("Reclassify inactive output voxels as either inside or outside.")
        .setDocumentation(
            "Test inactive voxels to determine if they are inside or outside of an SDF"
            " and hence whether they should have negative or positive sign.\n\n"
            "NOTE:\n"
            "    This option is ignored when converting native fog volumes to VDBs.\n"));

    parms.add(hutil::ParmFactory(PRM_TOGGLE, "activateinsidesdf", "Activate Interior Voxels")
        .setDefault(PRMoneDefaults)
        .setTooltip("Activate all voxels inside a converted level set.")
        .setDocumentation(
            "Activate all voxels inside an SDF, even if they match the background value.\n\n"
            "This option is useful if processing the resulting VDB with VEX,\n"
            "which operates only on active voxels of a VDB.\n"
            "However, disabling this option will retain only the narrow active internal\n"
            "band of an incoming SDF if it has one, saving memory and downstream processing.\n\n"
            "This toggle has no effect for non-SDF volumes, or if\n"
            "__Signed-Flood Fill Output__ is disabled."));

    //////////

    // Obsolete parameters
    hutil::ParmList obsoleteParms;
    obsoleteParms.add(hutil::ParmFactory(PRM_SEPARATOR,"sep1", ""));
    obsoleteParms.add(hutil::ParmFactory(PRM_TOGGLE, "smoothseams", "Smooth Seams"));
    obsoleteParms.add(hutil::ParmFactory(PRM_INT_J, "automaticpartitions", ""));
    obsoleteParms.add(hutil::ParmFactory(PRM_INT_J, "activepart", ""));

    // Register this operator.
    hvdb::OpenVDBOpFactory("OpenVDB Convert",
        SOP_OpenVDB_Convert::factory, parms, *table)
        .setObsoleteParms(obsoleteParms)
        .addInput("VDBs to convert")
        .addOptionalInput("Optional reference surface. Can be used "
            "to transfer attributes, sharpen features and to "
            "eliminate seams from fractured pieces.")
        .addOptionalInput("Optional VDB masks")
#if VDB_COMPILABLE_SOP
        .setVerb(SOP_NodeVerb::COOK_DUPLICATE, []() { return new SOP_OpenVDB_Convert::Cache; })
#endif
        .setDocumentation("\
#icon: COMMON/openvdb\n\
#tags: vdb\n\
\n\
\"\"\"Convert VDB volumes into other primitive types.\"\"\"\n\
\n\
@overview\n\
\n\
This node converts sparse volumes, or VDBs, into other primitive types,\n\
including Houdini volumes.\n\
It offers some options not available through the [Convert|Node:sop/convert] node.\n\
\n\
When converting to polygons, the second and third inputs can be optionally\n\
supplied.\n\
The second input provides a reference polygon surface that is useful\n\
for preserving features of [fractured|Node:sop/DW_OpenVDBFracture] VDBs.\n\
The third provides additional VDB fields that can be used for\n\
masking (which voxels to convert to polygons) and/or for specifying\n\
an adaptivity multiplier.\n\
\n\
@related\n\
- [OpenVDB To Polygons|Node:sop/DW_OpenVDBToPolygons]\n\
- [OpenVDB To Spheres|Node:sop/DW_OpenVDBToSpheres]\n\
- [Node:sop/convert]\n\
- [Node:sop/convertvolume]\n\
\n\
@examples\n\
\n\
See [openvdb.org|http://www.openvdb.org/download/] for source code\n\
and usage examples.\n");
}


////////////////////////////////////////


OP_Node*
SOP_OpenVDB_Convert::factory(OP_Network* net,
    const char* name, OP_Operator* op)
{
    return new SOP_OpenVDB_Convert(net, name, op);
}


SOP_OpenVDB_Convert::SOP_OpenVDB_Convert(OP_Network* net,
    const char* name, OP_Operator* op):
    hvdb::SOP_NodeVDB(net, name, op)
{
}


////////////////////////////////////////


namespace {

/// @brief Convert a collection of OpenVDB grids into Houdini volumes.
/// @return @c true if all grids were successfully converted, @c false if one
/// or more grids were skipped due to unrecognized grid types.
void
convertToVolumes(GU_Detail& dst, GA_PrimitiveGroup* group, bool split_disjoint = false)
{
    GU_ConvertParms parms;
    parms.setToType(GEO_PrimTypeCompat::GEOPRIMVOLUME);
    parms.primGroup = group;
    parms.preserveGroups = true;
    GU_PrimVDB::convertVDBs(dst, dst, parms,
        /*adaptivity=*/0, /*keep_original*/false , split_disjoint);
}


////////////////////////////////////////


void
convertToOpenVDB(
    GU_Detail& dst,
    GA_PrimitiveGroup* group,
    bool flood,
    bool prune,
    fpreal tolerance,
    bool activateinsidesdf)
{
    GU_ConvertParms parms;
    parms.primGroup = group;
    parms.preserveGroups = true;
    GU_PrimVDB::convertVolumesToVDBs(dst, dst, parms, flood, prune, tolerance,
        /*keep_original*/false, activateinsidesdf);
}


////////////////////////////////////////


void
convertVDBClass(
    GU_Detail& dst,
    GA_PrimitiveGroup* group,
    openvdb::GridClass newClass,
    float isovalue)
{
    using namespace openvdb;

    for (hvdb::VdbPrimIterator it(&dst, group); it; ++it) {
        const auto typ = it->getStorageType();
        if ((typ != UT_VDB_FLOAT) && (typ != UT_VDB_DOUBLE)) continue;

        auto& grid = it->getGrid();
        if (grid.getGridClass() == newClass) continue;

        if (newClass == GRID_FOG_VOLUME) { // convert a level set to a fog volume
            it->makeGridUnique();
            if (typ == UT_VDB_FLOAT) {
                FloatGrid& fogGrid = UTvdbGridCast<FloatGrid>(grid);
                tools::sdfToFogVolume(fogGrid, std::numeric_limits<float>::max());
            } else if (typ == UT_VDB_DOUBLE) {
                DoubleGrid& fogGrid = UTvdbGridCast<DoubleGrid>(grid);
                tools::sdfToFogVolume(fogGrid, std::numeric_limits<double>::max());
            }
            it->setVisualization(GEO_VOLUMEVIS_SMOKE, it->getVisIso(), it->getVisDensity());

        } else if (newClass == GRID_LEVEL_SET) { // convert a fog volume to a level set
            // *** FIXME:TODO: Hack until we have a good method ***
            // Convert to polygons
            tools::VolumeToMesh mesher(isovalue);
            if (typ == UT_VDB_FLOAT) {
                mesher(UTvdbGridCast<FloatGrid>(grid));
            } else if (typ == UT_VDB_DOUBLE) {
                mesher(UTvdbGridCast<DoubleGrid>(grid));
            }

            // Convert to SDF
            math::Transform::Ptr transform = grid.transformPtr();
            std::vector<Vec3s> points;
            points.reserve(mesher.pointListSize());
            for (size_t i = 0, n = mesher.pointListSize(); i < n; i++) {
                // The MeshToVolume conversion, further down, requires the
                // points to be in grid index space.
                points.push_back(transform->worldToIndex(mesher.pointList()[i]));
            }

            openvdb::tools::PolygonPoolList& polygonPoolList = mesher.polygonPoolList();

            std::vector<Vec4I> primitives;
            size_t numPrimitives = 0;
            for (size_t n = 0, N = mesher.polygonPoolListSize(); n < N; ++n) {
                const openvdb::tools::PolygonPool& polygons = polygonPoolList[n];
                numPrimitives += polygons.numQuads();
                numPrimitives += polygons.numTriangles();
            }
            primitives.reserve(numPrimitives);

            for (size_t n = 0, N = mesher.polygonPoolListSize(); n < N; ++n) {

                const openvdb::tools::PolygonPool& polygons = polygonPoolList[n];

                // Copy quads
                for (size_t i = 0, I = polygons.numQuads(); i < I; ++i) {
                    primitives.push_back(polygons.quad(i));
                }

                // Copy triangles (adaptive mesh)
                if (polygons.numTriangles() != 0) {
                    openvdb::Vec4I quad;
                    quad[3] = openvdb::util::INVALID_IDX;
                    for (size_t i = 0, I = polygons.numTriangles(); i < I; ++i) {
                        const openvdb::Vec3I& triangle = polygons.triangle(i);
                        quad[0] = triangle[0];
                        quad[1] = triangle[1];
                        quad[2] = triangle[2];
                        primitives.push_back(quad);
                    }
                }
            }

            openvdb::tools::QuadAndTriangleDataAdapter<openvdb::Vec3s, openvdb::Vec4I>
                mesh(points, primitives);

            // Set grid and visualization
            if (it->getStorageType() == UT_VDB_FLOAT) {
                if (auto sdfGridPtr = tools::meshToVolume<FloatGrid>(mesh, *transform)) {
                    it->setGrid(*sdfGridPtr);
                }
            } else if (it->getStorageType() == UT_VDB_DOUBLE) {
                if (auto sdfGridPtr = tools::meshToVolume<DoubleGrid>(mesh, *transform)) {
                    it->setGrid(*sdfGridPtr);
                }
            }
            it->setVisualization(GEO_VOLUMEVIS_ISO, it->getVisIso(), it->getVisDensity());
        }
    }
}


////////////////////////////////////////


void
copyMesh(
    GU_Detail& detail,
    const GU_PrimVDB* srcvdb,
    GA_PrimitiveGroup* delgroup,
    openvdb::tools::VolumeToMesh& mesher,
    bool toPolySoup,
    GA_PrimitiveGroup* surfaceGroup = nullptr,
    GA_PrimitiveGroup* interiorGroup = nullptr,
    GA_PrimitiveGroup* seamGroup = nullptr,
    GA_PointGroup* seamPointGroup = nullptr)
{
    const openvdb::tools::PointList& points = mesher.pointList();
    openvdb::tools::PolygonPoolList& polygonPoolList = mesher.polygonPoolList();

    const char exteriorFlag = char(openvdb::tools::POLYFLAG_EXTERIOR);
    const char seamLineFlag = char(openvdb::tools::POLYFLAG_FRACTURE_SEAM);

    // Disable adding to seamPointGroup if we don't have pointFlags()
    if (mesher.pointFlags().size() != mesher.pointListSize()) {
        seamPointGroup = nullptr;
    }

    GA_Size npoints = mesher.pointListSize();
    const GA_Offset startpt = detail.appendPointBlock(npoints);
    UT_ASSERT_COMPILETIME(sizeof(openvdb::tools::PointList::element_type) == sizeof(UT_Vector3));
    GA_RWHandleV3 pthandle(detail.getP());
    pthandle.setBlock(startpt, npoints, reinterpret_cast<UT_Vector3*>(points.get()));

    // group fracture seam points
    if (seamPointGroup && GA_Size(mesher.pointFlags().size()) == npoints) {
        GA_Offset ptoff = startpt;
        for (GA_Size i = 0; i < npoints; ++i) {

            if (mesher.pointFlags()[i]) {
                seamPointGroup->addOffset(ptoff);
            }
            ++ptoff;
        }
    }

    // index 0 --> interior, not on seam
    // index 1 --> interior, on seam
    // index 2 --> surface,  not on seam
    // index 3 --> surface,  on seam
    GA_Size nquads[4] = {0, 0, 0, 0};
    GA_Size ntris[4]  = {0, 0, 0, 0};
    for (size_t n = 0, N = mesher.polygonPoolListSize(); n < N; ++n) {
        const openvdb::tools::PolygonPool& polygons = polygonPoolList[n];
        for (size_t i = 0, I = polygons.numQuads(); i < I; ++i) {
            int flags = (((polygons.quadFlags(i) & exteriorFlag)!=0) << 1)
                       | ((polygons.quadFlags(i) & seamLineFlag)!=0);
            ++nquads[flags];
        }
        for (size_t i = 0, I = polygons.numTriangles(); i < I; ++i) {
            int flags = (((polygons.triangleFlags(i) & exteriorFlag)!=0) << 1)
                       | ((polygons.triangleFlags(i) & seamLineFlag)!=0);
            ++ntris[flags];
        }
    }

    GA_Size nverts[4] = {
        nquads[0]*4 + ntris[0]*3,
        nquads[1]*4 + ntris[1]*3,
        nquads[2]*4 + ntris[2]*3,
        nquads[3]*4 + ntris[3]*3
    };
    UT_IntArray verts[4];
    for (int flags = 0; flags < 4; ++flags) {
        verts[flags].setCapacity(nverts[flags]);
        verts[flags].entries(nverts[flags]);
    }

    GA_Size iquad[4] = {0, 0, 0, 0};
    GA_Size itri[4]  = {nquads[0]*4, nquads[1]*4, nquads[2]*4, nquads[3]*4};

    for (size_t n = 0, N = mesher.polygonPoolListSize(); n < N; ++n) {
        const openvdb::tools::PolygonPool& polygons = polygonPoolList[n];

        // Copy quads
        for (size_t i = 0, I = polygons.numQuads(); i < I; ++i) {
            const openvdb::Vec4I& quad = polygons.quad(i);
            int flags = (((polygons.quadFlags(i) & exteriorFlag)!=0) << 1)
                       | ((polygons.quadFlags(i) & seamLineFlag)!=0);
            verts[flags](iquad[flags]++) = quad[0];
            verts[flags](iquad[flags]++) = quad[1];
            verts[flags](iquad[flags]++) = quad[2];
            verts[flags](iquad[flags]++) = quad[3];
        }

        // Copy triangles (adaptive mesh)
        for (size_t i = 0, I = polygons.numTriangles(); i < I; ++i) {
            const openvdb::Vec3I& triangle = polygons.triangle(i);
            int flags = (((polygons.triangleFlags(i) & exteriorFlag)!=0) << 1)
                       | ((polygons.triangleFlags(i) & seamLineFlag)!=0);
            verts[flags](itri[flags]++) = triangle[0];
            verts[flags](itri[flags]++) = triangle[1];
            verts[flags](itri[flags]++) = triangle[2];
        }
    }

    bool shared_vertices = true;
    if (toPolySoup) {
        // NOTE: Since we could be using the same points for multiple
        //       polysoups, and the shared vertices option assumes that
        //       the points are only used by this polysoup, we have to
        //       use the unique vertices option.
        int num_prims = 0;
        for (int flags = 0; flags < 4; ++flags) {
            if (!nquads[flags] && !ntris[flags]) continue;
            num_prims++;
        }
        shared_vertices = (num_prims <= 1);
    }

    for (int flags = 0; flags < 4; ++flags) {
        if (!nquads[flags] && !ntris[flags]) continue;

        GEO_PolyCounts sizelist;
        if (nquads[flags]) sizelist.append(4, nquads[flags]);
        if (ntris[flags])  sizelist.append(3, ntris[flags]);

        GA_Detail::OffsetMarker marker(detail);

        if (toPolySoup) {
            GU_PrimPolySoup::build(
                &detail, startpt, npoints, sizelist, verts[flags].array(), shared_vertices);
        } else {
            GU_PrimPoly::buildBlock(&detail, startpt, npoints, sizelist, verts[flags].array());
        }

        GA_Range range(marker.primitiveRange());
        GA_Range pntRange(marker.pointRange());
        GU_ConvertParms parms;
        parms.preserveGroups = true;
        GUconvertCopySingleVertexPrimAttribsAndGroups(parms,
            *srcvdb->getParent(), srcvdb->getMapOffset(), detail,
            range, pntRange);

        if (delgroup)                       delgroup->removeRange(range);
        if (seamGroup && (flags & 1))       seamGroup->addRange(range);
        if (surfaceGroup && (flags & 2))    surfaceGroup->addRange(range);
        if (interiorGroup && !(flags & 2))  interiorGroup->addRange(range);
    }
}


////////////////////////////////////////


int
getVDBPrecision(UT_VDBType typ)
{
    switch (typ) {
        case UT_VDB_BOOL:    return 1;
        case UT_VDB_FLOAT:
        case UT_VDB_INT32:
        case UT_VDB_VEC3F:
        case UT_VDB_VEC3I:   return 32;
        case UT_VDB_DOUBLE:
        case UT_VDB_INT64:
        case UT_VDB_VEC3D:   return 64;
        default: break;
    }
    return 0;
}


const char*
getVDBTypeName(UT_VDBType typ)
{
    switch (typ) {
        case UT_VDB_BOOL:    return "bool";
        case UT_VDB_FLOAT:
        case UT_VDB_DOUBLE:  return "float";
        case UT_VDB_INT32:
        case UT_VDB_INT64:   return "int";
        case UT_VDB_VEC3F:
        case UT_VDB_VEC3D:   return "vec3f";
        case UT_VDB_VEC3I:   return "vec3i";
        default: break;
    }
    return "none";
}


UT_VDBType
getVDBTypeFromNameAndPrecision(const UT_String& name, int bits)
{
    if (name == "float") {
        return ((bits == 64) ? UT_VDB_DOUBLE : UT_VDB_FLOAT);
    } else if (name == "vec3f") {
        return ((bits == 64) ? UT_VDB_VEC3D : UT_VDB_VEC3F);
    } else if (name == "bool") {
        return UT_VDB_BOOL;
    } else if (name == "int") {
        return ((bits == 64) ? UT_VDB_INT64 : UT_VDB_INT32);
    } else if (name == "vec3i") {
        return UT_VDB_VEC3I;
    }
    return UT_VDB_INVALID;
}


////////////////////////////////////////


// Functor for use with GEOvdbProcessTypedGrid*() to create a copy of a grid,
// but with a new value type
struct GridCopyOp
{
    UT_VDBType outType = UT_VDB_INVALID;
    hvdb::GridPtr outGrid;

    template<typename OutGridT, typename InGridT>
    typename OutGridT::Ptr copyGrid(const InGridT& inGrid)
    {
        using OutValueT = typename OutGridT::ValueType;
        using OutGridPtrT = typename OutGridT::Ptr;
        using OutTreeT = typename OutGridT::TreeType;
        using OutTreePtrT = typename OutTreeT::Ptr;

        OutTreePtrT newTree;

        try {
            // Deep copy the input grid's tree, casting its values to the output grid's ValueType.
            newTree.reset(new OutTreeT{inGrid.constTree()});
        } catch (openvdb::TypeError&) {
            try {
                // If the value copy fails (due to incompatible value types),
                // try a topology copy instead.
                newTree.reset(new OutTreeT{inGrid.constTree(),
                    openvdb::zeroVal<OutValueT>(), openvdb::TopologyCopy{}});
            } catch (openvdb::TypeError&) {
                // If the topology copy fails, give up.
                return OutGridPtrT{};
            }
        }
        auto newGrid = OutGridT::create(newTree);
        newGrid->insertMeta(*inGrid.copyMeta());
        newGrid->setTransform(inGrid.transform().copy());
        if ((outType != UT_VDB_FLOAT) && (outType != UT_VDB_DOUBLE)
            && (newGrid->getGridClass() == openvdb::GRID_LEVEL_SET))
        {
            // If the output grid is not floating-point scalar, then it can't be a level set.
            newGrid->setGridClass(openvdb::GRID_UNKNOWN);
        }
        if ((UTvdbGetGridTupleSize(outType) != 1)
            && (newGrid->getGridClass() == openvdb::GRID_FOG_VOLUME))
        {
            // If the output grid is not scalar, then it can't be a fog volume.
            newGrid->setGridClass(openvdb::GRID_UNKNOWN);
        }
        return newGrid;
    }

    template<typename GridT>
    void operator()(const GridT& inGrid)
    {
        outGrid.reset();
        if (UTvdbGetGridType(inGrid) == outType) return;

        switch (outType) {
            case UT_VDB_BOOL:    outGrid = copyGrid<openvdb::BoolGrid>(inGrid); break;
            case UT_VDB_FLOAT:   outGrid = copyGrid<openvdb::FloatGrid>(inGrid); break;
            case UT_VDB_INT32:   outGrid = copyGrid<openvdb::Int32Grid>(inGrid); break;
            case UT_VDB_VEC3F:   outGrid = copyGrid<openvdb::Vec3fGrid>(inGrid); break;
            case UT_VDB_VEC3I:   outGrid = copyGrid<openvdb::Vec3IGrid>(inGrid); break;
            case UT_VDB_DOUBLE:  outGrid = copyGrid<openvdb::DoubleGrid>(inGrid); break;
            case UT_VDB_INT64:   outGrid = copyGrid<openvdb::Int64Grid>(inGrid); break;
            case UT_VDB_VEC3D:   outGrid = copyGrid<openvdb::Vec3dGrid>(inGrid); break;
            default: break;
        }
    }
}; // struct GridCopyOp


////////////////////////////////////////


struct InteriorMaskOp
{
    InteriorMaskOp(double iso = 0.0): inIsovalue(iso) {}

    template<typename GridType>
    void operator()(const GridType& grid)
    {
        outGridPtr = openvdb::tools::interiorMask(grid, inIsovalue);
    }

    const double inIsovalue;
    openvdb::BoolGrid::Ptr outGridPtr;
};


// Extract a boolean mask from a grid of any type.
inline hvdb::GridCPtr
getMaskFromGrid(const hvdb::GridCPtr& gridPtr, double isovalue = 0.0)
{
    hvdb::GridCPtr maskGridPtr;
    if (gridPtr) {
        if (gridPtr->isType<openvdb::BoolGrid>()) {
            // If the input grid is already boolean, return it.
            maskGridPtr = gridPtr;
        } else {
            InteriorMaskOp op{isovalue};
            UTvdbProcessTypedGridTopology(UTvdbGetGridType(*gridPtr), *gridPtr, op);
            maskGridPtr = op.outGridPtr;
        }
    }
    return maskGridPtr;
}

} // unnamed namespace


////////////////////////////////////////


// Enable or disable parameters in the UI.
bool
SOP_OpenVDB_Convert::updateParmsFlags()
{
    bool changed = false;
    const fpreal time = CHgetEvalTime();

    ConvertTo target = static_cast<ConvertTo>(evalInt("conversion", 0, time));
    const bool toVolume = (target == HVOLUME);
    const bool toOpenVDB = (target == OPENVDB);
    const bool toPolySoup = (target == POLYSOUP);
    const bool toPoly = toPolySoup || (target == POLYGONS);
    const bool toSDF = (evalInt("vdbclass", 0, time) == CLASS_SDF);
    const bool toFog = (evalInt("vdbclass", 0, time) == CLASS_FOG_VOLUME);

    UT_String vdbTypeStr;
    evalString(vdbTypeStr, "vdbtype", 0, time);
    const bool toFixedPrecision = ((vdbTypeStr == "bool")
        || (vdbTypeStr == "vec3i")); // bool and vec3i grids have fixed precision

    //
    // Enable/disable
    //
    changed |= enableParm("adaptivity", toPoly);
    changed |= enableParm("isoValue", toPoly);
    changed |= enableParm("fogisovalue", toOpenVDB && toSDF);

    if (toOpenVDB) {
        changed |= enableParm("tolerance", bool(evalInt("prune",  0, time)));
    }

    bool refexists = (nInputs() == 2);
    changed |= enableParm("computenormals", toPoly && !toPolySoup);
    changed |= enableParm("internaladaptivity", toPoly && refexists);
    changed |= enableParm("surfacegroup", toPoly && refexists);
    changed |= enableParm("interiorgroup", toPoly && refexists);
    changed |= enableParm("seamlinegroup", toPoly && refexists);
    changed |= enableParm("seampoints", toPoly && refexists);
    changed |= enableParm("transferattributes", toPoly && refexists);
    changed |= enableParm("sharpenfeatures", toPoly && refexists);
    changed |= enableParm("edgetolerance", toPoly && refexists);

    const bool maskexists = (nInputs() == 3);

    changed |= enableParm("surfacemask", toPoly && maskexists);
    changed |= enableParm("adaptivityfield", toPoly && maskexists);

    const bool surfacemask = bool(evalInt("surfacemask", 0, 0));
    changed |= enableParm("surfacemaskname", toPoly && maskexists && surfacemask);
    changed |= enableParm("surfacemaskoffset", toPoly && maskexists && surfacemask);
    changed |= enableParm("invertmask", toPoly && maskexists && surfacemask);

    changed |= enableParm("adaptivityfield", toPoly && maskexists);

    const bool adaptivityfield = bool(evalInt("adaptivityfield", 0, 0));
    changed |= enableParm("adaptivityfieldname", toPoly && maskexists && adaptivityfield);

    //
    // Show/hide
    //
    changed |= setVisibleState("splitdisjointvolumes", toVolume);

    changed |= setVisibleState("adaptivity", toPoly);
    changed |= setVisibleState("isoValue", toPoly);
    changed |= setVisibleState("fogisovalue", toOpenVDB);
    changed |= setVisibleState("computenormals", toPoly);

    changed |= setVisibleState("internaladaptivity", toPoly);
    changed |= setVisibleState("transferattributes", toPoly);
    changed |= setVisibleState("sharpenfeatures", toPoly);
    changed |= setVisibleState("edgetolerance", toPoly);
    changed |= setVisibleState("surfacegroup", toPoly);
    changed |= setVisibleState("interiorgroup", toPoly);
    changed |= setVisibleState("seamlinegroup", toPoly);
    changed |= setVisibleState("seampoints", toPoly);

    changed |= setVisibleState("surfacemask", toPoly);
    changed |= setVisibleState("surfacemaskname", toPoly);
    changed |= setVisibleState("surfacemaskoffset", toPoly);
    changed |= setVisibleState("invertmask", toPoly);
    changed |= setVisibleState("adaptivityfield", toPoly);
    changed |= setVisibleState("adaptivityfieldname", toPoly);

    changed |= setVisibleState("flood", toOpenVDB);
    changed |= setVisibleState("prune", toOpenVDB);
    changed |= setVisibleState("tolerance", toOpenVDB);
    changed |= setVisibleState("vdbclass", toOpenVDB);
    changed |= setVisibleState("vdbtype", toOpenVDB && !(toSDF || toFog));
    changed |= setVisibleState("vdbprecision", toOpenVDB && !toFixedPrecision);

    changed |= setVisibleState("activateinsidesdf", toOpenVDB);
    if (toOpenVDB) {
        changed |= enableParm("activateinsidesdf", bool(evalInt("flood",  0, time)));
    }

    return changed;
}


////////////////////////////////////////


// Convert all VDB primitives in the given group to have a new storage type (where possible).
void
VDB_NODE_OR_CACHE(VDB_COMPILABLE_SOP, SOP_OpenVDB_Convert)::convertVDBType(
    GU_Detail& dst,
    GA_PrimitiveGroup* group,
    const UT_String& outTypeStr,
    const UT_String& outPrecStr,
    hvdb::Interrupter& boss)
{
    for (hvdb::VdbPrimIterator it(&dst, group); it; ++it) {
        if (boss.wasInterrupted()) return;

        const UT_VDBType inType = it->getStorageType();
        const UT_String inTypeName = getVDBTypeName(inType);
        const int inBits = getVDBPrecision(inType);

        const UT_VDBType outType = getVDBTypeFromNameAndPrecision(
            ((outTypeStr == "none") ? inTypeName : outTypeStr),
            ((outPrecStr == "none") ? inBits : ((outPrecStr == "32") ? 32 : 64)));

        if (outType != inType) {
            GridCopyOp op;
            op.outType = outType;
            // Create a copy of the grid, but with a different value type.
            // Store the copy as op.outGrid.
            GEOvdbProcessTypedGridTopology(*it.getPrimitive(), op);
            if (op.outGrid) {
                auto& grid = *op.outGrid;
                grid.removeMeta("value_type");
                grid.insertMeta("value_type", openvdb::StringMetadata(grid.valueType()));
                it->setGrid(grid);
                it->syncAttrsFromMetadata();
            }
        }
    }
}


template <class GridType>
void
VDB_NODE_OR_CACHE(VDB_COMPILABLE_SOP, SOP_OpenVDB_Convert)::referenceMeshing(
    std::list<openvdb::GridBase::ConstPtr>& grids,
    std::list<const GU_PrimVDB*> vdbs,
    GA_PrimitiveGroup* delgroup,
    openvdb::tools::VolumeToMesh& mesher,
    const GU_Detail* refGeo,
    bool computeNormals,
    hvdb::Interrupter& boss,
    const fpreal time)
{
    if (refGeo == nullptr) return;

    using TreeType = typename GridType::TreeType;
    using ValueType = typename GridType::ValueType;

    const bool transferAttributes = evalInt("transferattributes", 0, time);
    const bool sharpenFeatures = evalInt("sharpenfeatures", 0, time);

    // Get the first grid's transform and background value.
    openvdb::math::Transform::Ptr transform = grids.front()->transform().copy();

    typename GridType::ConstPtr firstGrid = openvdb::gridConstPtrCast<GridType>(grids.front());

    if (!firstGrid) {
        addError(SOP_MESSAGE, "Unsupported grid type.");
        return;
    }

    const ValueType backgroundValue = firstGrid->background();
    const openvdb::GridClass gridClass = firstGrid->getGridClass();

    typename GridType::ConstPtr refGrid;

    using IntGridT = typename GridType::template ValueConverter<openvdb::Int32>::Type;
    typename IntGridT::Ptr indexGrid;

    openvdb::tools::MeshToVoxelEdgeData edgeData;

    UT_UniquePtr<GU_Detail> geoPtr;
    if (!refGrid) {
        std::string warningStr;
        geoPtr = hvdb::convertGeometry(*refGeo, warningStr, &boss);

        if (geoPtr) {
            refGeo = geoPtr.get();
            if (!warningStr.empty()) addWarning(SOP_MESSAGE, warningStr.c_str());
        }

        std::vector<openvdb::Vec3s> pointList;
        std::vector<openvdb::Vec4I> primList;

        pointList.resize(refGeo->getNumPoints());
        primList.resize(refGeo->getNumPrimitives());

        UTparallelFor(GA_SplittableRange(refGeo->getPointRange()),
            hvdb::TransformOp(refGeo, *transform, pointList));

        UTparallelFor(GA_SplittableRange(refGeo->getPrimitiveRange()),
            hvdb::PrimCpyOp(refGeo, primList));

        if (boss.wasInterrupted()) return;

        openvdb::tools::QuadAndTriangleDataAdapter<openvdb::Vec3s, openvdb::Vec4I>
            mesh(pointList, primList);

        float bandWidth = 3.0;

        if (gridClass != openvdb::GRID_LEVEL_SET) {
            bandWidth = float(backgroundValue) / float(transform->voxelSize()[0]);
        }

        indexGrid.reset(new IntGridT(0));

        refGrid = openvdb::tools::meshToVolume<GridType>(boss,
            mesh, *transform, bandWidth, bandWidth, 0, indexGrid.get());

        if (sharpenFeatures) edgeData.convert(pointList, primList);
    }

    if (boss.wasInterrupted()) return;

    using BoolTreeType = typename TreeType::template ValueConverter<bool>::Type;
    typename BoolTreeType::Ptr maskTree;

    if (sharpenFeatures) {

        const float edgetolerance = static_cast<float>(evalFloat("edgetolerance", 0, time));

        maskTree = typename BoolTreeType::Ptr(new BoolTreeType(false));
        maskTree->topologyUnion(indexGrid->tree());
        openvdb::tree::LeafManager<BoolTreeType> maskLeafs(*maskTree);

        hvdb::GenAdaptivityMaskOp<typename IntGridT::TreeType, BoolTreeType>
            op(*refGeo, indexGrid->tree(), maskLeafs, edgetolerance);
        op.run();

        openvdb::tools::pruneInactive(*maskTree);

        openvdb::tools::dilateVoxels(*maskTree, 2);

        mesher.setAdaptivityMask(maskTree);
    }


    if (boss.wasInterrupted()) return;

    const double iadaptivity = double(evalFloat("internaladaptivity", 0, time));
    mesher.setRefGrid(refGrid, iadaptivity);


    std::vector<std::string> badTransformList, badBackgroundList, badTypeList;

    GA_PrimitiveGroup *surfaceGroup = nullptr, *interiorGroup = nullptr, *seamGroup = nullptr;
    GA_PointGroup* seamPointGroup = nullptr;

    {
        UT_String newGroupStr;
        evalString(newGroupStr, "surfacegroup", 0, time);
        if (newGroupStr.length() > 0) {
            surfaceGroup = gdp->findPrimitiveGroup(newGroupStr);
            if (!surfaceGroup) surfaceGroup = gdp->newPrimitiveGroup(newGroupStr);
        }

        evalString(newGroupStr, "interiorgroup", 0, time);
        if (newGroupStr.length() > 0) {
            interiorGroup = gdp->findPrimitiveGroup(newGroupStr);
            if (!interiorGroup) interiorGroup = gdp->newPrimitiveGroup(newGroupStr);
        }

        evalString(newGroupStr, "seamlinegroup", 0, time);
        if (newGroupStr.length() > 0) {
            seamGroup = gdp->findPrimitiveGroup(newGroupStr);
            if (!seamGroup) seamGroup = gdp->newPrimitiveGroup(newGroupStr);
        }

        evalString(newGroupStr, "seampoints", 0, time);
        if (newGroupStr.length() > 0) {
            seamPointGroup = gdp->findPointGroup(newGroupStr);
            if (!seamPointGroup) seamPointGroup = gdp->newPointGroup(newGroupStr);
        }
    }

    std::vector<typename GridType::ConstPtr> fragments;
    std::vector<const GU_PrimVDB*> fragment_vdbs;
    std::list<openvdb::GridBase::ConstPtr>::iterator it = grids.begin();
    std::list<const GU_PrimVDB*>::iterator vdbit = vdbs.begin();

    for (; it != grids.end(); ++it, ++vdbit) {

        if (boss.wasInterrupted()) break;

        typename GridType::ConstPtr grid = openvdb::gridConstPtrCast<GridType>(*it);

        if (!grid) {
            badTypeList.push_back(grid->getName());
            continue;
        }

        if (grid->transform() != *transform) {
            badTransformList.push_back(grid->getName());
            continue;
        }

        if (!openvdb::math::isApproxEqual(grid->background(), backgroundValue)) {
            badBackgroundList.push_back(grid->getName());
            continue;
        }

        fragments.push_back(grid);
        fragment_vdbs.push_back(*vdbit);
    }

    grids.clear();

    for (size_t i = 0, I = fragments.size(); i < I; ++i) {
        mesher(*fragments[i]);
        ConvertTo target = static_cast<ConvertTo>(evalInt("conversion", 0, time));
        bool toPolySoup = (target == POLYSOUP);
        copyMesh(*gdp, fragment_vdbs[i], delgroup, mesher, toPolySoup,
            surfaceGroup, interiorGroup, seamGroup, seamPointGroup);
    }

    // Sharpen Features
    if (!boss.wasInterrupted() && sharpenFeatures) {
        UTparallelFor(GA_SplittableRange(gdp->getPointRange()),
            hvdb::SharpenFeaturesOp(*gdp, *refGeo, edgeData, *transform,
                surfaceGroup, maskTree.get()));
    }

    // Compute vertex normals
    if (!boss.wasInterrupted() && computeNormals) {

        UTparallelFor(GA_SplittableRange(gdp->getPrimitiveRange()),
            hvdb::VertexNormalOp(*gdp, interiorGroup, (transferAttributes ? -1.0 : 0.7) ));

        if (!interiorGroup) {
            addWarning(SOP_MESSAGE, "More accurate vertex normals can be generated "
                "if the interior polygon group is enabled.");
        }
    }

    // Transfer Primitive Attributes
    if (!boss.wasInterrupted() && transferAttributes && refGeo && indexGrid) {
        hvdb::transferPrimitiveAttributes(*refGeo, *gdp, *indexGrid, boss, surfaceGroup);
    }


    if (!badTransformList.empty()) {
        std::string s = "The following grids were skipped: '" +
            hboost::algorithm::join(badTransformList, ", ") +
            "' because they don't match the transform of the first grid.";
        addWarning(SOP_MESSAGE, s.c_str());
    }

    if (!badBackgroundList.empty()) {
        std::string s = "The following grids were skipped: '" +
            hboost::algorithm::join(badBackgroundList, ", ") +
            "' because they don't match the background value of the first grid.";
        addWarning(SOP_MESSAGE, s.c_str());
    }

    if (!badTypeList.empty()) {
        std::string s = "The following grids were skipped: '" +
            hboost::algorithm::join(badTypeList, ", ") +
            "' because they don't have the same data type as the first grid.";
        addWarning(SOP_MESSAGE, s.c_str());
    }
}


void
VDB_NODE_OR_CACHE(VDB_COMPILABLE_SOP, SOP_OpenVDB_Convert)::convertToPoly(
    fpreal time,
    GA_PrimitiveGroup *group,
    bool buildpolysoup,
    hvdb::Interrupter &boss)
{
    hvdb::VdbPrimCIterator vdbIt(gdp, group);
    if (!vdbIt) {
        addWarning(SOP_MESSAGE, "No VDB primitives found.");
        return;
    }

    const bool      computeNormals = !buildpolysoup && (evalInt("computenormals", 0, time) != 0);
    const bool      invertmask = evalInt("invertmask", 0, time);
    const fpreal    adaptivity = evalFloat("adaptivity", 0, time);
    const fpreal    iso = evalFloat("isoValue", 0, time);
    const fpreal    maskoffset = evalFloat("surfacemaskoffset", 0, time);

    openvdb::tools::VolumeToMesh mesher(iso, adaptivity);

    // Check mask input
    const GU_Detail* maskGeo = inputGeo(2);
    if (maskGeo) {

        if (evalInt("surfacemask", 0, time)) {
            const auto maskStr = evalStdString("surfacemaskname", time);
            const GA_PrimitiveGroup* maskGroup =
                parsePrimitiveGroups(maskStr.c_str(), GroupCreator(maskGeo));
            if (!maskGroup && !maskStr.empty()) {
                addWarning(SOP_MESSAGE, "Surface mask not found.");
            } else {
                hvdb::VdbPrimCIterator maskIt(maskGeo, maskGroup);
                if (maskIt) {
                    if (auto maskGridPtr = getMaskFromGrid(maskIt->getGridPtr(), maskoffset)) {
                        mesher.setSurfaceMask(maskGridPtr, invertmask);
                    } else {
                        std::string mesg = "Surface mask "
                            + maskIt.getPrimitiveNameOrIndex().toStdString()
                            + " of type " + maskIt->getGrid().type() + " is not supported.";
                        addWarning(SOP_MESSAGE, mesg.c_str());
                    }
                }
            }
        }

        if (evalInt("adaptivityfield", 0, time)) {
<<<<<<< HEAD
            UT_String maskStr;
            evalString(maskStr, "adaptivityfieldname", 0, time);

            const GA_PrimitiveGroup *maskGroup =
                matchGroup(*maskGeo, maskStr.toStdString());

            if (!maskGroup && maskStr.length() > 0) {
=======
            const auto maskStr = evalStdString("adaptivityfieldname", time);
            const GA_PrimitiveGroup* maskGroup = matchGroup(*maskGeo, maskStr);
            if (!maskGroup && !maskStr.empty()) {
>>>>>>> 4eed5d97
                addWarning(SOP_MESSAGE, "Adaptivity field not found.");
            } else {
                hvdb::VdbPrimCIterator maskIt(maskGeo, maskGroup);
                if (maskIt) {
                    openvdb::FloatGrid::ConstPtr grid =
                        openvdb::gridConstPtrCast<openvdb::FloatGrid>(maskIt->getGridPtr());

                    mesher.setSpatialAdaptivity(grid);
                }
            }
        }
    }


    const GU_Detail* refGeo = inputGeo(1);
    GU_ConvertParms parms;
    GA_PrimitiveGroup *delGroup = parms.getDeletePrimitives(gdp);

    if (refGeo) {
        // Collect all level set grids.
        std::list<openvdb::GridBase::ConstPtr> grids;
        std::list<const GU_PrimVDB*> vdbs;
        std::vector<std::string> nonLevelSetList, nonLinearList;
        for (; vdbIt; ++vdbIt) {
            if (boss.wasInterrupted()) break;

            const openvdb::GridClass gridClass = vdbIt->getGrid().getGridClass();
            if (gridClass != openvdb::GRID_LEVEL_SET) {
                nonLevelSetList.push_back(vdbIt.getPrimitiveNameOrIndex().toStdString());
                continue;
            }

            if (!vdbIt->getGrid().transform().isLinear()) {
                nonLinearList.push_back(vdbIt.getPrimitiveNameOrIndex().toStdString());
                continue;
            }

            delGroup->addOffset(vdbIt.getOffset());
            grids.push_back(vdbIt->getConstGridPtr());
            vdbs.push_back(*vdbIt);
        }

        if (!nonLevelSetList.empty()) {
            std::string s = "Reference meshing is only supported for "
                "Level Set grids, the following grids were skipped: '" +
                hboost::algorithm::join(nonLevelSetList, ", ") + "'.";
            addWarning(SOP_MESSAGE, s.c_str());
        }

        if (!nonLinearList.empty()) {
            std::string s = "The following grids were skipped: '" +
                hboost::algorithm::join(nonLinearList, ", ") +
                "' because they don't have a linear/affine transform.";
            addWarning(SOP_MESSAGE, s.c_str());
        }

        // Mesh using a reference surface
        if (!grids.empty() && !boss.wasInterrupted()) {

            if (grids.front()->isType<openvdb::FloatGrid>()) {
                referenceMeshing<openvdb::FloatGrid>(
                    grids, vdbs, delGroup, mesher, refGeo, computeNormals, boss, time);
            } else if (grids.front()->isType<openvdb::DoubleGrid>()) {
                referenceMeshing<openvdb::DoubleGrid>(
                    grids, vdbs, delGroup, mesher, refGeo, computeNormals, boss, time);
            } else {
                addError(SOP_MESSAGE, "Unsupported grid type.");
            }

            // Delete old VDB primitives
            if (error() < UT_ERROR_ABORT)
                gdp->destroyPrimitives(gdp->getPrimitiveRange(delGroup), /*and_points*/true);
        }

        if (delGroup) gdp->destroyGroup(delGroup);

    } else {

        ConvertTo target = static_cast<ConvertTo>(evalInt("conversion", 0, time));
        bool toPolySoup = (target == POLYSOUP);

        // Mesh each VDB primitive independently
        for (; vdbIt; ++vdbIt) {

            if (boss.wasInterrupted()) break;
            GEOvdbProcessTypedGridScalar(*vdbIt.getPrimitive(), mesher);

            delGroup->addOffset(vdbIt.getOffset());

            copyMesh(*gdp, *vdbIt, delGroup, mesher, toPolySoup);

        }

        // Delete old VDB primitives
        if (error() < UT_ERROR_ABORT)
            gdp->destroyPrimitives(gdp->getPrimitiveRange(delGroup), /*and_points*/true);

        if (!boss.wasInterrupted() && computeNormals) {
            UTparallelFor(GA_SplittableRange(gdp->getPrimitiveRange()),
                hvdb::VertexNormalOp(*gdp));
        }

        if (delGroup) gdp->destroyGroup(delGroup);
    }
}


////////////////////////////////////////


OP_ERROR
VDB_NODE_OR_CACHE(VDB_COMPILABLE_SOP, SOP_OpenVDB_Convert)::cookVDBSop(OP_Context& context)
{
    try {
#if !VDB_COMPILABLE_SOP
        hutil::ScopedInputLock lock(*this, context);

        // We are intentionally not performing a duplicateSourceStealable() here due to
        // specific implementation in this SOP which causes undesirable behavior when
        // attempting to "steal" the geometry
        duplicateSource(0, context);
#endif

        const fpreal t = context.getTime();

        GA_PrimitiveGroup* group = parsePrimitiveGroupsCopy(
            evalStdString("group", t).c_str(), GroupCreator(gdp));

        hvdb::Interrupter interrupter("Converting VDBs");

        switch (evalInt("conversion",  0, t))
        {
            case HVOLUME: {
                const bool splitDisjointVols = (evalInt("splitdisjointvolumes", 0, t) != 0);
                convertToVolumes(*gdp, group, splitDisjointVols);
                break;
            }
            case OPENVDB: {
                const bool activateinside = (evalInt("activateinsidesdf", 0, t) != 0);
                convertToOpenVDB(*gdp, group,
                    (evalInt("flood", 0, t) != 0),
                    (evalInt("prune", 0, t) != 0),
                    evalFloat("tolerance", 0, t),
                    activateinside);

                UT_String newTypeStr, newPrecStr;
                evalString(newTypeStr, "vdbtype", 0, t);
                evalString(newPrecStr, "vdbprecision", 0, t);

                switch (evalInt("vdbclass", 0, t)) {
                    case CLASS_SDF:
                        convertVDBClass(*gdp, group, openvdb::GRID_LEVEL_SET,
                            static_cast<float>(evalFloat("fogisovalue", 0, t)));
                        newTypeStr = "none"; // SDFs are always floating-point
                        break;
                    case CLASS_FOG_VOLUME:
                        convertVDBClass(*gdp, group, openvdb::GRID_FOG_VOLUME, /*unused*/0);
                        newTypeStr = "none"; // fog volumes are always floating-point
                        break;
                    default:
                        // ignore
                        break;
                }

                if ((newTypeStr != "none") || (newPrecStr != "none")) {
                    convertVDBType(*gdp, group, newTypeStr, newPrecStr, interrupter);
                }
                break;
            }
            case POLYGONS: {
                convertToPoly(t, group, false, interrupter);
                break;
            }
            case POLYSOUP: {
                convertToPoly(t, group, true, interrupter);
                break;
            }
            default: {
                addWarning(SOP_MESSAGE, "Unrecognized conversion type");
                break;
            }
        }

        if (interrupter.wasInterrupted()) {
            addWarning(SOP_MESSAGE, "Process was interrupted");
        }

        interrupter.end();

    } catch (std::exception& e) {
        addError(SOP_MESSAGE, e.what());
    }
    return error();
}

// Copyright (c) 2012-2018 DreamWorks Animation LLC
// All rights reserved. This software is distributed under the
// Mozilla Public License 2.0 ( http://www.mozilla.org/MPL/2.0/ )<|MERGE_RESOLUTION|>--- conflicted
+++ resolved
@@ -1363,19 +1363,9 @@
         }
 
         if (evalInt("adaptivityfield", 0, time)) {
-<<<<<<< HEAD
-            UT_String maskStr;
-            evalString(maskStr, "adaptivityfieldname", 0, time);
-
-            const GA_PrimitiveGroup *maskGroup =
-                matchGroup(*maskGeo, maskStr.toStdString());
-
-            if (!maskGroup && maskStr.length() > 0) {
-=======
             const auto maskStr = evalStdString("adaptivityfieldname", time);
             const GA_PrimitiveGroup* maskGroup = matchGroup(*maskGeo, maskStr);
             if (!maskGroup && !maskStr.empty()) {
->>>>>>> 4eed5d97
                 addWarning(SOP_MESSAGE, "Adaptivity field not found.");
             } else {
                 hvdb::VdbPrimCIterator maskIt(maskGeo, maskGroup);
