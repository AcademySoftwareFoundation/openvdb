--- conflicted
+++ resolved
@@ -290,12 +290,7 @@
         // Get the group of grids to surface.
         UT_String groupStr;
         evalString(groupStr, "group", 0, time);
-<<<<<<< HEAD
-        const GA_PrimitiveGroup* group =
-            matchGroup(*vdbGeo, groupStr.toStdString());
-=======
         const GA_PrimitiveGroup* group = matchGroup(*vdbGeo, groupStr.toStdString());
->>>>>>> 4eed5d97
         hvdb::VdbPrimCIterator vdbIt(vdbGeo, group);
 
         if (!vdbIt) {
