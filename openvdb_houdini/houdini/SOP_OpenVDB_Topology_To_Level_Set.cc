///////////////////////////////////////////////////////////////////////////
//
// Copyright (c) 2012-2018 DreamWorks Animation LLC
//
// All rights reserved. This software is distributed under the
// Mozilla Public License 2.0 ( http://www.mozilla.org/MPL/2.0/ )
//
// Redistributions of source code must retain the above copyright
// and license notice and the following restrictions and disclaimer.
//
// *     Neither the name of DreamWorks Animation nor the names of
// its contributors may be used to endorse or promote products derived
// from this software without specific prior written permission.
//
// THIS SOFTWARE IS PROVIDED BY THE COPYRIGHT HOLDERS AND CONTRIBUTORS
// "AS IS" AND ANY EXPRESS OR IMPLIED WARRANTIES, INCLUDING, BUT NOT
// LIMITED TO, THE IMPLIED WARRANTIES OF MERCHANTABILITY AND FITNESS FOR
// A PARTICULAR PURPOSE ARE DISCLAIMED. IN NO EVENT SHALL THE COPYRIGHT
// OWNER OR CONTRIBUTORS BE LIABLE FOR ANY INDIRECT, INCIDENTAL,
// SPECIAL, EXEMPLARY, OR CONSEQUENTIAL DAMAGES (INCLUDING, BUT NOT
// LIMITED TO, PROCUREMENT OF SUBSTITUTE GOODS OR SERVICES; LOSS OF USE,
// DATA, OR PROFITS; OR BUSINESS INTERRUPTION) HOWEVER CAUSED AND ON ANY
// THEORY OF LIABILITY, WHETHER IN CONTRACT, STRICT LIABILITY, OR TORT
// (INCLUDING NEGLIGENCE OR OTHERWISE) ARISING IN ANY WAY OUT OF THE USE
// OF THIS SOFTWARE, EVEN IF ADVISED OF THE POSSIBILITY OF SUCH DAMAGE.
// IN NO EVENT SHALL THE COPYRIGHT HOLDERS' AND CONTRIBUTORS' AGGREGATE
// LIABILITY FOR ALL CLAIMS REGARDLESS OF THEIR BASIS EXCEED US$250.00.
//
///////////////////////////////////////////////////////////////////////////
//
/// @file SOP_OpenVDB_Topology_To_Level_Set.cc
///
/// @author FX R&D OpenVDB team

#include <houdini_utils/ParmFactory.h>
#include <openvdb_houdini/Utils.h>
#include <openvdb_houdini/SOP_NodeVDB.h>
#include <openvdb_houdini/GU_VDBPointTools.h>

#include <openvdb/tools/TopologyToLevelSet.h>
#include <openvdb/tools/LevelSetUtil.h>
#include <openvdb/points/PointDataGrid.h>

#include <UT/UT_Interrupt.h>
#include <UT/UT_Version.h>
#include <GA/GA_Handle.h>
#include <GA/GA_Types.h>
#include <GA/GA_Iterator.h>
#include <GU/GU_Detail.h>
#include <PRM/PRM_Parm.h>

#include <stdexcept>
#include <string>

#if UT_MAJOR_VERSION_INT >= 16
#define VDB_COMPILABLE_SOP 1
#else
#define VDB_COMPILABLE_SOP 0
#endif


namespace cvdb = openvdb;
namespace hvdb = openvdb_houdini;
namespace hutil = houdini_utils;


class SOP_OpenVDB_Topology_To_Level_Set: public hvdb::SOP_NodeVDB
{
public:
    SOP_OpenVDB_Topology_To_Level_Set(OP_Network*, const char* name, OP_Operator*);
    ~SOP_OpenVDB_Topology_To_Level_Set() override {}

    bool updateParmsFlags() override;

    static OP_Node* factory(OP_Network*, const char* name, OP_Operator*);

#if VDB_COMPILABLE_SOP
    class Cache: public SOP_VDBCacheOptions { OP_ERROR cookVDBSop(OP_Context&) override; };
#else
protected:
    OP_ERROR cookVDBSop(OP_Context&) override;
#endif

protected:
    void resolveObsoleteParms(PRM_ParmList*) override;
};


////////////////////////////////////////


namespace {

struct Converter
{
    float bandWidthWorld;
    int bandWidthVoxels, closingWidth, dilation, smoothingSteps;
    bool worldSpaceUnits;
    std::string outputName, customName;

    Converter(GU_Detail& geo, hvdb::Interrupter& boss)
        : bandWidthWorld(0)
        , bandWidthVoxels(3)
        , closingWidth(1)
        , dilation(0)
        , smoothingSteps(0)
        , worldSpaceUnits(false)
        , outputName("keep")
        , customName("vdb")
        , mGeoPt(&geo)
        , mBossPt(&boss)
    {
    }

    template<typename GridType>
    void operator()(const GridType& grid)
    {
        int bandWidth = bandWidthVoxels;
        if (worldSpaceUnits) {
            bandWidth = int(openvdb::math::Round(bandWidthWorld / grid.transform().voxelSize()[0]));
        }

        openvdb::FloatGrid::Ptr sdfGrid = openvdb::tools::topologyToLevelSet(
           grid, bandWidth, closingWidth, dilation, smoothingSteps, mBossPt);

        std::string name = grid.getName();
        if (outputName == "append") name += customName;
        else if (outputName == "replace") name = customName;

        hvdb::createVdbPrimitive(*mGeoPt, sdfGrid, name.c_str());
    }

private:
    GU_Detail         * const mGeoPt;
    hvdb::Interrupter * const mBossPt;
}; // struct Converter

} // unnamed namespace


void
newSopOperator(OP_OperatorTable* table)
{
    if (table == nullptr) return;

    hutil::ParmList parms;

    parms.add(hutil::ParmFactory(PRM_STRING, "group", "Group")
        .setChoiceList(&hutil::PrimGroupMenu)
        .setTooltip("Specify a subset of the input VDBs to be processed.")
        .setDocumentation(
            "A subset of the input VDB grids to be processed"
            " (see [specifying volumes|/model/volumes#group])"));

    parms.add(hutil::ParmFactory(PRM_STRING, "outputname", "Output Name")
        .setDefault("keep")
        .setChoiceListItems(PRM_CHOICELIST_SINGLE, {
            "keep",     "Keep Original Name",
            "append",   "Add Suffix",
            "replace",  "Custom Name",
        })
        .setTooltip("Output VDB naming scheme")
        .setDocumentation(
            "Give the output VDB the same name as the input VDB,"
            " or add a suffix to the input name, or use a custom name."));

    parms.add(hutil::ParmFactory(PRM_STRING, "customname", "Custom Name")
        .setTooltip("The suffix or custom name to be used"));

    /// Narrow-band width {
    parms.add(hutil::ParmFactory(PRM_TOGGLE, "worldspaceunits", "Use World Space for Band")
        .setDocumentation(
            "If enabled, specify the width of the narrow band in world units,"
            " otherwise specify it in voxels.  Voxel units work with all scales of geometry."));

    parms.add(hutil::ParmFactory(PRM_INT_J, "bandwidth", "Half-Band in Voxels")
        .setDefault(PRMthreeDefaults)
        .setRange(PRM_RANGE_RESTRICTED, 1, PRM_RANGE_UI, 10)
        .setTooltip(
            "Specify the half width of the narrow band in voxels."
            " Three voxels is optimal for many level set operations."));

    parms.add(hutil::ParmFactory(PRM_FLT_J, "bandwidthws", "Half-Band in World")
        .setDefault(PRMoneDefaults)
        .setRange(PRM_RANGE_RESTRICTED, 1e-5, PRM_RANGE_UI, 10)
        .setTooltip("Specify the half width of the narrow band in world units."));

    /// }

    parms.add(hutil::ParmFactory(PRM_INT_J, "dilation", "Voxel Dilation")
        .setDefault(PRMzeroDefaults)
        .setRange(PRM_RANGE_RESTRICTED, 0, PRM_RANGE_UI, 10)
        .setTooltip("Expand the filled voxel region by the specified number of voxels."));

    parms.add(hutil::ParmFactory(PRM_INT_J, "closingwidth", "Closing Width")
        .setDefault(PRMoneDefaults)
        .setRange(PRM_RANGE_RESTRICTED, 1, PRM_RANGE_UI, 10)
        .setTooltip(
            "First expand the filled voxel region, then shrink it by the specified "
            "number of voxels. This causes holes and valleys to be filled."));

    parms.add(hutil::ParmFactory(PRM_INT_J, "smoothingsteps", "Smoothing Steps")
        .setDefault(PRMzeroDefaults)
        .setRange(PRM_RANGE_RESTRICTED, 0, PRM_RANGE_UI, 10)
        .setTooltip("Number of smoothing iterations"));


    hutil::ParmList obsoleteParms;
    obsoleteParms.add(hutil::ParmFactory(PRM_ORD, "outputName", "Output Name")
        .setDefault(PRMzeroDefaults)
        .setChoiceListItems(PRM_CHOICELIST_SINGLE, {
            "keep",     "Keep Original Name",
            "append",   "Add Suffix",
            "replace",  "Custom Name",
        }));
    obsoleteParms.add(hutil::ParmFactory(PRM_STRING, "customName", "Custom Name"));
    obsoleteParms.add(
        hutil::ParmFactory(PRM_TOGGLE, "worldSpaceUnits", "Use World Space for Band"));
    obsoleteParms.add(hutil::ParmFactory(PRM_INT_J, "bandWidth", "Half-Band in Voxels")
        .setDefault(PRMthreeDefaults));
    obsoleteParms.add(hutil::ParmFactory(PRM_FLT_J, "bandWidthWS", "Half-Band in World")
        .setDefault(PRMoneDefaults));


    // Register this operator.
    hvdb::OpenVDBOpFactory("OpenVDB Topology To Level Set",
        SOP_OpenVDB_Topology_To_Level_Set::factory, parms, *table)
        .addAlias("OpenVDB From Mask")
        .addInput("VDB Grids")
        .setObsoleteParms(obsoleteParms)
#if VDB_COMPILABLE_SOP
        .setVerb(SOP_NodeVerb::COOK_GENERATOR,
            []() { return new SOP_OpenVDB_Topology_To_Level_Set::Cache; })
#endif
        .setDocumentation("\
#icon: COMMON/openvdb\n\
#tags: vdb\n\
\n\
\"\"\"Create a level set VDB based on the active voxels of another VDB.\"\"\"\n\
\n\
@overview\n\
\n\
This node creates a narrow-band level set VDB that conforms to the active voxels\n\
of the input VDB.  This forms a shell or wrapper that can be used\n\
to conservatively enclose the input volume.\n\
\n\
@examples\n\
\n\
See [openvdb.org|http://www.openvdb.org/download/] for source code\n\
and usage examples.\n");
}


////////////////////////////////////////


OP_Node*
SOP_OpenVDB_Topology_To_Level_Set::factory(OP_Network* net,
    const char* name, OP_Operator* op)
{
    return new SOP_OpenVDB_Topology_To_Level_Set(net, name, op);
}


SOP_OpenVDB_Topology_To_Level_Set::SOP_OpenVDB_Topology_To_Level_Set(OP_Network* net,
    const char* name, OP_Operator* op):
    hvdb::SOP_NodeVDB(net, name, op)
{
}


// Enable or disable parameters in the UI.
bool
SOP_OpenVDB_Topology_To_Level_Set::updateParmsFlags()
{
    bool changed = false;
    const fpreal time = 0;
    const bool wsUnits = bool(evalInt("worldspaceunits", 0, time));

    changed |= enableParm("bandwidth", !wsUnits);
    changed |= enableParm("bandwidthws", wsUnits);

    changed |= setVisibleState("bandwidth", !wsUnits);
    changed |= setVisibleState("bandwidthws", wsUnits);

    const auto outputName = evalStdString("outputname", time);
    changed |= enableParm("customname", (outputName != "keep"));

    return changed;
}


void
SOP_OpenVDB_Topology_To_Level_Set::resolveObsoleteParms(PRM_ParmList* obsoleteParms)
{
    if (!obsoleteParms) return;

    const fpreal time = 0.0;

    if (PRM_Parm* parm = obsoleteParms->getParmPtr("outputName")) {
        if (!parm->isFactoryDefault()) {
            std::string val{"keep"};
            switch (obsoleteParms->evalInt("outputName", 0, time)) {
                case 0: val = "keep"; break;
                case 1: val = "append"; break;
                case 2: val = "replace"; break;
            }
            setString(val.c_str(), CH_STRING_LITERAL, "outputname", 0, time);
        }
    }

    resolveRenamedParm(*obsoleteParms, "customName", "customname");
    resolveRenamedParm(*obsoleteParms, "worldSpaceUnits", "worldspaceunits");
    resolveRenamedParm(*obsoleteParms, "bandWidth", "bandwidth");
    resolveRenamedParm(*obsoleteParms, "bandWidthWS", "bandwidthws");

    // Delegate to the base class.
    hvdb::SOP_NodeVDB::resolveObsoleteParms(obsoleteParms);
}


////////////////////////////////////////


OP_ERROR
VDB_NODE_OR_CACHE(VDB_COMPILABLE_SOP, SOP_OpenVDB_Topology_To_Level_Set)::cookVDBSop(
    OP_Context& context)
{
    try {
#if !VDB_COMPILABLE_SOP
        hutil::ScopedInputLock lock(*this, context);
        gdp->clearAndDestroy();
#endif

        const fpreal time = context.getTime();

        const GU_Detail* inputGeoPt = inputGeo(0);
        if (inputGeoPt == nullptr) return error();

        hvdb::Interrupter boss;

        // Get UI settings

        Converter converter(*gdp, boss);
        converter.worldSpaceUnits = evalInt("worldspaceunits", 0, time) != 0;
        converter.bandWidthWorld = float(evalFloat("bandWidthWS", 0, time));
        converter.bandWidthVoxels = static_cast<int>(evalInt("bandWidth", 0, time));
        converter.closingWidth = static_cast<int>(evalInt("closingwidth", 0, time));
        converter.dilation = static_cast<int>(evalInt("dilation", 0, time));
        converter.smoothingSteps = static_cast<int>(evalInt("smoothingsteps", 0, time));
        converter.outputName = evalStdString("outputname", time);
        converter.customName = evalStdString("customname", time);

        // Process VDB primitives

<<<<<<< HEAD
        const GA_PrimitiveGroup* group = matchGroup(*inputGeoPt, groupStr.toStdString());
=======
        const GA_PrimitiveGroup* group = matchGroup(*inputGeoPt, evalStdString("group", time));
>>>>>>> 4eed5d97

        hvdb::VdbPrimCIterator vdbIt(inputGeoPt, group);

        if (!vdbIt) {
            addWarning(SOP_MESSAGE, "No VDB grids to process.");
            return error();
        }

        for (; vdbIt; ++vdbIt) {

            if (boss.wasInterrupted()) break;

            const GU_PrimVDB *vdb = *vdbIt;

            if (!GEOvdbProcessTypedGridTopology(*vdb, converter)) {
#if UT_VERSION_INT >= 0x100001d0 // 16.0.464 or later
                if (!GEOvdbProcessTypedGridPoint(*vdb, converter)) {
                    if (vdb->getGrid().isType<cvdb::MaskGrid>()) {
                        cvdb::MaskGrid::ConstPtr grid =
                            cvdb::gridConstPtrCast<cvdb::MaskGrid>(vdb->getGridPtr());
                        converter(*grid);
                    }
                }
#else
                // Handle grid types that are not natively supported by Houdini.
                if (vdb->getGrid().isType<cvdb::tools::PointIndexGrid>()) {
                    cvdb::tools::PointIndexGrid::ConstPtr grid =
                        cvdb::gridConstPtrCast<cvdb::tools::PointIndexGrid>(vdb->getGridPtr());
                    converter(*grid);
                } else if (vdb->getGrid().isType<cvdb::points::PointDataGrid>()) {
                    cvdb::points::PointDataGrid::ConstPtr grid =
                        cvdb::gridConstPtrCast<cvdb::points::PointDataGrid>(vdb->getGridPtr());
                    converter(*grid);
                } else if (vdb->getGrid().isType<cvdb::MaskGrid>()) {
                    cvdb::MaskGrid::ConstPtr grid =
                        cvdb::gridConstPtrCast<cvdb::MaskGrid>(vdb->getGridPtr());
                    converter(*grid);
                }
#endif
            }
        }

    } catch (std::exception& e) {
        addError(SOP_MESSAGE, e.what());
    }

    return error();
}

// Copyright (c) 2012-2018 DreamWorks Animation LLC
// All rights reserved. This software is distributed under the
// Mozilla Public License 2.0 ( http://www.mozilla.org/MPL/2.0/ )<|MERGE_RESOLUTION|>--- conflicted
+++ resolved
@@ -353,11 +353,7 @@
 
         // Process VDB primitives
 
-<<<<<<< HEAD
-        const GA_PrimitiveGroup* group = matchGroup(*inputGeoPt, groupStr.toStdString());
-=======
         const GA_PrimitiveGroup* group = matchGroup(*inputGeoPt, evalStdString("group", time));
->>>>>>> 4eed5d97
 
         hvdb::VdbPrimCIterator vdbIt(inputGeoPt, group);
 
