///////////////////////////////////////////////////////////////////////////
//
// Copyright (c) 2012-2013 DreamWorks Animation LLC
//
// All rights reserved. This software is distributed under the
// Mozilla Public License 2.0 ( http://www.mozilla.org/MPL/2.0/ )
//
// Redistributions of source code must retain the above copyright
// and license notice and the following restrictions and disclaimer.
//
// *     Neither the name of DreamWorks Animation nor the names of
// its contributors may be used to endorse or promote products derived
// from this software without specific prior written permission.
//
// THIS SOFTWARE IS PROVIDED BY THE COPYRIGHT HOLDERS AND CONTRIBUTORS
// "AS IS" AND ANY EXPRESS OR IMPLIED WARRANTIES, INCLUDING, BUT NOT
// LIMITED TO, THE IMPLIED WARRANTIES OF MERCHANTABILITY AND FITNESS FOR
// A PARTICULAR PURPOSE ARE DISCLAIMED. IN NO EVENT SHALL THE COPYRIGHT
// OWNER OR CONTRIBUTORS BE LIABLE FOR ANY INDIRECT, INCIDENTAL,
// SPECIAL, EXEMPLARY, OR CONSEQUENTIAL DAMAGES (INCLUDING, BUT NOT
// LIMITED TO, PROCUREMENT OF SUBSTITUTE GOODS OR SERVICES; LOSS OF USE,
// DATA, OR PROFITS; OR BUSINESS INTERRUPTION) HOWEVER CAUSED AND ON ANY
// THEORY OF LIABILITY, WHETHER IN CONTRACT, STRICT LIABILITY, OR TORT
// (INCLUDING NEGLIGENCE OR OTHERWISE) ARISING IN ANY WAY OUT OF THE USE
// OF THIS SOFTWARE, EVEN IF ADVISED OF THE POSSIBILITY OF SUCH DAMAGE.
// IN NO EVENT SHALL THE COPYRIGHT HOLDERS' AND CONTRIBUTORS' AGGREGATE
// LIABILITY FOR ALL CLAIMS REGARDLESS OF THEIR BASIS EXCEED US$250.00.
//
///////////////////////////////////////////////////////////////////////////
//
/// @file SOP_OpenVDB_Filter_Level_Set.cc
///
/// @author FX R&D OpenVDB team
///
/// @brief Performs various types of level set deformations with
/// interface tracking. These unrestricted deformations include
/// surface smoothing (e.g., Laplacian flow), filtering (e.g., mean
/// value) and morphological operations (e.g., morphological opening).
/// All these operations can optionally be masked with another grid that
/// acts as an alpha-mask.
///
/// @note Works with level set grids of floating point type (float/double).

#include <houdini_utils/OP_NodeChain.h> // for getNodeChain(), OP_EvalScope
#include <houdini_utils/ParmFactory.h>

#include <openvdb_houdini/Utils.h>
#include <openvdb_houdini/SOP_NodeVDB.h>
#include <openvdb/tools/LevelSetFilter.h>

#include <OP/OP_AutoLockInputs.h>
#include <UT/UT_Interrupt.h>

#include <boost/algorithm/string/case_conv.hpp>
#include <boost/algorithm/string/trim.hpp>

namespace hvdb = openvdb_houdini;
namespace hutil = houdini_utils;

#undef DWA_DEBUG_MODE
//#define DWA_DEBUG_MODE


////////////////////////////////////////

// Utilities

namespace {

// Add new items to the *end* of this list, and update NUM_OPERATOR_TYPES.
enum OperatorType {
    OP_TYPE_RENORM = 0,
    OP_TYPE_RESHAPE,
    OP_TYPE_SMOOTH
};

enum { NUM_OPERATOR_TYPES = OP_TYPE_SMOOTH + 1 };


// Add new items to the *end* of this list, and update NUM_FILTER_TYPES.
enum FilterType {
    FILTER_TYPE_NONE = -1,
    FILTER_TYPE_RENORMALIZE = 0,
    FILTER_TYPE_MEAN_VALUE,
    FILTER_TYPE_MEDIAN_VALUE,
    FILTER_TYPE_MEAN_CURVATURE,
    FILTER_TYPE_LAPLACIAN_FLOW,
    FILTER_TYPE_DILATE,
    FILTER_TYPE_ERODE,
    FILTER_TYPE_OPEN,
    FILTER_TYPE_CLOSE,
    FILTER_TYPE_TRACK,
    FILTER_TYPE_GAUSSIAN
};

enum { NUM_FILTER_TYPES = FILTER_TYPE_TRACK + 1 };


std::string
filterTypeToString(FilterType filter)
{
    std::string ret;
    switch (filter) {
        case FILTER_TYPE_NONE: ret           = "none";           break;
        case FILTER_TYPE_RENORMALIZE: ret    = "renormalize";    break;
        case FILTER_TYPE_GAUSSIAN: ret       = "gaussian";       break;
        case FILTER_TYPE_DILATE: ret         = "dilate";         break;
        case FILTER_TYPE_ERODE: ret          = "erode";          break;
        case FILTER_TYPE_OPEN: ret           = "open";           break;
        case FILTER_TYPE_CLOSE: ret          = "close";          break;
        case FILTER_TYPE_TRACK: ret          = "track";          break;
#ifndef SESI_OPENVDB
        case FILTER_TYPE_MEAN_VALUE: ret     = "mean value";     break;
        case FILTER_TYPE_MEDIAN_VALUE: ret   = "median value";   break;
        case FILTER_TYPE_MEAN_CURVATURE: ret = "mean curvature"; break;
        case FILTER_TYPE_LAPLACIAN_FLOW: ret = "laplacian flow"; break;
#else
        case FILTER_TYPE_MEAN_VALUE: ret     = "meanvalue";      break;
        case FILTER_TYPE_MEDIAN_VALUE: ret   = "medianvalue";    break;
        case FILTER_TYPE_MEAN_CURVATURE: ret = "meancurvature";  break;
        case FILTER_TYPE_LAPLACIAN_FLOW: ret = "laplacianflow";  break;
#endif
    }
    return ret;
}

std::string
filterTypeToMenuName(FilterType filter)
{
    std::string ret;
    switch (filter) {
        case FILTER_TYPE_NONE: ret           = "None";                  break;
        case FILTER_TYPE_RENORMALIZE: ret    = "Renormalize";           break;
        case FILTER_TYPE_MEAN_VALUE: ret     = "Mean Value";            break;
        case FILTER_TYPE_GAUSSIAN: ret       = "Gaussian";              break;
        case FILTER_TYPE_MEDIAN_VALUE: ret   = "Median Value";          break;
        case FILTER_TYPE_MEAN_CURVATURE: ret = "Mean Curvature Flow";   break;
        case FILTER_TYPE_LAPLACIAN_FLOW: ret = "Laplacian Flow";        break;
        case FILTER_TYPE_DILATE: ret         = "Dilate";                break;
        case FILTER_TYPE_ERODE: ret          = "Erode";                 break;
        case FILTER_TYPE_OPEN: ret           = "Open";                  break;
        case FILTER_TYPE_CLOSE: ret          = "Close";                 break;
        case FILTER_TYPE_TRACK: ret          = "Track Narrow Band";     break;
    }
    return ret;
}


FilterType
stringToFilterType(const std::string& s)
{
    FilterType ret = FILTER_TYPE_NONE;

    std::string str = s;
    boost::trim(str);
    boost::to_lower(str);

    if (str == filterTypeToString(FILTER_TYPE_RENORMALIZE)) {
        ret = FILTER_TYPE_RENORMALIZE;
    } else if (str == filterTypeToString(FILTER_TYPE_MEAN_VALUE)) {
        ret = FILTER_TYPE_MEAN_VALUE;
    } else if (str == filterTypeToString(FILTER_TYPE_GAUSSIAN)) {
        ret = FILTER_TYPE_GAUSSIAN;
    } else if (str == filterTypeToString(FILTER_TYPE_MEDIAN_VALUE)) {
        ret = FILTER_TYPE_MEDIAN_VALUE;
    } else if (str == filterTypeToString(FILTER_TYPE_MEAN_CURVATURE)) {
        ret = FILTER_TYPE_MEAN_CURVATURE;
    } else if (str == filterTypeToString(FILTER_TYPE_LAPLACIAN_FLOW)) {
        ret = FILTER_TYPE_LAPLACIAN_FLOW;
    } else if (str == filterTypeToString(FILTER_TYPE_DILATE)) {
        ret = FILTER_TYPE_DILATE;
    } else if (str == filterTypeToString(FILTER_TYPE_ERODE)) {
        ret = FILTER_TYPE_ERODE;
    } else if (str == filterTypeToString(FILTER_TYPE_OPEN)) {
        ret = FILTER_TYPE_OPEN;
    } else if (str == filterTypeToString(FILTER_TYPE_CLOSE)) {
        ret = FILTER_TYPE_CLOSE;
    } else if (str == filterTypeToString(FILTER_TYPE_TRACK)) {
        ret = FILTER_TYPE_TRACK;
    }

    return ret;
}


// Add new items to the *end* of this list, and update NUM_ACCURACY_TYPES.
enum Accuracy {
    ACCURACY_UPWIND_FIRST = 0,
    ACCURACY_UPWIND_SECOND,
    ACCURACY_UPWIND_THIRD,
    ACCURACY_WENO,
    ACCURACY_HJ_WENO
};

enum { NUM_ACCURACY_TYPES = ACCURACY_HJ_WENO + 1 };

std::string
accuracyToString(Accuracy ac)
{
    std::string ret;
    switch (ac) {
        case ACCURACY_UPWIND_FIRST: ret     = "upwind first";       break;
        case ACCURACY_UPWIND_SECOND: ret    = "upwind second";      break;
        case ACCURACY_UPWIND_THIRD: ret     = "upwind third";       break;
        case ACCURACY_WENO: ret             = "weno";               break;
        case ACCURACY_HJ_WENO: ret          = "hj weno";            break;
    }
    return ret;
}

std::string
accuracyToMenuName(Accuracy ac)
{
    std::string ret;
    switch (ac) {
        case ACCURACY_UPWIND_FIRST: ret     = "First-order upwinding";      break;
        case ACCURACY_UPWIND_SECOND: ret    = "Second-order upwinding";     break;
        case ACCURACY_UPWIND_THIRD: ret     = "Third-order upwinding";      break;
        case ACCURACY_WENO: ret             = "Fifth-order WENO";           break;
        case ACCURACY_HJ_WENO: ret          = "Fifth-order HJ-WENO";        break;
    }
    return ret;
}


Accuracy
stringToAccuracy(const std::string& s)
{
    Accuracy ret = ACCURACY_UPWIND_FIRST;

    std::string str = s;
    boost::trim(str);
    boost::to_lower(str);

    if (str == accuracyToString(ACCURACY_UPWIND_SECOND)) {
        ret = ACCURACY_UPWIND_SECOND;
    } else if (str == accuracyToString(ACCURACY_UPWIND_THIRD)) {
        ret = ACCURACY_UPWIND_THIRD;
    } else if (str == accuracyToString(ACCURACY_WENO)) {
        ret = ACCURACY_WENO;
    } else if (str == accuracyToString(ACCURACY_HJ_WENO)) {
        ret = ACCURACY_HJ_WENO;
    }

    return ret;
}


void
buildFilterMenu(std::vector<std::string>& items, OperatorType op)
{
    items.clear();

    if (OP_TYPE_SMOOTH == op) {

        items.push_back(filterTypeToString(FILTER_TYPE_MEAN_VALUE));
        items.push_back(filterTypeToMenuName(FILTER_TYPE_MEAN_VALUE));

        items.push_back(filterTypeToString(FILTER_TYPE_GAUSSIAN));
        items.push_back(filterTypeToMenuName(FILTER_TYPE_GAUSSIAN));

        items.push_back(filterTypeToString(FILTER_TYPE_MEDIAN_VALUE));
        items.push_back(filterTypeToMenuName(FILTER_TYPE_MEDIAN_VALUE));

        items.push_back(filterTypeToString(FILTER_TYPE_MEAN_CURVATURE));
        items.push_back(filterTypeToMenuName(FILTER_TYPE_MEAN_CURVATURE));

        items.push_back(filterTypeToString(FILTER_TYPE_LAPLACIAN_FLOW));
        items.push_back(filterTypeToMenuName(FILTER_TYPE_LAPLACIAN_FLOW));

    } else if (OP_TYPE_RESHAPE == op) {

        items.push_back(filterTypeToString(FILTER_TYPE_DILATE));
        items.push_back(filterTypeToMenuName(FILTER_TYPE_DILATE));

        items.push_back(filterTypeToString(FILTER_TYPE_ERODE));
        items.push_back(filterTypeToMenuName(FILTER_TYPE_ERODE));

        items.push_back(filterTypeToString(FILTER_TYPE_OPEN));
        items.push_back(filterTypeToMenuName(FILTER_TYPE_OPEN));

        items.push_back(filterTypeToString(FILTER_TYPE_CLOSE));
        items.push_back(filterTypeToMenuName(FILTER_TYPE_CLOSE));

#ifdef DWA_DEBUG_MODE
        items.push_back(filterTypeToString(FILTER_TYPE_TRACK));
        items.push_back(filterTypeToMenuName(FILTER_TYPE_TRACK));
#endif

    }
}

struct FilterParms {
    FilterParms()
        : mGroup()
        , mMaskName()
        , mSecondInputConnected(false)
        , mFilterType(FILTER_TYPE_NONE)
        , mIterations(0)
        , mStencilWidth(0)
        , mVoxelOffset(0.0)
        , mWorldUnits(false)
        , mMinMask(0)
        , mMaxMask(1)
        , mInvertMask(false)
        , mAccuracy(ACCURACY_UPWIND_FIRST)
        , mMaskInputNode(NULL)
    {
    }

    std::string mGroup, mMaskName;
    bool mSecondInputConnected;
    FilterType mFilterType;
    int mIterations, mStencilWidth;
    float mVoxelOffset;
    bool  mWorldUnits;
    float mMinMask, mMaxMask;
    bool  mInvertMask;
    Accuracy mAccuracy;
    OP_Node* mMaskInputNode;
};

} // namespace


////////////////////////////////////////

// SOP Declaration

class SOP_OpenVDB_Filter_Level_Set: public hvdb::SOP_NodeVDB
{
public:
    SOP_OpenVDB_Filter_Level_Set(OP_Network*, const char* name, OP_Operator*, OperatorType);
    virtual ~SOP_OpenVDB_Filter_Level_Set() {};

    static OP_Node* factoryRenormalize(OP_Network*, const char* name, OP_Operator*);
    static OP_Node* factorySmooth(OP_Network*, const char* name, OP_Operator*);
    static OP_Node* factoryReshape(OP_Network*, const char* name, OP_Operator*);

    virtual int isRefInput(unsigned input) const { return (input == 1); }

    int convertUnits();

protected:
    virtual OP_ERROR cookMySop(OP_Context&);
    virtual bool updateParmsFlags();

private:
    typedef hvdb::Interrupter BossT;

    const OperatorType mOpType;
    float mVoxelSize;

    OP_ERROR evalFilterParms(OP_Context&, FilterParms&);


    template<typename GridT>
    bool applyFilters(GU_PrimVDB*, std::vector<FilterParms>&, BossT&,
        OP_Context&, GU_Detail&, bool verbose);

    template<typename FilterT>
    void filterGrid(OP_Context&, FilterT&, const FilterParms&, BossT&, bool verbose);

    template<typename FilterT>
    void offset(const FilterParms&, FilterT&, const float offset, bool verbose,
        const typename FilterT::MaskType* mask = NULL);

    template<typename FilterT>
    void mean(const FilterParms&, FilterT&, BossT&, bool verbose,
        const typename FilterT::MaskType* mask = NULL);

    template<typename FilterT>
    void gaussian(const FilterParms&, FilterT&, BossT&, bool verbose,
        const typename FilterT::MaskType* mask = NULL);

    template<typename FilterT>
    void median(const FilterParms&, FilterT&, BossT&, bool verbose,
        const typename FilterT::MaskType* mask = NULL);

    template<typename FilterT>
    void meanCurvature(const FilterParms&, FilterT&, BossT&, bool verbose,
        const typename FilterT::MaskType* mask = NULL);

    template<typename FilterT>
    void laplacian(const FilterParms&, FilterT&, BossT&, bool verbose,
        const typename FilterT::MaskType* mask = NULL);

    template<typename FilterT>
    void renormalize(const FilterParms&, FilterT&, BossT&, bool verbose = false);

    template<typename FilterT>
    void track(const FilterParms&, FilterT&, BossT&, bool verbose);
};//SOP_OpenVDB_Filter_Level_Set

////////////////////////////////////////

namespace
{

// Callback to convert from voxel to world space units
int
convertUnitsCB(void* data, int /*idx*/, float /*time*/, const PRM_Template*)
{
   SOP_OpenVDB_Filter_Level_Set* sop = static_cast<SOP_OpenVDB_Filter_Level_Set*>(data);
   if (sop == NULL) return 0;
   return sop->convertUnits();
}

} // unnamed namespace

////////////////////////////////////////

// Build UI

void
newSopOperator(OP_OperatorTable* table)
{
    if (table == NULL) return;

    for (int n = 0; n < NUM_OPERATOR_TYPES; ++n) {
        OperatorType op = OperatorType(n);

        hutil::ParmList parms;

        // Define a string-valued group name pattern parameter and add it to the list.
        parms.add(hutil::ParmFactory(PRM_STRING, "group", "Group")
            .setHelpText("Specify a subset of the input VDB grids to be processed.")
            .setChoiceList(&hutil::PrimGroupMenu));

        if (OP_TYPE_RENORM != op) { // Filter menu

            parms.add(hutil::ParmFactory(PRM_TOGGLE, "mask", "")
                  .setDefault(PRMoneDefaults)
                  .setTypeExtended(PRM_TYPE_TOGGLE_JOIN)
                  .setHelpText("Enable / disable the mask."));

            parms.add(hutil::ParmFactory(PRM_STRING, "maskname", "Alpha Mask")
                  .setHelpText("Optional VDB used for alpha masking. Assumes values 0->1.")
                  .setSpareData(&SOP_Node::theSecondInput)
                  .setChoiceList(&hutil::PrimGroupMenu));

            std::vector<std::string> items;

            buildFilterMenu(items, op);

            parms.add(hutil::ParmFactory(PRM_STRING, "operation", "Operation")
                .setDefault(items[0])
                .setChoiceListItems(PRM_CHOICELIST_SINGLE, items));

        }

        // Stencil width
        parms.add(hutil::ParmFactory(PRM_INT_J, "stencilWidth", "Filter Voxel Radius")
            .setDefault(PRMoneDefaults)
            .setRange(PRM_RANGE_RESTRICTED, 1, PRM_RANGE_UI, 5));

        // steps
        parms.add(hutil::ParmFactory(PRM_INT_J, "iterations", "Iterations")
            .setDefault(PRMfourDefaults)
            .setRange(PRM_RANGE_RESTRICTED, 0, PRM_RANGE_UI, 10));

        if (OP_TYPE_RESHAPE == op) { 
            // Toggle between world- and index-space units for offset
            parms.add(hutil::ParmFactory(PRM_TOGGLE, "worldSpaceUnits", "Specify Offset in World (vs Voxel) Units")
                      .setCallbackFunc(&convertUnitsCB));
        
            // Offset
            parms.add(hutil::ParmFactory(PRM_FLT_J, "voxelOffset", "Offset")
                      .setDefault(PRMoneDefaults)
                      .setRange(PRM_RANGE_RESTRICTED, 0.0, PRM_RANGE_UI, 10.0));
        }
                
        { // Renormalization accuracy

            std::vector<std::string> items;
            for (int i = 0; i < NUM_ACCURACY_TYPES; ++i) {
                Accuracy ac = Accuracy(i);

#ifndef DWA_DEBUG_MODE // Exclude some of the menu options
                if (ac == ACCURACY_UPWIND_THIRD || ac == ACCURACY_WENO) continue;
#endif

                items.push_back(accuracyToString(ac)); // token
                items.push_back(accuracyToMenuName(ac)); // label
            }

            parms.add(hutil::ParmFactory(PRM_STRING, "accuracy", "Renorm Accuracy")
                .setDefault(items[0])
                .setChoiceListItems(PRM_CHOICELIST_SINGLE, items));
        }

        if (OP_TYPE_RENORM != op) {
            //Invert mask.
            parms.add(hutil::ParmFactory(PRM_TOGGLE, "invert", "Invert Alpha Mask")
                      .setHelpText("Inverts the optional mask so alpha values 0->1 maps to 1->0"));

            // Min mask range
            parms.add(hutil::ParmFactory(PRM_FLT_J, "minMask", "Min Mask Cutoff")
                      .setHelpText("Value below which the mask values map to zero")      
                      .setDefault(PRMzeroDefaults)
                      .setRange(PRM_RANGE_UI, 0.0, PRM_RANGE_UI, 1.0));

            // Max mask range
            parms.add(hutil::ParmFactory(PRM_FLT_J, "maxMask", "Max Mask Cutoff")
                      .setHelpText("Value above which the mask values map to one")      
                      .setDefault(PRMoneDefaults)
                      .setRange(PRM_RANGE_UI, 0.0, PRM_RANGE_UI, 1.0));
        }
            
#ifndef SESI_OPENVDB
        // Verbosity toggle.
        parms.add(hutil::ParmFactory(PRM_TOGGLE, "verbose", "Verbose")
            .setHelpText("Prints the sequence of operations to the terminal."));
#endif

        // Obsolete parameters
        hutil::ParmList obsoleteParms;
        obsoleteParms.add(hutil::ParmFactory(PRM_SEPARATOR, "sep1", "Sep"));
        obsoleteParms.add(hutil::ParmFactory(PRM_SEPARATOR, "sep2", "Sep"));

        // Register operator
        if (OP_TYPE_RENORM == op) {

            hvdb::OpenVDBOpFactory("OpenVDB Renormalize Level Set",
                SOP_OpenVDB_Filter_Level_Set::factoryRenormalize, parms, *table)
                .setObsoleteParms(obsoleteParms)
                .addInput("Input with VDB grids to process");

        } else if (OP_TYPE_RESHAPE == op) {

            hvdb::OpenVDBOpFactory("OpenVDB Offset Level Set",
                SOP_OpenVDB_Filter_Level_Set::factoryReshape, parms, *table)
                .setObsoleteParms(obsoleteParms)
                .addInput("Input with VDBs to process")
                .addOptionalInput("Optional VDB Alpha Mask");

        } else if (OP_TYPE_SMOOTH == op) {

            hvdb::OpenVDBOpFactory("OpenVDB Smooth Level Set",
                SOP_OpenVDB_Filter_Level_Set::factorySmooth, parms, *table)
                .setObsoleteParms(obsoleteParms)
                .addInput("Input with VDBs to process")
                .addOptionalInput("Optional VDB Alpha Mask");
        }
    }
 }

////////////////////////////////////////

// Operator registration

OP_Node*
SOP_OpenVDB_Filter_Level_Set::factoryRenormalize(
    OP_Network* net, const char* name, OP_Operator* op)
{
    return new SOP_OpenVDB_Filter_Level_Set(net, name, op, OP_TYPE_RENORM);
}

OP_Node*
SOP_OpenVDB_Filter_Level_Set::factoryReshape(
    OP_Network* net, const char* name, OP_Operator* op)
{
    return new SOP_OpenVDB_Filter_Level_Set(net, name, op, OP_TYPE_RESHAPE);
}

OP_Node*
SOP_OpenVDB_Filter_Level_Set::factorySmooth(
    OP_Network* net, const char* name, OP_Operator* op)
{
    return new SOP_OpenVDB_Filter_Level_Set(net, name, op, OP_TYPE_SMOOTH);
}


SOP_OpenVDB_Filter_Level_Set::SOP_OpenVDB_Filter_Level_Set(
    OP_Network* net, const char* name, OP_Operator* op, OperatorType opType)
    : hvdb::SOP_NodeVDB(net, name, op)
    , mOpType(opType), mVoxelSize(1.0f)
{
}

////////////////////////////////////////

// Disable UI Parms.
bool
SOP_OpenVDB_Filter_Level_Set::updateParmsFlags()
{
    bool changed = false;

    bool stencil = false, reshape = mOpType == OP_TYPE_RESHAPE;

    if (mOpType != OP_TYPE_RENORM) {

        UT_String str;
        evalString(str, "operation", 0, 0);
        FilterType operation = stringToFilterType(str.toStdString());

        stencil = operation == FILTER_TYPE_MEAN_VALUE ||
                  operation == FILTER_TYPE_GAUSSIAN   ||
                  operation == FILTER_TYPE_MEDIAN_VALUE;

        bool hasMask = (this->nInputs() == 2);
        changed |= enableParm("mask", hasMask);
        bool useMask = bool(evalInt("mask", 0, 0)) && hasMask;
        changed |= enableParm("invert", useMask);
        changed |= enableParm("minMask", useMask);
        changed |= enableParm("maxMask", useMask);
        changed |= enableParm("maskname", useMask);
    }

    changed |= enableParm("iterations", !reshape);
    changed |= enableParm("stencilWidth", stencil);

    changed |= setVisibleState("stencilWidth", getEnableState("stencilWidth"));
    changed |= setVisibleState("iterations", getEnableState("iterations"));

    return changed;
}

////////////////////////////////////////


int
SOP_OpenVDB_Filter_Level_Set::convertUnits()
{
    const bool toWS = static_cast<bool>(evalInt("worldSpaceUnits", 0, 0));
    const float offset = evalFloat("voxelOffset", 0, 0) * (toWS ? mVoxelSize : 1.0f/mVoxelSize);
    setFloat("voxelOffset", 0, 0, offset);
    return 1;
}

////////////////////////////////////////

// Cook

OP_ERROR
SOP_OpenVDB_Filter_Level_Set::cookMySop(OP_Context& context)
{
    try {
        OP_AutoLockInputs lock;
        std::vector<FilterParms> filterParms;
        SOP_OpenVDB_Filter_Level_Set* startNode = this;

        {
            // Find adjacent, upstream nodes of the same type as this node.
            std::vector<SOP_OpenVDB_Filter_Level_Set*> nodes =
                hutil::getNodeChain(context, this);

            startNode = nodes[0];

            // Collect filter parameters starting from the topmost node.
            filterParms.resize(nodes.size());
            for (size_t n = 0, N = filterParms.size(); n < N; ++n) {
                if (nodes[n]->evalFilterParms(context, filterParms[n]) >= UT_ERROR_ABORT) {
                    return error();
                }
            }
        }
        if (lock.lock(*startNode, context) >= UT_ERROR_ABORT) return error();

        // This does a shallow copy of VDB-grids and deep copy of native Houdini primitives.
        if (startNode->duplicateSource(0, context, gdp) >= UT_ERROR_ABORT) return error();

        BossT boss("Processing level sets");

        const fpreal time = context.getTime();
#ifndef SESI_OPENVDB
        const bool verbose = bool(evalInt("verbose", 0, time));
#else
	const bool verbose = false;
#endif

        if (verbose) std::cout << "--- " << this->getName() << " ---\n";

        // Filter grids
        UT_String groupStr;
        evalString(groupStr, "group", 0, time);

        const GA_PrimitiveGroup *group =
            matchGroup(const_cast<GU_Detail&>(*gdp), groupStr.toStdString());
        for (hvdb::VdbPrimIterator it(gdp, group); it; ++it) {

            // Check grid class
            const openvdb::GridClass gridClass = it->getGrid().getGridClass();
            if (gridClass != openvdb::GRID_LEVEL_SET) {
                std::string s = it.getPrimitiveNameOrIndex().toStdString();
                s = "VDB primitive " + s + " was skipped because it is not a level-set grid.";
                addWarning(SOP_MESSAGE, s.c_str());
                continue;
            }

            // Appply filters

            bool wasFiltered = applyFilters<openvdb::FloatGrid>(
                *it, filterParms, boss, context, *gdp, verbose);

            if (boss.wasInterrupted()) break;

            if (!wasFiltered) {
                wasFiltered = applyFilters<openvdb::DoubleGrid>(
                    *it, filterParms, boss, context, *gdp, verbose);
            }

            if (boss.wasInterrupted()) break;

            if (!wasFiltered) {
                std::string msg = "VDB primitive "
                    + it.getPrimitiveNameOrIndex().toStdString()
                    + " is not of floating point type.";
                addWarning(SOP_MESSAGE, msg.c_str());
                continue;
            }

            if (boss.wasInterrupted()) break;
        }

        if (boss.wasInterrupted()) addWarning(SOP_MESSAGE, "processing was interrupted");
        boss.end();

    } catch (std::exception& e) {
        addError(SOP_MESSAGE, e.what());
    }
    return error();
}

////////////////////////////////////////


OP_ERROR
SOP_OpenVDB_Filter_Level_Set::evalFilterParms(OP_Context& context,
    FilterParms& parms)
{
    hutil::OP_EvalScope eval_scope(*this, context);
    fpreal now = context.getTime();

    parms.mIterations   = evalInt("iterations", 0, now);
    parms.mStencilWidth = evalInt("stencilWidth", 0, now);
    parms.mVoxelOffset  = evalFloat("voxelOffset", 0, now);
    parms.mMinMask      = evalFloat("minMask", 0, now);
    parms.mMaxMask      = evalFloat("maxMask", 0, now);
    parms.mInvertMask   = evalInt("invert", 0, now);
    parms.mWorldUnits   = evalInt("worldSpaceUnits", 0, now);

    UT_String str;

    if (OP_TYPE_RENORM != mOpType) {
        evalString(str, "operation", 0, now);
        parms.mFilterType = stringToFilterType(str.toStdString());
    } else {
        parms.mFilterType = FILTER_TYPE_RENORMALIZE;
    }
    
    evalString(str, "accuracy", 0, now);
    parms.mAccuracy = stringToAccuracy(str.toStdString());

    evalString(str, "group", 0, now);
    parms.mGroup = str.toStdString();

    if (OP_TYPE_SMOOTH == mOpType || OP_TYPE_RESHAPE == mOpType) {
        if (evalInt("mask", 0, now)) {
            parms.mMaskInputNode = getInput(1, /*mark_used*/true);

            evalString(str, "maskname", 0, now);
            parms.mMaskName = str.toStdString();
        }
    }

    return error();
}


////////////////////////////////////////

// Filter callers

template<typename GridT>
bool
SOP_OpenVDB_Filter_Level_Set::applyFilters(
    GU_PrimVDB* vdbPrim,
    std::vector<FilterParms>& filterParms,
    BossT& boss,
    OP_Context& context,
    GU_Detail& geo,
    bool verbose)
{
    typename GridT::Ptr grid = openvdb::deepCopyTypedGrid<GridT>(vdbPrim->getGrid());

    if (!grid) return false;

    typedef typename GridT::ValueType ValueT;
    typedef openvdb::FloatGrid MaskT;
    typedef openvdb::tools::LevelSetFilter<GridT, MaskT, BossT> FilterT;

    mVoxelSize = ValueT(grid->voxelSize()[0]);
    FilterT filter(*grid, &boss);

    if (grid->background() < ValueT(openvdb::LEVEL_SET_HALF_WIDTH * mVoxelSize)) {
        std::string msg = "VDB primitive '"
            + std::string(vdbPrim->getGridName())
            + "' has a narrow band width that is less than 3 voxel units. ";
        addWarning(SOP_MESSAGE, msg.c_str());
    }

    for (size_t n = 0, N = filterParms.size(); n < N; ++n) {

        const GA_PrimitiveGroup *group = matchGroup(*gdp, filterParms[n].mGroup);

        // Skip this node if it doesn't operate on this primitive
        if (group && !group->containsOffset(vdbPrim->getMapOffset())) continue;
<<<<<<< HEAD

        filterGrid(context, filter, filterParms[n], voxelSize, boss, verbose);
=======
        
        filterGrid(context, filter, filterParms[n], boss, verbose);
>>>>>>> df1c8401

        if (boss.wasInterrupted()) break;
    }

    // Replace the original VDB primitive with a new primitive that contains
    // the output grid and has the same attributes and group membership.
    hvdb::replaceVdbPrimitive(*gdp, grid, *vdbPrim, true, vdbPrim->getGridName());

    return true;
}


template<typename FilterT>
void
SOP_OpenVDB_Filter_Level_Set::filterGrid(OP_Context& context, FilterT& filter,
    const FilterParms& parms, BossT& boss, bool verbose)
{
    // Alpha-masking
    typedef typename FilterT::GridType GridT;
    typedef typename FilterT::MaskType MaskT;
    typename MaskT::ConstPtr maskGrid;
    
    if (parms.mMaskInputNode) {

        // record second input
        if (getInput(1) != parms.mMaskInputNode) {
            addExtraInput(parms.mMaskInputNode, OP_INTEREST_DATA);
        }
    
        GU_DetailHandle maskHandle;
        maskHandle = static_cast<SOP_Node*>(parms.mMaskInputNode)->getCookedGeoHandle(context);
        
        GU_DetailHandleAutoReadLock maskScope(maskHandle);
        const GU_Detail *maskGeo = maskScope.getGdp();

        if (maskGeo) {
            const GA_PrimitiveGroup * maskGroup =
                parsePrimitiveGroups(parms.mMaskName.c_str(), const_cast<GU_Detail*>(maskGeo));

            if (!maskGroup && !parms.mMaskName.empty()) {
                addWarning(SOP_MESSAGE, "Mask not found.");
            } else {
                hvdb::VdbPrimCIterator maskIt(maskGeo, maskGroup);
                if (maskIt) {
                    if (maskIt->getStorageType() == UT_VDB_FLOAT) {
                        maskGrid = openvdb::gridConstPtrCast<MaskT>(maskIt->getGridPtr());
                    } else {
                        addWarning(SOP_MESSAGE, "The mask grid has to be a FloatGrid.");
                    }
                } else {
                    addWarning(SOP_MESSAGE, "The mask input is empty.");
                }
            }
        }
        filter.setMaskRange(parms.mMinMask, parms.mMaxMask);
        filter.invertMask(parms.mInvertMask);
    }

      

    typedef typename FilterT::ValueType ValueT;
    const ValueT ds = (parms.mWorldUnits ? 1 : mVoxelSize) * ValueT(parms.mVoxelOffset);

    switch (parms.mFilterType) {

        case FILTER_TYPE_NONE:
            break;
        case FILTER_TYPE_RENORMALIZE:
            renormalize(parms, filter, boss, verbose);
            break;
        case FILTER_TYPE_MEAN_VALUE:
            mean(parms, filter, boss, verbose, maskGrid.get());
            break;
        case FILTER_TYPE_GAUSSIAN:
            gaussian(parms, filter, boss, verbose, maskGrid.get());
            break;
        case FILTER_TYPE_MEDIAN_VALUE:
            median(parms, filter, boss, verbose, maskGrid.get());
            break;
        case FILTER_TYPE_MEAN_CURVATURE:
            meanCurvature(parms, filter, boss, verbose, maskGrid.get());
            break;
        case FILTER_TYPE_LAPLACIAN_FLOW:
            laplacian(parms, filter, boss, verbose, maskGrid.get());
            break;
        case FILTER_TYPE_TRACK:
            track(parms, filter, boss, verbose);
            break;
        case FILTER_TYPE_DILATE:
            offset(parms, filter, -ds, verbose, maskGrid.get());
            break;
        case FILTER_TYPE_ERODE:
            offset(parms, filter,  ds, verbose, maskGrid.get());
            break;
        case FILTER_TYPE_OPEN:
            offset(parms, filter,  ds, verbose, maskGrid.get());
            offset(parms, filter, -ds, verbose, maskGrid.get());
            break;
        case FILTER_TYPE_CLOSE:
            offset(parms, filter, -ds, verbose, maskGrid.get());
            offset(parms, filter,  ds, verbose, maskGrid.get());
            break;
    }
}


////////////////////////////////////////

// Filter operations

template<typename FilterT>
inline void
SOP_OpenVDB_Filter_Level_Set::offset(const FilterParms& parms, FilterT& filter,
    const float offset, bool verbose, const typename FilterT::MaskType* mask)
{

    if (verbose) {
        std::cout << "Morphological " << (offset>0 ? "erosion" : "dilation")
            << " by the offset " << offset << std::endl;
    }

    filter.offset(offset, mask);
}

template<typename FilterT>
void
SOP_OpenVDB_Filter_Level_Set::mean(const FilterParms& parms, FilterT& filter,
    BossT& boss, bool verbose, const typename FilterT::MaskType* mask)
{
    for (int n = 0, N = parms.mIterations; n < N && !boss.wasInterrupted(); ++n) {

        if (verbose) {
            std::cout << "Mean filter of radius " <<  parms.mStencilWidth << std::endl;
        }

        filter.mean(parms.mStencilWidth, mask);
    }
}

template<typename FilterT>
void
SOP_OpenVDB_Filter_Level_Set::gaussian(const FilterParms& parms, FilterT& filter,
    BossT& boss, bool verbose, const typename FilterT::MaskType* mask)
{
    for (int n = 0, N = parms.mIterations; n < N && !boss.wasInterrupted(); ++n) {

        if (verbose) {
            std::cout << "Gaussian filter of radius " <<  parms.mStencilWidth << std::endl;
        }

        filter.gaussian(parms.mStencilWidth, mask);
    }
}

template<typename FilterT>
void
SOP_OpenVDB_Filter_Level_Set::median(const FilterParms& parms, FilterT& filter,
    BossT& boss, bool verbose, const typename FilterT::MaskType* mask)
{
    for (int n = 0, N = parms.mIterations; n < N && !boss.wasInterrupted(); ++n) {

        if (verbose) {
            std::cout << "Median filter of radius " << parms.mStencilWidth << std::endl;
        }

        filter.median(parms.mStencilWidth, mask);
    }
}

template<typename FilterT>
void
SOP_OpenVDB_Filter_Level_Set::meanCurvature(const FilterParms& parms, FilterT& filter,
    BossT& boss, bool verbose, const typename FilterT::MaskType* mask)
{
    for (int n = 0, N = parms.mIterations; n < N && !boss.wasInterrupted(); ++n) {

        if (verbose) std::cout << "Mean-curvature flow" << (n+1) << std::endl;

        filter.meanCurvature(mask);
    }
}

template<typename FilterT>
void
SOP_OpenVDB_Filter_Level_Set::laplacian(const FilterParms& parms, FilterT& filter,
    BossT& boss, bool verbose, const typename FilterT::MaskType* mask)
{
    for (int n = 0, N = parms.mIterations; n < N && !boss.wasInterrupted(); ++n) {

        if (verbose) std::cout << "Laplacian flow" << (n+1) << std::endl;

        filter.laplacian(mask);
    }
}

template<typename FilterT>
inline void
SOP_OpenVDB_Filter_Level_Set::renormalize(const FilterParms& parms, FilterT& filter,
    BossT& boss, bool verbose)
{
    switch (parms.mAccuracy) {
        case ACCURACY_UPWIND_FIRST:  filter.setSpatialScheme(openvdb::math::FIRST_BIAS);   break;
        case ACCURACY_UPWIND_SECOND: filter.setSpatialScheme(openvdb::math::SECOND_BIAS);  break;
        case ACCURACY_UPWIND_THIRD:  filter.setSpatialScheme(openvdb::math::THIRD_BIAS);   break;
        case ACCURACY_WENO:          filter.setSpatialScheme(openvdb::math::WENO5_BIAS);   break;
        case ACCURACY_HJ_WENO:       filter.setSpatialScheme(openvdb::math::HJWENO5_BIAS); break;
    }

    const int oldNormCount = filter.getNormCount();
    filter.setNormCount(1); // only one normalization per iteration

    if (verbose) std::cout << "Renormalize #" << parms.mIterations << std::endl;

    for (int n = 0, N = parms.mIterations; n < N && !boss.wasInterrupted(); ++n) {
        filter.normalize();
    }

    filter.setNormCount(oldNormCount);
}

template<typename FilterT>
inline void
SOP_OpenVDB_Filter_Level_Set::track(const FilterParms& parms, FilterT& filter,
    BossT& boss, bool verbose)
{
    for (int n = 0, N = parms.mIterations; n < N && !boss.wasInterrupted(); ++n) {

        if (verbose) std::cout << "Tracking #" << (n+1) << std::endl;
        filter.track();
    }
}

////////////////////////////////////////


// Copyright (c) 2012-2013 DreamWorks Animation LLC
// All rights reserved. This software is distributed under the
// Mozilla Public License 2.0 ( http://www.mozilla.org/MPL/2.0/ )<|MERGE_RESOLUTION|>--- conflicted
+++ resolved
@@ -806,13 +806,8 @@
 
         // Skip this node if it doesn't operate on this primitive
         if (group && !group->containsOffset(vdbPrim->getMapOffset())) continue;
-<<<<<<< HEAD
-
-        filterGrid(context, filter, filterParms[n], voxelSize, boss, verbose);
-=======
         
         filterGrid(context, filter, filterParms[n], boss, verbose);
->>>>>>> df1c8401
 
         if (boss.wasInterrupted()) break;
     }
