--- conflicted
+++ resolved
@@ -305,7 +305,7 @@
     virtual bool updateParmsFlags();
 
 private:
-    
+
     void convert(openvdb::FloatGrid::Ptr, ParticleList&, const Settings&);
     void convertWithAttributes(openvdb::FloatGrid::Ptr, ParticleList&,
         const Settings&, const GU_Detail&);
@@ -544,7 +544,7 @@
         .setHelpText("Transfer point attributes to each voxel in the level set's narrow band")
         .setMultiparms(attrParms)
         .setDefault(PRMzeroDefaults));
-    
+
     //////////
     // Obsolete parameters
 
@@ -725,11 +725,7 @@
         // Get the conversion settings from the UI parameters.
         Settings settings;
         settings.mRasterizeTrails =  evalInt("footprint", 0, mTime) == 1;
-<<<<<<< HEAD
         settings.mDx = static_cast<float>(evalFloat("dX", 0, mTime));
-=======
-        settings.mDx = static_cast<float>(evalFloat("dX", 0,  mTime));
->>>>>>> f57d0852
 
         const bool wsUnits = bool(evalInt("worldSpaceUnits", 0, mTime));
         float background = 0.0;
