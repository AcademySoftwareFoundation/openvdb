///////////////////////////////////////////////////////////////////////////
//
// Copyright (c) 2012-2013 DreamWorks Animation LLC
//
// All rights reserved. This software is distributed under the
// Mozilla Public License 2.0 ( http://www.mozilla.org/MPL/2.0/ )
//
// Redistributions of source code must retain the above copyright
// and license notice and the following restrictions and disclaimer.
//
// *     Neither the name of DreamWorks Animation nor the names of
// its contributors may be used to endorse or promote products derived
// from this software without specific prior written permission.
//
// THIS SOFTWARE IS PROVIDED BY THE COPYRIGHT HOLDERS AND CONTRIBUTORS
// "AS IS" AND ANY EXPRESS OR IMPLIED WARRANTIES, INCLUDING, BUT NOT
// LIMITED TO, THE IMPLIED WARRANTIES OF MERCHANTABILITY AND FITNESS FOR
// A PARTICULAR PURPOSE ARE DISCLAIMED. IN NO EVENT SHALL THE COPYRIGHT
// OWNER OR CONTRIBUTORS BE LIABLE FOR ANY INDIRECT, INCIDENTAL,
// SPECIAL, EXEMPLARY, OR CONSEQUENTIAL DAMAGES (INCLUDING, BUT NOT
// LIMITED TO, PROCUREMENT OF SUBSTITUTE GOODS OR SERVICES; LOSS OF USE,
// DATA, OR PROFITS; OR BUSINESS INTERRUPTION) HOWEVER CAUSED AND ON ANY
// THEORY OF LIABILITY, WHETHER IN CONTRACT, STRICT LIABILITY, OR TORT
// (INCLUDING NEGLIGENCE OR OTHERWISE) ARISING IN ANY WAY OUT OF THE USE
// OF THIS SOFTWARE, EVEN IF ADVISED OF THE POSSIBILITY OF SUCH DAMAGE.
// IN NO EVENT SHALL THE COPYRIGHT HOLDERS' AND CONTRIBUTORS' AGGREGATE
// LIABILITY FOR ALL CLAIMS REGARDLESS OF THEIR BASIS EXCEED US$250.00.
//
///////////////////////////////////////////////////////////////////////////
//
/// @file SOP_OpenVDB_From_Polygons.cc
///
/// @author FX R&D OpenVDB team
///
/// @brief Converts a closed mesh of trinagles and/or quads into different VDB volumes.
/// The supported volumes are: Signed distance field / level-set, closest primitive grid
/// and grids with different mesh attributes (closest UVW, Normal etc.)

#include <houdini_utils/ParmFactory.h>
#include <openvdb_houdini/AttributeTransferUtil.h>
#include <openvdb_houdini/GeometryUtil.h>
#include <openvdb_houdini/Utils.h>
#include <openvdb_houdini/SOP_NodeVDB.h>

#include <openvdb/tools/MeshToVolume.h>
#include <openvdb/tools/LevelSetUtil.h>
#include <openvdb/util/Util.h>

#include <CH/CH_Manager.h>
#include <PRM/PRM_Parm.h>
#include <PRM/PRM_SharedFunc.h>

#include <iostream>
#include <string>
#include <limits>
#include <vector>


namespace hvdb = openvdb_houdini;
namespace hutil = houdini_utils;


namespace {

enum AttributeClass { POINT_ATTR, VERTEX_ATTR, PRIMITIVE_ATTR };

inline bool
evalAttrType(const UT_String& attrStr, UT_String& attrName, int& attrClass)
{
    std::string str = attrStr.toStdString();

    const size_t idx = str.find_first_of(".");
    if (idx == std::string::npos) return false;

    attrName = str.substr(idx + 1, str.size() - 1);

    str = str.substr(0, 2);

    if (str == "po") attrClass = POINT_ATTR;
    else if (str == "ve") attrClass = VERTEX_ATTR;
    else if (str == "pr") attrClass = PRIMITIVE_ATTR;
    else return false;

    return true;
}

inline int
lookupAttrInput(const PRM_SpareData *spare)
{
    const char  *istring;
    if (!spare) return 0;
    istring = spare->getValue("sop_input");
    return istring ? atoi(istring) : 0;
}

inline void
sopBuildAttrMenu(void *data, PRM_Name *menuEntries, int themenusize,
    const PRM_SpareData *spare, const PRM_Parm *parm)
{
    if (data == NULL || menuEntries == NULL || spare == NULL) return;

    SOP_Node* sop = CAST_SOPNODE((OP_Node *)data);

    if (sop == NULL) {
        // terminate and quit
        menuEntries[0].setToken(0);
        menuEntries[0].setLabel(0);
        return;
    }

    int inputIndex = lookupAttrInput(spare);
    const GU_Detail* gdp = sop->getInputLastGeo(inputIndex, CHgetEvalTime());
    size_t menuIdx = 0, menuEnd(themenusize - 2);

    if (gdp) {

        // null object
        menuEntries[menuIdx].setToken("");
        menuEntries[menuIdx++].setLabel("- no attribute selected -");

        // point attribute names
        GA_AttributeDict::iterator iter = gdp->pointAttribs().begin(GA_SCOPE_PUBLIC);

        if(!iter.atEnd() && menuIdx != menuEnd) {

            if (menuIdx > 0) {
                menuEntries[menuIdx].setToken(PRM_Name::mySeparator);
                menuEntries[menuIdx++].setLabel(PRM_Name::mySeparator);
            }

            for (; !iter.atEnd() && menuIdx != menuEnd; ++iter) {

                std::ostringstream token;
                token << "point." << (*iter)->getName();

                menuEntries[menuIdx].setToken(token.str().c_str());
                menuEntries[menuIdx++].setLabel(token.str().c_str());
            }
        }


        // vertex attribute names
        iter = gdp->vertexAttribs().begin(GA_SCOPE_PUBLIC);

        if(!iter.atEnd() && menuIdx != menuEnd) {

            if (menuIdx > 0) {
                menuEntries[menuIdx].setToken(PRM_Name::mySeparator);
                menuEntries[menuIdx++].setLabel(PRM_Name::mySeparator);
            }

            for (; !iter.atEnd() && menuIdx != menuEnd; ++iter) {

                std::ostringstream token;
                token << "vertex." << (*iter)->getName();

                menuEntries[menuIdx].setToken(token.str().c_str());
                menuEntries[menuIdx++].setLabel(token.str().c_str());
            }
        }


        // primitive attribute names
        iter = gdp->primitiveAttribs().begin(GA_SCOPE_PUBLIC);

        if(menuIdx != menuEnd) {

            if (menuIdx > 0) {
                menuEntries[menuIdx].setToken(PRM_Name::mySeparator);
                menuEntries[menuIdx++].setLabel(PRM_Name::mySeparator);
            }

            for (; !iter.atEnd() && menuIdx != menuEnd; ++iter) {

                std::ostringstream token;
                token << "primitive." << (*iter)->getName();

                menuEntries[menuIdx].setToken(token.str().c_str());
                menuEntries[menuIdx++].setLabel(token.str().c_str());
            }

            // Special case
            menuEntries[menuIdx].setToken("primitive.primitive_list_index");
            menuEntries[menuIdx++].setLabel("primitive.primitive_list_index");
        }

    }

    // terminator
    menuEntries[menuIdx].setToken(0);
    menuEntries[menuIdx].setLabel(0);
}

const PRM_ChoiceList PrimAttrMenu(
    PRM_ChoiceListType(PRM_CHOICELIST_EXCLUSIVE | PRM_CHOICELIST_REPLACE), sopBuildAttrMenu);

} // unnamed namespace


////////////////////////////////////////


class SOP_OpenVDB_From_Polygons: public hvdb::SOP_NodeVDB
{
public:
    SOP_OpenVDB_From_Polygons(OP_Network*, const char* name, OP_Operator*);
    virtual ~SOP_OpenVDB_From_Polygons() {}

    static OP_Node* factory(OP_Network*, const char* name, OP_Operator*);

    virtual int isRefInput(unsigned i ) const { return (i == 1); }

    int convertUnits();

protected:
    virtual OP_ERROR cookMySop(OP_Context&);
    virtual bool updateParmsFlags();
    virtual void resolveObsoleteParms(PRM_ParmList*);

    int constructGenericAtttributeLists(
        hvdb::AttributeDetailList &pointAttributes,
        hvdb::AttributeDetailList &vertexAttributes,
        hvdb::AttributeDetailList &primitiveAttributes,
        const GU_Detail&,
        const openvdb::Int32Grid& closestPrimGrid,
        const float time);

    template <class ValueType>
    void addAttributeDetails(
        hvdb::AttributeDetailList &attributeList,
        const GA_Attribute *attribute,
        const GA_AIFTuple *tupleAIF,
        const int attrTupleSize,
        const openvdb::Int32Grid& closestPrimGrid,
        std::string& customName,
        int vecType = -1);

    void transferAttributes(
        hvdb::AttributeDetailList &pointAttributes,
        hvdb::AttributeDetailList &vertexAttributes,
        hvdb::AttributeDetailList &primitiveAttributes,
        const openvdb::Int32Grid&,
        openvdb::math::Transform::Ptr& transform,
        const GU_Detail&);

private:
    float mVoxelSize;
};


////////////////////////////////////////


namespace
{

<<<<<<< HEAD
#if 0
std::string
int2str(const int nr)
{
    std::stringstream ss;
    ss << nr;
    return ss.str();
}
#endif

=======
>>>>>>> 9acf91a5
// Callback to convert from voxel to world space units
int
convertUnitsCB(void* data, int /*idx*/, float /*time*/, const PRM_Template*)
{
   SOP_OpenVDB_From_Polygons* sop = static_cast<SOP_OpenVDB_From_Polygons*>(data);
   if (sop == NULL) return 0;
   return sop->convertUnits();
}

} // unnamed namespace


////////////////////////////////////////


// Build UI and register this operator.
void
newSopOperator(OP_OperatorTable* table)
{
    if (table == NULL) return;

    hutil::ParmList parms;


    //////////
    // Output grids

    //  distance field
    parms.add(hutil::ParmFactory(PRM_TOGGLE, "distanceField", "")
        .setDefault(PRMoneDefaults)
        .setTypeExtended(PRM_TYPE_TOGGLE_JOIN)
        .setHelpText("Enable / disable the level set output."));

    parms.add(hutil::ParmFactory(PRM_STRING, "distanceFieldGridName", "Distance VDB")
        .setDefault("surface")
        .setHelpText("Outputs a distance field / level set grid. Voxels "
            "in the narrow band are made active. (A grid name can optionally be "
            "specified in the string field)"));

    //  fog volume
    parms.add(hutil::ParmFactory(PRM_TOGGLE, "fogVolume", "")
        .setTypeExtended(PRM_TYPE_TOGGLE_JOIN)
        .setHelpText("Enable / disable the fog volume output."));

    parms.add(hutil::ParmFactory(PRM_STRING, "fogVolumeGridName", "Fog VDB")
        .setDefault("density")
        .setHelpText("Outputs the fog volume grid. Generated from the signed "
            "distance field / level set, the interior narrow band is "
            "transformed into a 0 to 1 gradient and the remaining interior "
            "values are set to 1. Exterior values and the background are "
            "set to 0. The interior is still a sparse representations but "
            "the values are active."));

    //////////
    // Conversion settings

    parms.add(hutil::ParmFactory(PRM_HEADING, "conversionHeading", "Conversion settings"));

    parms.add(hutil::ParmFactory(PRM_STRING, "group", "Reference VDB")
        .setChoiceList(&hutil::PrimGroupMenu)
        .setSpareData(&SOP_Node::theSecondInput)
        .setHelpText("References the first/selected grid's transform. The "
            "narrow band width can also be matched if the reference "
            "grid is a level set."));

    parms.add(hutil::ParmFactory(PRM_FLT_J, "voxelSize", "Voxel Size")
        .setDefault(PRMpointOneDefaults)
        .setRange(PRM_RANGE_RESTRICTED, 0, PRM_RANGE_UI, 5));

    // Narrow-band width {
    parms.add(hutil::ParmFactory(PRM_TOGGLE, "worldSpaceUnits", "Use World Space for Band")
        .setCallbackFunc(&convertUnitsCB));

    //   voxel space units
    parms.add(hutil::ParmFactory(PRM_INT_J, "exteriorBandWidth", "Exterior Band Voxels")
        .setDefault(PRMthreeDefaults)
        .setRange(PRM_RANGE_RESTRICTED, 1, PRM_RANGE_UI, 10)
        .setHelpText("Specify the width of the exterior (d >= 0) portion of the narrow band. "
            "(3 voxel units is optimal for level set operations.)"));

    parms.add(hutil::ParmFactory(PRM_INT_J, "interiorBandWidth", "Interior Band Voxels")
        .setDefault(PRMthreeDefaults)
        .setRange(PRM_RANGE_RESTRICTED, 1, PRM_RANGE_UI, 10)
        .setHelpText("Specify the width of the interior (d < 0) portion of the narrow band. "
            "(3 voxel units is optimal for level set operations.)"));

    //   world space units
    parms.add(hutil::ParmFactory(PRM_FLT_J, "exteriorBandWidthWS", "Exterior Band")
        .setDefault(PRMoneDefaults)
        .setRange(PRM_RANGE_RESTRICTED, 1e-5, PRM_RANGE_UI, 10)
        .setHelpText("Specify the width of the exterior (d >= 0) portion of the narrow band."));

    parms.add(hutil::ParmFactory(PRM_FLT_J, "interiorBandWidthWS",  "Interior Band")
        .setDefault(PRMoneDefaults)
        .setRange(PRM_RANGE_RESTRICTED, 1e-5, PRM_RANGE_UI, 10)
        .setHelpText("Specify the width of the interior (d < 0) portion of the narrow band."));
    // }

    // Options
    parms.add(hutil::ParmFactory(PRM_TOGGLE, "fillInterior", "Fill Interior")
        .setHelpText("Extract signed distances for all interior voxels, this "
            "operation is going to densify the interior of the model. "
            "Requires a closed watertight mesh."));

    parms.add(hutil::ParmFactory(PRM_TOGGLE, "unsignedDist", "Unsigned Distance Field")
        .setHelpText("Generate an unsigned distance field. This operation "
            "will work on any mesh, i.e. does not require a closed "
            "watertight mesh."));

    //////////
    // Mesh attribute transfer {Point, Vertex & Primitive}

    parms.add(hutil::ParmFactory(PRM_HEADING, "transferHeading", "Attribute transfer"));

    hutil::ParmList attrParms;

    // Attribute name
    attrParms.add(hutil::ParmFactory(PRM_STRING, "attribute#",  "Attribute")
        .setChoiceList(&PrimAttrMenu)
        .setSpareData(&SOP_Node::theFirstInput)
        .setHelpText("Select a point, vertex or primitive attribute "
            "to transfer. Supports integer and floating point "
            "attributes of arbitrary precisions and tuple sizes."));

    attrParms.add(hutil::ParmFactory(PRM_STRING, "attributeGridName#", "VDB Name")
        .setHelpText("The original attribute name is used as the output grid "
            "name by default. A different grid name can be specified in this "
            "field if desired."));

    // Vec type menu
    {
        std::vector<std::string> items;
        for (int i = 0; i < openvdb::NUM_VEC_TYPES ; ++i) {
            items.push_back(openvdb::GridBase::vecTypeToString(openvdb::VecType(i)));
            items.push_back(openvdb::GridBase::vecTypeExamples(openvdb::VecType(i)));
        }

        attrParms.add(hutil::ParmFactory(PRM_ORD, "vecType#", "Vector Type")
            .setDefault(PRMzeroDefaults)
            .setChoiceListItems(PRM_CHOICELIST_SINGLE, items));
    }

    // Add multi parm
    parms.add(hutil::ParmFactory(PRM_MULTITYPE_LIST, "attrList", "Mesh Attributes")
        .setHelpText("Transfer mesh attributes (point/vertex/primitive) to "
            "all active voxels in the distance field / level set.")
        .setMultiparms(attrParms)
        .setDefault(PRMzeroDefaults));



    //////////
    // Obsolete parameters

    hutil::ParmList obsoleteParms;
    obsoleteParms.add(hutil::ParmFactory(PRM_HEADING, "optionsHeading", ""));
    obsoleteParms.add(hutil::ParmFactory(PRM_HEADING, "otherHeading", ""));
    obsoleteParms.add(hutil::ParmFactory(PRM_TOGGLE, "verbose", ""));
    obsoleteParms.add(hutil::ParmFactory(PRM_HEADING, "attrHeading", ""));
    obsoleteParms.add(hutil::ParmFactory(PRM_FLT_J, "isoOffset",  ""));
    obsoleteParms.add(hutil::ParmFactory(PRM_FLT_J, "gradientWidth", ""));
    obsoleteParms.add(hutil::ParmFactory(PRM_TOGGLE, "customGradientWidth", ""));
    obsoleteParms.add(hutil::ParmFactory(PRM_HEADING, "sdfHeading", ""));
    obsoleteParms.add(hutil::ParmFactory(PRM_TOGGLE, "addSdfGridName", "")); // fix
    obsoleteParms.add(hutil::ParmFactory(PRM_STRING, "sdfGridName", "")); // fix
    obsoleteParms.add(hutil::ParmFactory(PRM_TOGGLE, "outputClosestPrimGrid", ""));
    obsoleteParms.add(hutil::ParmFactory(PRM_STRING, "closestPrimGridName", ""));
    obsoleteParms.add(hutil::ParmFactory(PRM_HEADING, "transformHeading", "Transform"));
    obsoleteParms.add(hutil::ParmFactory(PRM_HEADING, "outputHeading", "Output grids"));
    obsoleteParms.add(hutil::ParmFactory(PRM_TOGGLE, "hermiteData", ""));
    obsoleteParms.add(hutil::ParmFactory(PRM_STRING, "hermiteDataGridName", "Hermite VDB"));
    obsoleteParms.add(hutil::ParmFactory(PRM_TOGGLE, "matchlevelset", ""));

    //////////
    // Register this operator.

    hvdb::OpenVDBOpFactory("OpenVDB From Polygons",
        SOP_OpenVDB_From_Polygons::factory, parms, *table)
        .addAlias("OpenVDB From Mesh")
        .addAlias("OpenVDB Mesh Voxelizer")
        .setObsoleteParms(obsoleteParms)
        .addInput("Polygons to Convert")
        .addOptionalInput("Optional Reference VDB "
            "(for transform matching)");
}


////////////////////////////////////////


OP_Node*
SOP_OpenVDB_From_Polygons::factory(OP_Network* net,
    const char* name, OP_Operator* op)
{
    return new SOP_OpenVDB_From_Polygons(net, name, op);
}


SOP_OpenVDB_From_Polygons::SOP_OpenVDB_From_Polygons(OP_Network* net,
    const char* name, OP_Operator* op)
    : hvdb::SOP_NodeVDB(net, name, op)
    , mVoxelSize(0.1)
{
}


////////////////////////////////////////


int
SOP_OpenVDB_From_Polygons::convertUnits()
{
    const bool toWSUnits = static_cast<bool>(evalInt("worldSpaceUnits", 0, 0));
    float width;

    if (toWSUnits) {
        width = static_cast<float>(evalInt("exteriorBandWidth", 0, 0));
        setFloat("exteriorBandWidthWS", 0, 0, width * mVoxelSize);

        width = static_cast<float>(evalInt("interiorBandWidth", 0, 0));
        setFloat("interiorBandWidthWS", 0, 0, width * mVoxelSize);
        return 1;
    }

    width = evalFloat("exteriorBandWidthWS", 0, 0);
    int voxelWidth = std::max(static_cast<int>(width / mVoxelSize), 1);
    setInt("exteriorBandWidth", 0, 0, voxelWidth);

    width = evalFloat("interiorBandWidthWS", 0, 0);
    voxelWidth = std::max(static_cast<int>(width / mVoxelSize), 1);
    setInt("interiorBandWidth", 0, 0, voxelWidth);

    return 1;
}


////////////////////////////////////////

void
SOP_OpenVDB_From_Polygons::resolveObsoleteParms(PRM_ParmList* obsoleteParms)
{
    if (!obsoleteParms) return;
    const fpreal time = CHgetEvalTime();

    PRM_Parm* parm = obsoleteParms->getParmPtr("sdfGridName");

    if (parm && !parm->isFactoryDefault()) {

        UT_String gridNameStr;
        obsoleteParms->evalString(gridNameStr, "sdfGridName", 0, time);

        if (gridNameStr.length() > 0) {

            if(bool(evalInt("fogVolume", 0, time))) {
                setString(gridNameStr, CH_STRING_LITERAL, "fogVolumeGridName", 0, time);
            } else {
                setString(gridNameStr, CH_STRING_LITERAL, "distanceFieldGridName", 0, time);
            }
        }
    }

    // Delegate to the base class.
    hvdb::SOP_NodeVDB::resolveObsoleteParms(obsoleteParms);
}



////////////////////////////////////////


// Enable or disable parameters in the UI.
bool
SOP_OpenVDB_From_Polygons::updateParmsFlags()
{
    bool changed = false;
    const fpreal time = 0; // No point using CHgetTime as that is unstable.

    int refexists = (nInputs() == 2);

    // Transform
    changed |= enableParm("group", refexists);
    changed |= enableParm("voxelSize", !refexists);

    // Conversion
    const bool wsUnits = bool(evalInt("worldSpaceUnits", 0, time));
    const bool fillInterior = bool(evalInt("fillInterior", 0, time));
    const bool unsignedDist = bool(evalInt("unsignedDist", 0, time));

    changed |= enableParm("interiorBandWidth",
        !wsUnits && !fillInterior && !unsignedDist);

    changed |= enableParm("interiorBandWidthWS",
        wsUnits && !fillInterior && !unsignedDist);

    changed |= enableParm("exteriorBandWidth", !wsUnits);
    changed |= enableParm("exteriorBandWidthWS", wsUnits);

    changed |= setVisibleState("interiorBandWidth", !wsUnits);
    changed |= setVisibleState("exteriorBandWidth", !wsUnits);
    changed |= setVisibleState("interiorBandWidthWS", wsUnits);
    changed |= setVisibleState("exteriorBandWidthWS", wsUnits);

    changed |= enableParm("fillInterior", !unsignedDist);

    // Output
    changed |= enableParm("distanceFieldGridName", bool(evalInt("distanceField", 0, time)));
    changed |= enableParm("fogVolumeGridName",
<<<<<<< HEAD
	bool(evalInt("fogVolume", 0, time)) && !unsignedDist);
=======
        bool(evalInt("fogVolume", 0, time)) && !unsignedDist);
>>>>>>> 9acf91a5
    changed |= enableParm("fogVolume", !unsignedDist);

    // enable / diable vector type menu
    UT_String attrStr, attrName;
    GA_ROAttributeRef attrRef;
    int attrClass;
    const GU_Detail* meshGdp = this->getInputLastGeo(0, time);
    if (meshGdp) {
        for (int i = 1, N = evalInt("attrList", 0, time); i <= N; ++i) {

            evalStringInst("attribute#", &i, attrStr, 0, time);
            bool isVector = false;

            if (attrStr.length() != 0 && evalAttrType(attrStr, attrName, attrClass)) {

                if (attrClass == POINT_ATTR) {
                    attrRef = meshGdp->findPointAttribute(attrName);
                } else if (attrClass == VERTEX_ATTR) {
                    attrRef = meshGdp->findVertexAttribute(attrName);
                } else if (attrClass == PRIMITIVE_ATTR) {
                    attrRef = meshGdp->findPrimitiveAttribute(attrName);
                }

                if (attrRef.isValid()) {

                    const GA_Attribute *attr = attrRef.getAttribute();

                    if (attr) {
                        const GA_TypeInfo typeInfo = attr->getTypeInfo();
                        isVector = (typeInfo == GA_TYPE_HPOINT || typeInfo == GA_TYPE_POINT
                            || typeInfo == GA_TYPE_VECTOR || typeInfo == GA_TYPE_NORMAL);

                        if (!isVector) {
                            const GA_AIFTuple *tupleAIF = attr->getAIFTuple();
                            if (tupleAIF) isVector = tupleAIF->getTupleSize(attr) == 3;
                        }
                    }
                }
            }

            changed |= enableParmInst("vecType#", &i, isVector);
            changed |= setVisibleStateInst("vecType#", &i, isVector);
        }
    }
    return changed;
}


////////////////////////////////////////


OP_ERROR
SOP_OpenVDB_From_Polygons::cookMySop(OP_Context& context)
{
    try {
        hutil::ScopedInputLock lock(*this, context);
        gdp->clearAndDestroy();
        const fpreal time = context.getTime();

        hvdb::Interrupter boss("Converting geometry to volume");

        //////////
        // Validate the input

        const GU_Detail* inputGdp = inputGeo(0);

        if (!inputGdp || !inputGdp->primitives().entries()) {
            addWarning(SOP_MESSAGE, "No mesh to convert");
            // We still create the grids as later workflow
            // may be able to handle an empty grid.
        }

        // Validate geometry
        std::string warningStr;
        boost::shared_ptr<GU_Detail> geoPtr =
            hvdb::validateGeometry(*inputGdp, warningStr, &boss);

        if (geoPtr) {
            inputGdp = geoPtr.get();
            if (!warningStr.empty()) addWarning(SOP_MESSAGE, warningStr.c_str());
        }


        //////////
        // Evaluate the UI parameters.

        const bool outputDistanceField = bool(evalInt("distanceField", 0, time));
        const bool outputFogVolumeGrid = bool(evalInt("fogVolume", 0, time));
        const bool outputAttributeGrid = bool(evalInt("attrList", 0, time) > 0);

        if (!outputDistanceField && !outputFogVolumeGrid && !outputAttributeGrid) {

            addWarning(SOP_MESSAGE, "No output selected");
            return error();
        }

        unsigned int conversionFlags = 0;
        if (outputAttributeGrid) conversionFlags |= openvdb::tools::GENERATE_PRIM_INDEX_GRID;

        mVoxelSize = evalFloat("voxelSize", 0, time);
        openvdb::math::Transform::Ptr transform;

        float inBand = std::numeric_limits<float>::max(), exBand = 0.0;

        const GU_Detail* refGdp = inputGeo(1);
        bool secondinput = refGdp != NULL;

        if (secondinput) {

            // Get the first grid's transform

            UT_String groupStr;
            evalString(groupStr, "group", 0, time);

            const GA_PrimitiveGroup *refGroup = matchGroup(const_cast<GU_Detail&>(*refGdp),
                groupStr.toStdString());

            hvdb::VdbPrimCIterator gridIter(refGdp, refGroup);

            if (gridIter) {
                transform = (*gridIter)->getGrid().transform().copy();
                mVoxelSize = transform->voxelSize()[0];
                ++gridIter;
            } else {
                 addError(SOP_MESSAGE, "Could not find a reference grid");
                return error();
            }

        } else {
            // Create a new transform
            transform =
                openvdb::math::Transform::createLinearTransform(mVoxelSize);
        }

        if (mVoxelSize < 1e-5) {
            std::ostringstream ostr;
            ostr << "The voxel size ("<< mVoxelSize << ") is too small.";
            addError(SOP_MESSAGE, ostr.str().c_str());
            return error();
        }

        // Set the narrow-band parameters
        {
	    const bool wsUnits = static_cast<bool>(evalInt("worldSpaceUnits", 0, time));

	    if (wsUnits) exBand = evalFloat("exteriorBandWidthWS", 0, time) / mVoxelSize;
	    else exBand = static_cast<float>(evalInt("exteriorBandWidth", 0, time));
	    if (!bool(evalInt("fillInterior", 0, time))) {
		if (wsUnits) inBand = evalFloat("interiorBandWidthWS", 0, time) / mVoxelSize;
		else inBand = static_cast<float>(evalInt("interiorBandWidth", 0, time));
            }
        }

        //////////
        // Copy the input mesh and transform to local grid space.

        std::vector<openvdb::Vec3s> pointList;
        std::vector<openvdb::Vec4I> primList;

        if (!boss.wasInterrupted()) {

            pointList.resize(inputGdp->getNumPoints());
            primList.resize(inputGdp->getNumPrimitives());

            UTparallelFor(GA_SplittableRange(inputGdp->getPointRange()),
                hvdb::TransformOp(inputGdp, *transform, pointList));

            UTparallelFor(GA_SplittableRange(inputGdp->getPrimitiveRange()),
                hvdb::PrimCpyOp(inputGdp, primList));
        }

        //////////
        // Mesh to volume conversion

        openvdb::tools::MeshToVolume<openvdb::FloatGrid, hvdb::Interrupter>
            converter(transform, conversionFlags, &boss);

        const bool unsignedDist = bool(evalInt("unsignedDist", 0, time));

        if (!boss.wasInterrupted()) {
            if (unsignedDist) {
                converter.convertToUnsignedDistanceField(pointList, primList, exBand);
            } else {
                converter.convertToLevelSet(pointList, primList, exBand, inBand);
            }
        }

        //////////
        // Output

        // Distance field / level set
        if (!boss.wasInterrupted() && outputDistanceField) {
            UT_String gridNameStr;
            evalString(gridNameStr, "distanceFieldGridName", 0, time);
            hvdb::createVdbPrimitive(*gdp, converter.distGridPtr(),
                gridNameStr.toStdString().c_str());
        }


        // Fog volume
        if (!boss.wasInterrupted() && outputFogVolumeGrid && !unsignedDist) {

            // If no level set grid is exported the original level set
            // grid is modified in place.
            openvdb::FloatGrid::Ptr outputGrid;

            if (outputDistanceField) {
                outputGrid = converter.distGridPtr()->deepCopy();
            } else {
                outputGrid = converter.distGridPtr();
            }

            openvdb::tools::sdfToFogVolume(*outputGrid);

            UT_String gridNameStr;
            evalString(gridNameStr, "fogVolumeGridName", 0, time);
            hvdb::createVdbPrimitive(*gdp, outputGrid, gridNameStr.toStdString().c_str());
        }

        // Transfer mesh attributes
        if (!boss.wasInterrupted() && outputAttributeGrid) {

            hvdb::AttributeDetailList pointAttributes;
            hvdb::AttributeDetailList vertexAttributes;
            hvdb::AttributeDetailList primitiveAttributes;

            int closestPrimIndexInstance =
                constructGenericAtttributeLists(pointAttributes, vertexAttributes,
                    primitiveAttributes, *inputGdp, *converter.indexGridPtr(), time);

            transferAttributes(pointAttributes, vertexAttributes, primitiveAttributes,
                *converter.indexGridPtr(), transform, *inputGdp);

            // Export the closest prim idx grid.
            if (!boss.wasInterrupted() && closestPrimIndexInstance > -1) {
                UT_String gridNameStr;
                evalStringInst("attributeGridName#", &closestPrimIndexInstance,
                    gridNameStr, 0, time);
                if (gridNameStr.length() == 0) gridNameStr = "primitive_list_index";
                hvdb::createVdbPrimitive(*gdp, converter.indexGridPtr(),
                    gridNameStr.toStdString().c_str());
            }
        }

        if (boss.wasInterrupted()) {
            addWarning(SOP_MESSAGE, "Process was interrupted");
        }

        boss.end();

    } catch (std::exception& e) {
        addError(SOP_MESSAGE, e.what());
    }
    return error();
}


////////////////////////////////////////


// Helper method constructs the attribute detail lists
int
SOP_OpenVDB_From_Polygons::constructGenericAtttributeLists(
    hvdb::AttributeDetailList &pointAttributes,
    hvdb::AttributeDetailList &vertexAttributes,
    hvdb::AttributeDetailList &primitiveAttributes,
    const GU_Detail& meshGdp,
    const openvdb::Int32Grid& closestPrimGrid,
    const float time)
{
    UT_String attrStr, attrName;
    GA_ROAttributeRef attrRef;
    GA_Range range;
    int attrClass;
    int closestPrimIndexInstance = -1;

    // for each selected attribute
    for (int i = 1, N = evalInt("attrList", 0, time); i <= N; ++i) {

        evalStringInst("attribute#", &i, attrStr, 0, time);

        if (attrStr.length() == 0) continue;

        if (!evalAttrType(attrStr, attrName, attrClass)) {
            std::ostringstream ostr;
            ostr << "Skipped attribute with unrecognized class {point/vertex/prim}: "<< attrStr;
            addWarning(SOP_MESSAGE, ostr.str().c_str());
            continue;
        }

        hvdb::AttributeDetailList *attributeList;

        if (attrClass == POINT_ATTR) {
            attrRef = meshGdp.findPointAttribute(attrName);
            attributeList = &pointAttributes;
        } else if (attrClass == VERTEX_ATTR) {
            attrRef = meshGdp.findVertexAttribute(attrName);
            attributeList = &vertexAttributes;
        } else if (attrClass == PRIMITIVE_ATTR) {

            if (attrName == "primitive_list_index") {
                // The closest prim idx grid is a special case,
                // the converter has already generated it for us.
                closestPrimIndexInstance = i;
                continue;
            }
            attrRef = meshGdp.findPrimitiveAttribute(attrName);
            attributeList = &primitiveAttributes;
        }

        if (attrName.length() == 0 || !attrRef.isValid()) {
            std::ostringstream ostr;
            ostr << "Skipped unrecognized attribute: "<< attrName;
            addWarning(SOP_MESSAGE, ostr.str().c_str());
            continue;
        }

        evalStringInst("attributeGridName#", &i, attrStr, 0, time);
        std::string customName = attrStr.toStdString();
        int vecType = evalIntInst("vecType#", &i, 0, time);


        const GA_Attribute *attr = attrRef.getAttribute();
        if (!attr) {
            std::ostringstream ostr;
            ostr << "Skipped unrecognized attribute type for: "<< attrName;
            addWarning(SOP_MESSAGE, ostr.str().c_str());
            continue;
        }

        const GA_AIFTuple *tupleAIF = attr->getAIFTuple();
        if (!tupleAIF) {
            std::ostringstream ostr;
            ostr << "Skipped unrecognized attribute type for: "<< attrName;
            addWarning(SOP_MESSAGE, ostr.str().c_str());
            continue;
        }


        const GA_Storage attrStorage = tupleAIF->getStorage(attr);
        const int attrTupleSize = tupleAIF->getTupleSize(attr);
        const GA_TypeInfo typeInfo = attr->getTypeInfo();

        const bool interpertAsVector = (typeInfo == GA_TYPE_HPOINT || typeInfo == GA_TYPE_POINT
            || typeInfo == GA_TYPE_VECTOR || typeInfo == GA_TYPE_NORMAL);

        switch (attrStorage)
        {
            case GA_STORE_INT16:
            case GA_STORE_INT32:

                if (interpertAsVector || attrTupleSize == 3) {
                    addAttributeDetails<openvdb::Vec3i>(*attributeList, attr, tupleAIF,
                        attrTupleSize, closestPrimGrid, customName, vecType);
                } else {
                    addAttributeDetails<openvdb::Int32>(*attributeList, attr, tupleAIF,
                        attrTupleSize, closestPrimGrid, customName);
                }

                break;
            case GA_STORE_INT64:
                addAttributeDetails<openvdb::Int64>
                    (*attributeList, attr, tupleAIF, attrTupleSize, closestPrimGrid, customName);
                break;
            case GA_STORE_REAL16:
            case GA_STORE_REAL32:

                if (interpertAsVector || attrTupleSize == 3) {
                    addAttributeDetails<openvdb::Vec3s>(*attributeList, attr, tupleAIF,
                        attrTupleSize, closestPrimGrid, customName, vecType);
                } else {
                    addAttributeDetails<float>(*attributeList, attr, tupleAIF,
                        attrTupleSize, closestPrimGrid, customName);
                }

                break;
            case GA_STORE_REAL64:

                if (interpertAsVector || attrTupleSize == 3) {
                    addAttributeDetails<openvdb::Vec3d>(*attributeList, attr, tupleAIF,
                        attrTupleSize, closestPrimGrid, customName, vecType);
                } else {
                    addAttributeDetails<double>(*attributeList, attr, tupleAIF,
                        attrTupleSize, closestPrimGrid, customName);
                }

                break;
            default:
                addWarning(SOP_MESSAGE, "Skipped unrecognized attribute type");
                break;
        }
    }

    return closestPrimIndexInstance;
}


////////////////////////////////////////


template <class ValueType>
void
SOP_OpenVDB_From_Polygons::addAttributeDetails(
    hvdb::AttributeDetailList &attributeList,
    const GA_Attribute *attribute,
    const GA_AIFTuple *tupleAIF,
    const int attrTupleSize,
    const openvdb::Int32Grid& closestPrimGrid,
    std::string& customName,
    int vecType)
{

    // Defines a new type of a tree having the same hierarchy as the incoming
    // Int32Grid's tree but potentially a different value type.
    typedef typename openvdb::Int32Grid::TreeType::ValueConverter<ValueType>::Type TreeType;
    typedef typename openvdb::Grid<TreeType> GridType;


    if (vecType != -1) { // Vector grid
         // Get the attribute's default value.
         ValueType defValue =
             hvdb::evalAttrDefault<ValueType>(tupleAIF->getDefaults(attribute), 0);

        // Construct a new tree that matches the closestPrimGrid's active voxel topology.
        typename TreeType::Ptr tree(
            new TreeType(closestPrimGrid.tree(), defValue, openvdb::TopologyCopy()));
        typename GridType::Ptr grid(GridType::create(tree));

        grid->setVectorType(openvdb::VecType(vecType));

        attributeList.push_back(hvdb::AttributeDetailBase::Ptr(
            new hvdb::AttributeDetail<GridType>(grid, attribute, tupleAIF, 0, true)));

        if (customName.size() > 0) {
            attributeList[attributeList.size()-1]->name() = customName;
        }

    } else {
        for (int c = 0; c < attrTupleSize; ++c) {
            // Get the attribute's default value.
            ValueType defValue =
                hvdb::evalAttrDefault<ValueType>(tupleAIF->getDefaults(attribute), c);

            // Construct a new tree that matches the closestPrimGrid's active voxel topology.
            typename TreeType::Ptr tree(
                new TreeType(closestPrimGrid.tree(), defValue, openvdb::TopologyCopy()));
            typename GridType::Ptr grid(GridType::create(tree));

            attributeList.push_back(hvdb::AttributeDetailBase::Ptr(
                new hvdb::AttributeDetail<GridType>(grid, attribute, tupleAIF, c)));

            if (customName.size() > 0) {
                std::ostringstream name;
                name << customName;
                if(attrTupleSize != 1) name << "_" << c;

                attributeList[attributeList.size()-1]->name() = name.str();
            }
        }
    }
}


////////////////////////////////////////


void
SOP_OpenVDB_From_Polygons::transferAttributes(
    hvdb::AttributeDetailList &pointAttributes,
    hvdb::AttributeDetailList &vertexAttributes,
    hvdb::AttributeDetailList &primitiveAttributes,
    const openvdb::Int32Grid& closestPrimGrid,
    openvdb::math::Transform::Ptr& transform,
    const GU_Detail& meshGdp)
{

    // Threaded attribute transfer.
    hvdb::MeshAttrTransfer transferOp(pointAttributes, vertexAttributes, primitiveAttributes,
        closestPrimGrid, *transform, meshGdp);

    transferOp.runParallel();


    // Construct and add VDB primitives to the gdp

    for (size_t i = 0, N = pointAttributes.size(); i < N; ++i) {
        hvdb::AttributeDetailBase::Ptr& attrDetail = pointAttributes[i];
        attrDetail->grid()->setTransform(transform);
        hvdb::createVdbPrimitive(*gdp, attrDetail->grid(), attrDetail->name().c_str());
    }

    for (size_t i = 0, N = vertexAttributes.size(); i < N; ++i) {
        hvdb::AttributeDetailBase::Ptr& attrDetail = vertexAttributes[i];
        attrDetail->grid()->setTransform(transform);
        hvdb::createVdbPrimitive(*gdp, attrDetail->grid(), attrDetail->name().c_str());
    }

    for (size_t i = 0, N = primitiveAttributes.size(); i < N; ++i) {
        hvdb::AttributeDetailBase::Ptr& attrDetail = primitiveAttributes[i];
        attrDetail->grid()->setTransform(transform);
        hvdb::createVdbPrimitive(*gdp, attrDetail->grid(), attrDetail->name().c_str());
    }
}

// Copyright (c) 2012-2013 DreamWorks Animation LLC
// All rights reserved. This software is distributed under the
// Mozilla Public License 2.0 ( http://www.mozilla.org/MPL/2.0/ )<|MERGE_RESOLUTION|>--- conflicted
+++ resolved
@@ -254,19 +254,6 @@
 namespace
 {
 
-<<<<<<< HEAD
-#if 0
-std::string
-int2str(const int nr)
-{
-    std::stringstream ss;
-    ss << nr;
-    return ss.str();
-}
-#endif
-
-=======
->>>>>>> 9acf91a5
 // Callback to convert from voxel to world space units
 int
 convertUnitsCB(void* data, int /*idx*/, float /*time*/, const PRM_Template*)
@@ -574,11 +561,7 @@
     // Output
     changed |= enableParm("distanceFieldGridName", bool(evalInt("distanceField", 0, time)));
     changed |= enableParm("fogVolumeGridName",
-<<<<<<< HEAD
-	bool(evalInt("fogVolume", 0, time)) && !unsignedDist);
-=======
         bool(evalInt("fogVolume", 0, time)) && !unsignedDist);
->>>>>>> 9acf91a5
     changed |= enableParm("fogVolume", !unsignedDist);
 
     // enable / diable vector type menu
