///////////////////////////////////////////////////////////////////////////
//
// Copyright (c) 2012-2013 DreamWorks Animation LLC
//
// All rights reserved. This software is distributed under the
// Mozilla Public License 2.0 ( http://www.mozilla.org/MPL/2.0/ )
//
// Redistributions of source code must retain the above copyright
// and license notice and the following restrictions and disclaimer.
//
// *     Neither the name of DreamWorks Animation nor the names of
// its contributors may be used to endorse or promote products derived
// from this software without specific prior written permission.
//
// THIS SOFTWARE IS PROVIDED BY THE COPYRIGHT HOLDERS AND CONTRIBUTORS
// "AS IS" AND ANY EXPRESS OR IMPLIED WARRANTIES, INCLUDING, BUT NOT
// LIMITED TO, THE IMPLIED WARRANTIES OF MERCHANTABILITY AND FITNESS FOR
// A PARTICULAR PURPOSE ARE DISCLAIMED. IN NO EVENT SHALL THE COPYRIGHT
// OWNER OR CONTRIBUTORS BE LIABLE FOR ANY INDIRECT, INCIDENTAL,
// SPECIAL, EXEMPLARY, OR CONSEQUENTIAL DAMAGES (INCLUDING, BUT NOT
// LIMITED TO, PROCUREMENT OF SUBSTITUTE GOODS OR SERVICES; LOSS OF USE,
// DATA, OR PROFITS; OR BUSINESS INTERRUPTION) HOWEVER CAUSED AND ON ANY
// THEORY OF LIABILITY, WHETHER IN CONTRACT, STRICT LIABILITY, OR TORT
// (INCLUDING NEGLIGENCE OR OTHERWISE) ARISING IN ANY WAY OUT OF THE USE
// OF THIS SOFTWARE, EVEN IF ADVISED OF THE POSSIBILITY OF SUCH DAMAGE.
// IN NO EVENT SHALL THE COPYRIGHT HOLDERS' AND CONTRIBUTORS' AGGREGATE
// LIABILITY FOR ALL CLAIMS REGARDLESS OF THEIR BASIS EXCEED US$250.00.
//
///////////////////////////////////////////////////////////////////////////
//
/// @file GeometryUtil.h
/// @author FX R&D Simulation team
/// @brief Utility methods and tools for geometry processing

#ifndef OPENVDB_HOUDINI_GEOMETRY_UTIL_HAS_BEEN_INCLUDED
#define OPENVDB_HOUDINI_GEOMETRY_UTIL_HAS_BEEN_INCLUDED

#include <openvdb/openvdb.h>
#include <openvdb/tools/MeshToVolume.h> // for openvdb::tools::MeshToVoxelEdgeData
#include <openvdb/util/Util.h> // for openvdb::util::COORD_OFFSETS
#include <GU/GU_Detail.h>
#include <UT/UT_Version.h>
#include <boost/shared_ptr.hpp>


class GA_SplittableRange;
class OBJ_Camera;
class OP_Context;
class OP_Node;


#ifdef SESI_OPENVDB
    #ifdef OPENVDB_HOUDINI_API
<<<<<<< HEAD
	#undef OPENVDB_HOUDINI_API
	#define OPENVDB_HOUDINI_API
=======
        #undef OPENVDB_HOUDINI_API
        #define OPENVDB_HOUDINI_API
>>>>>>> 95866ae2
    #endif
#endif


namespace openvdb_houdini {

class Interrupter;


/// Add geometry to the given detail to indicate the extents of a frustum transform.
OPENVDB_HOUDINI_API
void
drawFrustum(GU_Detail&, const openvdb::math::Transform&,
    const UT_Vector3* boxColor, const UT_Vector3* tickColor,
    bool shaded, bool drawTicks = true);


/// Construct a frustum transform from a Houdini camera.
OPENVDB_HOUDINI_API
openvdb::math::Transform::Ptr
frustumTransformFromCamera(
    OP_Node&, OP_Context&, OBJ_Camera&,
    float offset, float nearPlaneDist, float farPlaneDist,
    float voxelDepthSize = 1.0, int voxelCountX = 100);


////////////////////////////////////////


/// @brief Return @c true if the point at the given offset is referenced
/// by primitives from a certain primitive group.
OPENVDB_HOUDINI_API
bool
pointInPrimGroup(GA_Offset ptnOffset, GU_Detail&, const GA_PrimitiveGroup&);


////////////////////////////////////////


/// @brief  Convert geometry to quads and triangles.
///
/// @return a pointer to a new GU_Detail object if the geometry was
///         converted or subdivided, otherwise a null pointer
OPENVDB_HOUDINI_API
boost::shared_ptr<GU_Detail>
validateGeometry(const GU_Detail& geometry, std::string& warning, Interrupter*);


////////////////////////////////////////


/// TBB body object for threaded world to voxel space transformation and copy of points
class OPENVDB_HOUDINI_API TransformOp
{
public:
    TransformOp(GU_Detail const * const gdp,
        const openvdb::math::Transform& transform,
        std::vector<openvdb::Vec3s>& pointList);

    void operator()(const GA_SplittableRange&) const;

private:
    GU_Detail const * const mGdp;
    const openvdb::math::Transform& mTransform;
    std::vector<openvdb::Vec3s>* const mPointList;
};


////////////////////////////////////////


/// @brief   TBB body object for threaded primitive copy
/// @details Produces a primitive-vertex index list.
class OPENVDB_HOUDINI_API PrimCpyOp
{
public:
    PrimCpyOp(GU_Detail const * const gdp, std::vector<openvdb::Vec4I>& primList);
    void operator()(const GA_SplittableRange&) const;

private:
    GU_Detail const * const mGdp;
    std::vector<openvdb::Vec4I>* const mPrimList;
};


////////////////////////////////////////


/// @brief   TBB body object for threaded vertex normal generation
/// @details Averages face normals from all similarly oriented primitives,
///          that share the same vertex-point, to maintain sharp features.
class OPENVDB_HOUDINI_API VertexNormalOp
{
public:
    VertexNormalOp(GU_Detail&, const GA_PrimitiveGroup* interiorPrims = NULL, float angle = 0.7);
    void operator()(const GA_SplittableRange&) const;

private:
    bool isInteriorPrim(GA_Offset primOffset) const
    {
        return mInteriorPrims && mInteriorPrims->containsIndex(
            mDetail.primitiveIndex(primOffset));
    }

    const GU_Detail& mDetail;
    const GA_PrimitiveGroup* mInteriorPrims;
    GA_RWHandleV3 mNormalHandle;
    const float mAngle;
};


////////////////////////////////////////


/// TBB body object for threaded sharp feature construction
class OPENVDB_HOUDINI_API SharpenFeaturesOp
{
public:
    typedef openvdb::tools::MeshToVoxelEdgeData EdgeData;

    SharpenFeaturesOp(GU_Detail& meshGeo, const GU_Detail& refGeo, EdgeData& edgeData,
        const openvdb::math::Transform& xform, const GA_PrimitiveGroup* surfacePrims = NULL,
        const openvdb::BoolTree* mask = NULL);

    void operator()(const GA_SplittableRange&) const;

private:
    GU_Detail& mMeshGeo;
    const GU_Detail& mRefGeo;
    EdgeData& mEdgeData;
    const openvdb::math::Transform& mXForm;
    const GA_PrimitiveGroup* mSurfacePrims;
    const openvdb::BoolTree* mMaskTree;
};


////////////////////////////////////////


/// TBB body object for threaded sharp feature construction
template<typename IndexTreeType, typename BoolTreeType>
class GenAdaptivityMaskOp
{
public:
    typedef openvdb::tree::LeafManager<BoolTreeType> BoolLeafManager;

    GenAdaptivityMaskOp(const GU_Detail& refGeo,
        const IndexTreeType& indexTree, BoolLeafManager&, float edgetolerance = 0.0);

    void run(bool threaded = true);

    void operator()(const tbb::blocked_range<size_t>&) const;

private:
    const GU_Detail& mRefGeo;
    const IndexTreeType& mIndexTree;
    BoolLeafManager& mLeafs;
    float mEdgeTolerance;
};


template<typename IndexTreeType, typename BoolTreeType>
GenAdaptivityMaskOp<IndexTreeType, BoolTreeType>::GenAdaptivityMaskOp(const GU_Detail& refGeo,
    const IndexTreeType& indexTree, BoolLeafManager& leafMgr, float edgetolerance)
    : mRefGeo(refGeo)
    , mIndexTree(indexTree)
    , mLeafs(leafMgr)
    , mEdgeTolerance(edgetolerance)
{
    mEdgeTolerance = std::max(0.0f, mEdgeTolerance);
    mEdgeTolerance = std::min(1.0f, mEdgeTolerance);
}


template<typename IndexTreeType, typename BoolTreeType>
void
GenAdaptivityMaskOp<IndexTreeType, BoolTreeType>::run(bool threaded)
{
    if (threaded) {
        tbb::parallel_for(mLeafs.getRange(), *this);
    } else {
        (*this)(mLeafs.getRange());
    }
}


template<typename IndexTreeType, typename BoolTreeType>
void
GenAdaptivityMaskOp<IndexTreeType, BoolTreeType>::operator()(
    const tbb::blocked_range<size_t>& range) const
{
    typedef typename openvdb::tree::ValueAccessor<const IndexTreeType> IndexAccessorType;
    IndexAccessorType idxAcc(mIndexTree);

    UT_Vector3 tmpN, normal;
    GA_Offset primOffset;
    int tmpIdx;

    openvdb::Coord ijk, nijk;
    typename BoolTreeType::LeafNodeType::ValueOnIter iter;

    for (size_t n = range.begin(); n < range.end(); ++n) {
        iter = mLeafs.leaf(n).beginValueOn();
        for (; iter; ++iter) {
            ijk = iter.getCoord();

            bool edgeVoxel = false;

            int idx = idxAcc.getValue(ijk);

            primOffset = mRefGeo.primitiveOffset(idx);
            normal = mRefGeo.getGEOPrimitive(primOffset)->computeNormal();

            for (size_t i = 0; i < 18; ++i) {
                nijk = ijk + openvdb::util::COORD_OFFSETS[i];
                if (idxAcc.probeValue(nijk, tmpIdx) && tmpIdx != idx) {
                    primOffset = mRefGeo.primitiveOffset(tmpIdx);
                    tmpN = mRefGeo.getGEOPrimitive(primOffset)->computeNormal();

                    if (normal.dot(tmpN) < mEdgeTolerance) {
                        edgeVoxel = true;
                        break;
                    }
                }
            }

            if (!edgeVoxel) iter.setValueOff();
        }
    }
}

} // namespace openvdb_houdini


////////////////////////////////////////


#if (UT_VERSION_INT < 0x0c0500F5) // Prior to 12.5.245

// Symbols in namespace GU_Convert_H12_5 were added to GU_ConvertParms.h in 12.5.245

namespace GU_Convert_H12_5 {

/// Simple helper class for tracking a range of new primitives and points
class GU_ConvertMarker
{
public:
    GU_ConvertMarker(const GA_Detail &geo)
        : myGeo(geo)
        , myPrimBegin(primOff())
        , myPtBegin(ptOff())
    {
    }

    GA_Range getPrimitives() const
    {
        return GA_Range(myGeo.getPrimitiveMap(), myPrimBegin, primOff());
    }
    GA_Range getPoints() const
    {
        return GA_Range(myGeo.getPointMap(), myPtBegin, ptOff());
    }

    GA_Offset primitiveBegin() const { return myPrimBegin; }
    GA_Offset pointBegin() const { return myPtBegin; }

    GA_Size numPrimitives() const { return primOff() - myPrimBegin; }
    GA_Size numPoints() const { return ptOff() - myPtBegin; }

private:
    GA_Offset primOff() const { return myGeo.getPrimitiveMap().lastOffset() + 1; }
    GA_Offset ptOff() const { return myGeo.getPointMap().lastOffset() + 1; }

private:
    const GA_Detail& myGeo;
    GA_Offset myPrimBegin;
    GA_Offset myPtBegin;
};


OPENVDB_HOUDINI_API
void
GUconvertCopySingleVertexPrimAttribsAndGroups(
    GU_ConvertParms &parms,
    const GA_Detail &src,
    GA_Offset src_primoff,
    GA_Detail &dst,
    const GA_Range &dst_prims,
    const GA_Range &dst_points);

} // namespace GU_Convert_H12_5

using GU_Convert_H12_5::GU_ConvertMarker;
using GU_Convert_H12_5::GUconvertCopySingleVertexPrimAttribsAndGroups;

#endif // Prior to 12.5.245

#endif // OPENVDB_HOUDINI_GEOMETRY_UTIL_HAS_BEEN_INCLUDED

// Copyright (c) 2012-2013 DreamWorks Animation LLC
// All rights reserved. This software is distributed under the
// Mozilla Public License 2.0 ( http://www.mozilla.org/MPL/2.0/ )<|MERGE_RESOLUTION|>--- conflicted
+++ resolved
@@ -51,13 +51,8 @@
 
 #ifdef SESI_OPENVDB
     #ifdef OPENVDB_HOUDINI_API
-<<<<<<< HEAD
-	#undef OPENVDB_HOUDINI_API
-	#define OPENVDB_HOUDINI_API
-=======
         #undef OPENVDB_HOUDINI_API
         #define OPENVDB_HOUDINI_API
->>>>>>> 95866ae2
     #endif
 #endif
 
