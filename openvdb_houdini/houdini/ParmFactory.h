--- conflicted
+++ resolved
@@ -466,11 +466,6 @@
 
 
 // Extended group name drop-down menu incorporating "@<attr>=<value" syntax
-<<<<<<< HEAD
-OPENVDB_HOUDINI_API extern const PRM_ChoiceList PrimGroupMenuInput1;
-OPENVDB_HOUDINI_API extern const PRM_ChoiceList PrimGroupMenuInput2;
-OPENVDB_HOUDINI_API extern const PRM_ChoiceList PrimGroupMenuInput3;
-=======
 
 OPENVDB_HOUDINI_API extern const PRM_ChoiceList PrimGroupMenuInput1;
 OPENVDB_HOUDINI_API extern const PRM_ChoiceList PrimGroupMenuInput2;
@@ -480,7 +475,6 @@
 ///         the input specific menus instead which automatically
 ///         handle the appropriate spare data settings.
 OPENVDB_HOUDINI_API extern const PRM_ChoiceList PrimGroupMenu;
->>>>>>> 903a803f
 
 
 } // namespace houdini_utils
