--- conflicted
+++ resolved
@@ -690,12 +690,7 @@
             // Merge the input grids into an output grid.
             // This does not support a partial set so we quit early in that case.
             ScalarGridMerger op(xGrid, yGrid, zGrid, outGridName, copyInactiveValues,
-<<<<<<< HEAD
-                boost::bind(&SOP_OpenVDB_Vector_Merge::addWarningMessage, this,
-                            boost::placeholders::_1));
-=======
                 std::bind(&SOP_OpenVDB_Vector_Merge::addWarningMessage,this,std::placeholders::_1));
->>>>>>> f4e43fc7
             UTvdbProcessTypedGridScalar(UTvdbGetGridType(*nonNullGrid), *nonNullGrid, op);
 
             if (hvdb::GridPtr outGrid = op.getGrid()) {
