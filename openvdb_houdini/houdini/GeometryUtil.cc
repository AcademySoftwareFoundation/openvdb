///////////////////////////////////////////////////////////////////////////
//
// Copyright (c) 2012-2013 DreamWorks Animation LLC
//
// All rights reserved. This software is distributed under the
// Mozilla Public License 2.0 ( http://www.mozilla.org/MPL/2.0/ )
//
// Redistributions of source code must retain the above copyright
// and license notice and the following restrictions and disclaimer.
//
// *     Neither the name of DreamWorks Animation nor the names of
// its contributors may be used to endorse or promote products derived
// from this software without specific prior written permission.
//
// THIS SOFTWARE IS PROVIDED BY THE COPYRIGHT HOLDERS AND CONTRIBUTORS
// "AS IS" AND ANY EXPRESS OR IMPLIED WARRANTIES, INCLUDING, BUT NOT
// LIMITED TO, THE IMPLIED WARRANTIES OF MERCHANTABILITY AND FITNESS FOR
// A PARTICULAR PURPOSE ARE DISCLAIMED. IN NO EVENT SHALL THE COPYRIGHT
// OWNER OR CONTRIBUTORS BE LIABLE FOR ANY INDIRECT, INCIDENTAL,
// SPECIAL, EXEMPLARY, OR CONSEQUENTIAL DAMAGES (INCLUDING, BUT NOT
// LIMITED TO, PROCUREMENT OF SUBSTITUTE GOODS OR SERVICES; LOSS OF USE,
// DATA, OR PROFITS; OR BUSINESS INTERRUPTION) HOWEVER CAUSED AND ON ANY
// THEORY OF LIABILITY, WHETHER IN CONTRACT, STRICT LIABILITY, OR TORT
// (INCLUDING NEGLIGENCE OR OTHERWISE) ARISING IN ANY WAY OUT OF THE USE
// OF THIS SOFTWARE, EVEN IF ADVISED OF THE POSSIBILITY OF SUCH DAMAGE.
// IN NO EVENT SHALL THE COPYRIGHT HOLDERS' AND CONTRIBUTORS' AGGREGATE
// LIABILITY FOR ALL CLAIMS REGARDLESS OF THEIR BASIS EXCEED US$250.00.
//
///////////////////////////////////////////////////////////////////////////
//
/// @file GeometryUtil.cc
/// @author FX R&D Simulation team
/// @brief Utility methods and tools for geometry processing

#include "GeometryUtil.h"
#include "Utils.h"
#include <houdini_utils/ParmFactory.h> // for createBox()
#include <openvdb/tools/VolumeToMesh.h>

#include <UT/UT_ScopedPtr.h>
#include <UT/UT_String.h>
#include <UT/UT_BoundingBox.h>
#include <GU/GU_PrimPoly.h>
#include <GU/GU_ConvertParms.h>
#include <GA/GA_ElementWrangler.h>
#include <GA/GA_PageIterator.h>
#include <GA/GA_SplittableRange.h>
#include <GA/GA_Types.h>
#include <OBJ/OBJ_Camera.h>


namespace openvdb_houdini {


void
drawFrustum(
    GU_Detail& geo, const openvdb::math::Transform& transform,
    const UT_Vector3* boxColor, const UT_Vector3* tickColor,
    bool shaded, bool drawTicks)
{
    if (transform.mapType() != openvdb::math::NonlinearFrustumMap::mapType()) {
        return;
    }

    const openvdb::math::NonlinearFrustumMap& frustum =
        *transform.map<openvdb::math::NonlinearFrustumMap>();
    const openvdb::BBoxd bbox = frustum.getBBox();

    UT_Vector3 corners[8];

    openvdb::Vec3d wp = frustum.applyMap(bbox.min());
    corners[0] = UT_Vector3(wp[0], wp[1], wp[2]);

    wp[0] = bbox.min()[0];
    wp[1] = bbox.min()[1];
    wp[2] = bbox.max()[2];
    wp = frustum.applyMap(wp);
    corners[1] = UT_Vector3(wp[0], wp[1], wp[2]);

    wp[0] = bbox.max()[0];
    wp[1] = bbox.min()[1];
    wp[2] = bbox.max()[2];
    wp = frustum.applyMap(wp);
    corners[2] = UT_Vector3(wp[0], wp[1], wp[2]);

    wp[0] = bbox.max()[0];
    wp[1] = bbox.min()[1];
    wp[2] = bbox.min()[2];
    wp = frustum.applyMap(wp);
    corners[3] = UT_Vector3(wp[0], wp[1], wp[2]);

    wp[0] = bbox.min()[0];
    wp[1] = bbox.max()[1];
    wp[2] = bbox.min()[2];
    wp = frustum.applyMap(wp);
    corners[4] = UT_Vector3(wp[0], wp[1], wp[2]);

    wp[0] = bbox.min()[0];
    wp[1] = bbox.max()[1];
    wp[2] = bbox.max()[2];
    wp = frustum.applyMap(wp);
    corners[5] = UT_Vector3(wp[0], wp[1], wp[2]);

    wp = frustum.applyMap(bbox.max());
    corners[6] = UT_Vector3(wp[0], wp[1], wp[2]);

    wp[0] = bbox.max()[0];
    wp[1] = bbox.max()[1];
    wp[2] = bbox.min()[2];
    wp = frustum.applyMap(wp);
    corners[7] = UT_Vector3(wp[0], wp[1], wp[2]);

    float alpha = shaded ? 0.3 : 1.0;

    houdini_utils::createBox(geo, corners, boxColor, shaded, alpha);

    // Add voxel ticks
    if (drawTicks) {
        GA_RWHandleV3 cd;
        int count = 0;
        double length = 4, maxLength = (bbox.max()[1] - bbox.min()[1]);
        size_t total_count = 0;

        if (tickColor) {
            cd.bind(geo.addDiffuseAttribute(GA_ATTRIB_POINT).getAttribute());
        }

        for (double z = bbox.min()[2] + 1, Z = bbox.max()[2]; z < Z; ++z) {

            GA_Offset v0 = geo.appendPointOffset();
            GA_Offset v1 = geo.appendPointOffset();

            if (tickColor) {
                cd.set(v0, *tickColor);
                cd.set(v1, *tickColor);
            }

            length = 4;
            ++count;
            if (count == 5) {
                length = 8;
                count = 0;
            }

            length = std::min(length, maxLength);

            wp[0] = bbox.max()[0];
            wp[1] = bbox.max()[1]-length;
            wp[2] = z;
            wp = frustum.applyMap(wp);
            geo.setPos3(v0, wp[0], wp[1], wp[2]);

            wp[0] = bbox.max()[0];
            wp[1] = bbox.max()[1];
            wp[2] = z;
            wp = frustum.applyMap(wp);
            geo.setPos3(v1, wp[0], wp[1], wp[2]);


            GEO_PrimPoly& prim = *GU_PrimPoly::build(&geo, 0, GU_POLY_OPEN, 0);
            prim.appendVertex(v0);
            prim.appendVertex(v1);

            if (++total_count > 999) break;
        }

        count = 0;
        total_count = 0;
        maxLength = (bbox.max()[2] - bbox.min()[2]);
        for (double x = bbox.min()[0] + 1, X = bbox.max()[0]; x < X; ++x) {

            GA_Offset v0 = geo.appendPointOffset();
            GA_Offset v1 = geo.appendPointOffset();

            if (tickColor) {
                cd.set(v0, *tickColor);
                cd.set(v1, *tickColor);
            }

            length = 1;
            ++count;
            if (count == 5) {
                length = 2;
                count = 0;
            }

            length = std::min(length, maxLength);

            wp[0] = x;
            wp[1] = bbox.max()[1];
            wp[2] = bbox.max()[2]-length;
            wp = frustum.applyMap(wp);
            geo.setPos3(v0, wp[0], wp[1], wp[2]);

            wp[0] = x;
            wp[1] = bbox.max()[1];
            wp[2] = bbox.max()[2];
            wp = frustum.applyMap(wp);
            geo.setPos3(v1, wp[0], wp[1], wp[2]);


            GEO_PrimPoly& prim = *GU_PrimPoly::build(&geo, 0, GU_POLY_OPEN, 0);
            prim.appendVertex(v0);
            prim.appendVertex(v1);

            if (++total_count > 999) break;
        }
    }
}


////////////////////////////////////////


openvdb::math::Transform::Ptr
frustumTransformFromCamera(
    OP_Node& node, OP_Context& context, OBJ_Camera& cam,
    float offset, float nearPlaneDist, float farPlaneDist,
    float voxelDepthSize, int voxelCountX)
{
#if (UT_VERSION_INT >= 0x0c050000) // 12.5.0 or later
    cam.addInterestOnCameraParms(&node);
#else
    cam.addInterestsOnIFDParms(&node);
#endif

    const fpreal time = context.getTime();

    // Eval camera parms
    const float camAspect = cam.ASPECT(time);
    const float camFocal = cam.FOCAL(time);
    const float camAperture = cam.APERTURE(time);
    const float camXRes = cam.RESX(time);
    const float camYRes = cam.RESY(time);

    nearPlaneDist += offset;
    farPlaneDist += offset;

    const float depth = farPlaneDist - nearPlaneDist;
    const float zoom = camAperture / camFocal;
    const float aspectRatio = camYRes / (camXRes * camAspect);

    openvdb::Vec2d nearPlaneSize;
    nearPlaneSize.x() = nearPlaneDist * zoom;
    nearPlaneSize.y() = nearPlaneSize.x() * aspectRatio;

    openvdb::Vec2d farPlaneSize;
    farPlaneSize.x() = farPlaneDist * zoom;
    farPlaneSize.y() = farPlaneSize.x() * aspectRatio;


    // Create the linear map
    openvdb::math::Mat4d xform(openvdb::math::Mat4d::identity());
    xform.setToTranslation(openvdb::Vec3d(0, 0, -(nearPlaneDist - offset)));

    /// this will be used to scale the frust to the correct size, and orient the
    /// into the frustum as the negative z-direction
    xform.preScale(openvdb::Vec3d(nearPlaneSize.x(), nearPlaneSize.x(), -nearPlaneSize.x()));

    openvdb::math::Mat4d camxform(openvdb::math::Mat4d::identity());
    {
        UT_Matrix4 M;
        OBJ_Node *meobj = node.getCreator()->castToOBJNode();
        if (meobj) {
            if (!cam.getRelativeTransform(*meobj, M, context))
                node.addTransformError(cam, "relative");
        } else {
            if (!((OP_Node *)&cam)->getWorldTransform(M, context))
                node.addTransformError(cam, "world");
        }

        for (unsigned i = 0; i < 4; ++i) {
            for (unsigned j = 0; j < 4; ++j) {
                camxform(i,j) = M(i,j);
            }
        }
    }

    openvdb::math::MapBase::Ptr linearMap(openvdb::math::simplify(
        openvdb::math::AffineMap(xform * camxform).getAffineMap()));


    // Create the non linear map
    const int voxelCountY = int(std::ceil(float(voxelCountX) * aspectRatio));
    const int voxelCountZ = int(std::ceil(depth / voxelDepthSize));

    // the frustum will be the image of the coordinate in this bounding box
    openvdb::BBoxd bbox(openvdb::Vec3d(0, 0, 0),
        openvdb::Vec3d(voxelCountX, voxelCountY, voxelCountZ));
    // define the taper
    const float taper = nearPlaneSize.x() / farPlaneSize.x();

    // note that the depth is scaled on the nearPlaneSize.
    // the linearMap will uniformly scale the frustum to the correct size
    // and rotate to align with the camera
    return openvdb::math::Transform::Ptr(new openvdb::math::Transform(
        openvdb::math::MapBase::Ptr(new openvdb::math::NonlinearFrustumMap(
            bbox, taper, depth/nearPlaneSize.x(), linearMap))));
}


////////////////////////////////////////


bool
pointInPrimGroup(GA_Offset ptnOffset, GU_Detail& geo, const GA_PrimitiveGroup& group)
{
    bool surfacePrim = false;

    GA_Offset primOffset, vtxOffset = geo.pointVertex(ptnOffset);

    while (GAisValid(vtxOffset)) {

        primOffset = geo.vertexPrimitive(vtxOffset);

        if (group.containsIndex(geo.primitiveIndex(primOffset))) {
            surfacePrim = true;
            break;
        }

        vtxOffset = geo.vertexToNextVertex(vtxOffset);
    }

    return surfacePrim;
}


////////////////////////////////////////


boost::shared_ptr<GU_Detail>
validateGeometry(const GU_Detail& geometry, std::string& warning, Interrupter* boss)
{
    const GU_Detail* geo = &geometry;
    boost::shared_ptr<GU_Detail> geoPtr;

    const GEO_Primitive *prim;
    bool needconvert = false, needdivide = false, needclean = false;

    GA_FOR_ALL_PRIMITIVES(geo, prim)
    {
        if (boss && boss->wasInterrupted()) return geoPtr;

        if (prim->getPrimitiveId() & GEO_PrimTypeCompat::GEOPRIMPOLY) {

            const GEO_PrimPoly *poly = static_cast<const GEO_PrimPoly*>(prim);

            if (poly->getVertexCount() > 4) needdivide = true;
            if (poly->getVertexCount() < 3) needclean = true;

        } else {
            needconvert = true;
            // Some conversions will break division requirements,
            // like polysoup -> polygon.
            needdivide = true;
            break;
        }
    }

    if (needconvert || needdivide || needclean) {
        geoPtr.reset(new GU_Detail());

        geoPtr->duplicate(*geo);
        geo = geoPtr.get();
    }

    if (boss && boss->wasInterrupted()) return geoPtr;

    if (needconvert) {
        GU_ConvertParms parms;
#if (UT_VERSION_INT < 0x0d0000b1) // before 13.0.177
        parms.fromType = GEO_PrimTypeCompat::GEOPRIMALL;
        parms.toType = GEO_PrimTypeCompat::GEOPRIMPOLY;
#else
        parms.setFromType(GEO_PrimTypeCompat::GEOPRIMALL);
        parms.setToType(GEO_PrimTypeCompat::GEOPRIMPOLY);
<<<<<<< HEAD
	// We don't want interior tetrahedron faces as they will just
	// distract us and fill up the vdb.
	parms.setSharedFaces(false);
=======
        // We don't want interior tetrahedron faces as they will just
        // distract us and fill up the vdb.
        parms.setSharedFaces(false);
>>>>>>> 95866ae2
#endif
        geoPtr->convert(parms);
    }

    if (boss && boss->wasInterrupted()) return geoPtr;

    if (needdivide) {
        geoPtr->convex(4);
    }

    if (needclean || needdivide || needconvert) {
        // Final pass to delete anything illegal.
        // There could be little fligs left over that
        // we don't want confusing the mesher.
        GEO_Primitive           *prim;
        GA_PrimitiveGroup       *delgrp = 0;

        GA_FOR_ALL_PRIMITIVES(geoPtr.get(), prim) {

            if (boss && boss->wasInterrupted()) return geoPtr;

            bool kill = false;
            if (prim->getPrimitiveId() & GEO_PrimTypeCompat::GEOPRIMPOLY) {

                GEO_PrimPoly *poly = static_cast<GEO_PrimPoly*>(prim);

                if (poly->getVertexCount() > 4) kill = true;
                if (poly->getVertexCount() < 3) kill = true;

            } else {
                kill = true;
            }

            if (kill) {
                if (!delgrp) {
                    delgrp = geoPtr->newPrimitiveGroup("__delete_group__", 1);
                }
                delgrp->add(prim);
            }
        }

        if (delgrp) {
            geoPtr->deletePrimitives(*delgrp, 1);
            geoPtr->destroyPrimitiveGroup(delgrp);
            delgrp = 0;
        }
    }

    if (geoPtr && needconvert) {
        warning = "Geometry has been converted to quads and triangles.";
    }

    return geoPtr;
}


////////////////////////////////////////


TransformOp::TransformOp(GU_Detail const * const gdp,
    const openvdb::math::Transform& transform,
    std::vector<openvdb::Vec3s>& pointList)
    : mGdp(gdp)
    , mTransform(transform)
    , mPointList(&pointList)
{
}


void
TransformOp::operator()(const GA_SplittableRange &r) const
{
    GA_Offset start, end;
    UT_Vector3 pos;
    openvdb::Vec3d ipos;

    // Iterate over pages in the range
    for (GA_PageIterator pit = r.beginPages(); !pit.atEnd(); ++pit) {

        // Iterate over block
        for (GA_Iterator it(pit.begin()); it.blockAdvance(start, end); ) {
            // Element
            for (GA_Offset i = start; i < end; ++i) {
                pos = mGdp->getPos3(i);
                ipos = mTransform.worldToIndex(openvdb::Vec3d(pos.x(), pos.y(), pos.z()));

                (*mPointList)[mGdp->pointIndex(i)] = openvdb::Vec3s(ipos);
            }
        }
    }
}


////////////////////////////////////////


PrimCpyOp::PrimCpyOp(GU_Detail const * const gdp, std::vector<openvdb::Vec4I>& primList)
    : mGdp(gdp)
    , mPrimList(&primList)
{
}


void
PrimCpyOp::operator()(const GA_SplittableRange &r) const
{
    openvdb::Vec4I prim;
    GA_Offset start, end;
    unsigned int vtx, vtxn;

    // Iterate over pages in the range
    for (GA_PageIterator pit = r.beginPages(); !pit.atEnd(); ++pit) {

        // Iterate over the elements in the page.
        for (GA_Iterator it(pit.begin()); it.blockAdvance(start, end); ) {
            for (GA_Offset i = start; i < end; ++i) {

                const GA_Primitive* primRef =  mGdp->getPrimitiveList().get(i);
                vtxn = primRef->getVertexCount();

                if (primRef->getTypeId() == GEO_PRIMPOLY && (3 == vtxn || 4 == vtxn)) {

                    GA_Primitive::const_iterator it;
                    for (vtx = 0, primRef->beginVertex(it); !it.atEnd(); ++it, ++vtx) {
                        prim[vtx] = mGdp->pointIndex(it.getPointOffset());
                    }

                    if (vtxn != 4) prim[3] = openvdb::util::INVALID_IDX;

                    (*mPrimList)[mGdp->primitiveIndex(i)] = prim;
                } else {
                    throw std::runtime_error(
                        "Invalid geometry; only quads and triangles are supported.");
                }
            }
        }
    }
}


////////////////////////////////////////


VertexNormalOp::VertexNormalOp(GU_Detail& detail,
    const GA_PrimitiveGroup *interiorPrims, float angle)
    : mDetail(detail)
    , mInteriorPrims(interiorPrims)
    , mAngle(angle)
{
    GA_RWAttributeRef attributeRef =
        detail.findFloatTuple(GA_ATTRIB_VERTEX, "N", 3);

    if (!attributeRef.isValid()) {
        attributeRef = detail.addFloatTuple(
            GA_ATTRIB_VERTEX, "N", 3, GA_Defaults(0));
    }

    mNormalHandle = attributeRef.getAttribute();
}


void
VertexNormalOp::operator()(const GA_SplittableRange& range) const
{
    GA_Offset start, end, vtxOffset, primOffset;
    GA_Primitive::const_iterator it;
    UT_Vector3 primN, avgN, tmpN;
    bool interiorPrim = false;
    const GA_Primitive * primRef = NULL;

    for (GA_PageIterator pageIt = range.beginPages(); !pageIt.atEnd(); ++pageIt) {
        for (GA_Iterator blockIt(pageIt.begin()); blockIt.blockAdvance(start, end); ) {
            for (GA_Offset i = start; i < end; ++i) {

                primRef = mDetail.getPrimitiveList().get(i);

                primN = mDetail.getGEOPrimitive(i)->computeNormal();
                interiorPrim = isInteriorPrim(i);

                for (primRef->beginVertex(it); !it.atEnd(); ++it) {

                    avgN = primN;
                    vtxOffset = mDetail.pointVertex(it.getPointOffset());

                    while (GAisValid(vtxOffset)) {

                        primOffset = mDetail.vertexPrimitive(vtxOffset);
                        if (interiorPrim == isInteriorPrim(primOffset)) {
                            tmpN = mDetail.getGEOPrimitive(primOffset)->computeNormal();
                            if (tmpN.dot(primN) > mAngle) avgN += tmpN;
                        }
                        vtxOffset = mDetail.vertexToNextVertex(vtxOffset);
                    }

                    avgN.normalize();
                    mNormalHandle.set(*it, avgN);

                } // prim vtx iteration.
            }
        }
    }
}


////////////////////////////////////////


SharpenFeaturesOp::SharpenFeaturesOp(
    GU_Detail& meshGeo, const GU_Detail& refGeo, EdgeData& edgeData,
    const openvdb::math::Transform& xform,
    const GA_PrimitiveGroup * surfacePrims,
    const openvdb::BoolTree * mask)
    : mMeshGeo(meshGeo)
    , mRefGeo(refGeo)
    , mEdgeData(edgeData)
    , mXForm(xform)
    , mSurfacePrims(surfacePrims)
    , mMaskTree(mask)
{
}

void
SharpenFeaturesOp::operator()(const GA_SplittableRange& range) const
{
    openvdb::tools::MeshToVoxelEdgeData::Accessor acc = mEdgeData.getAccessor();

    typedef openvdb::tree::ValueAccessor<const openvdb::BoolTree> BoolAccessor;
    boost::scoped_ptr<BoolAccessor> maskAcc;

    if (mMaskTree) {
        maskAcc.reset(new BoolAccessor(*mMaskTree));
    }

    GA_Offset start, end, ptnOffset, primOffset;

    UT_Vector3 tmpN, tmpP, avgP;
    UT_BoundingBoxD cell;

    openvdb::Vec3d pos, normal;
    openvdb::Coord ijk;

    std::vector<openvdb::Vec3d> points(12), normals(12);
    std::vector<openvdb::Index32> primitives(12);

    for (GA_PageIterator pageIt = range.beginPages(); !pageIt.atEnd(); ++pageIt) {
        for (GA_Iterator blockIt(pageIt.begin()); blockIt.blockAdvance(start, end); ) {
            for (ptnOffset = start; ptnOffset < end; ++ptnOffset) {

                // Check if this point is referenced by a surface primitive.
                if (mSurfacePrims && !pointInPrimGroup(ptnOffset, mMeshGeo, *mSurfacePrims)) continue;

                tmpP = mMeshGeo.getPos3(ptnOffset);
                pos[0] = tmpP.x();
                pos[1] = tmpP.y();
                pos[2] = tmpP.z();

                pos = mXForm.worldToIndex(pos);

                ijk[0] = int(std::floor(pos[0]));
                ijk[1] = int(std::floor(pos[1]));
                ijk[2] = int(std::floor(pos[2]));


                if (maskAcc && !maskAcc->isValueOn(ijk)) continue;

                points.clear();
                normals.clear();
                primitives.clear();

                // get voxel-edge intersections
                mEdgeData.getEdgeData(acc, ijk, points, primitives);

                avgP.assign(0.0, 0.0, 0.0);

                // get normal list
                for (size_t n = 0, N = points.size(); n < N; ++n) {

                    avgP.x() += points[n].x();
                    avgP.y() += points[n].y();
                    avgP.z() += points[n].z();

                    primOffset = mRefGeo.primitiveOffset(primitives[n]);

                    tmpN = mRefGeo.getGEOPrimitive(primOffset)->computeNormal();

                    normal[0] = tmpN.x();
                    normal[1] = tmpN.y();
                    normal[2] = tmpN.z();

                    normals.push_back(normal);
                }

                // Calculate feature point position
                if (points.size() > 1) {

                    pos = openvdb::tools::findFeaturePoint(points, normals);

                    // Constrain points to stay inside their initial
                    // coordinate cell.
                    cell.setBounds(double(ijk[0]), double(ijk[1]), double(ijk[2]),
                        double(ijk[0]+1), double(ijk[1]+1), double(ijk[2]+1));

                    cell.expandBounds(0.3, 0.3, 0.3);

                    if (!cell.isInside(pos[0], pos[1], pos[2])) {

                        UT_Vector3 org(pos[0], pos[1], pos[2]);

                        avgP *= 1.0 / double(points.size());
                        UT_Vector3 dir = avgP - org;
                        dir.normalize();

                        double distance;

                        if(cell.intersectRay(org, dir, 1E17F, &distance) > 0) {
                            tmpP = org + dir * distance;

                            pos[0] = tmpP.x();
                            pos[1] = tmpP.y();
                            pos[2] = tmpP.z();
                        }
                    }

                    pos = mXForm.indexToWorld(pos);

                    tmpP.x() = pos[0];
                    tmpP.y() = pos[1];
                    tmpP.z() = pos[2];

                    mMeshGeo.setPos3(ptnOffset, tmpP);
                }
             }
        }
    }
}


} // namespace openvdb_houdini


////////////////////////////////////////


#if (UT_VERSION_INT < 0x0c0500F5) // Prior to 12.5.245

// Symbols in namespace GU_Convert_H12_5 were added to GU_ConvertParms.h in 12.5.245

namespace GU_Convert_H12_5 {

// Implementation which uses un-cached wranglers for H12.1, in H12.5 these
// wranglers are cached across all primitives with GU_ConvertParms itself.
void
GUconvertCopySingleVertexPrimAttribsAndGroups(
    GU_ConvertParms &parms,
    const GA_Detail &src,
    GA_Offset src_primoff,
    GA_Detail &dst,
    const GA_Range &dst_prims,
    const GA_Range &dst_points)
{
    UT_ScopedPtr<GA_ElementWranglerCache> cache;
#if 0
    if (parms.preserveGroups)
        cache.reset(new GA_ElementWranglerCache(dst, src,
            GA_AttributeFilter::selectGroup()));
    else
#endif
        cache.reset(new GA_ElementWranglerCache(dst, src,
            GA_PointWrangler::EXCLUDE_P));

    const GA_Primitive& src_prim = *(src.getPrimitiveList().get(src_primoff));
    GA_Offset           src_vtxoff = src_prim.getVertexOffset(0);
    GA_Offset           src_ptoff = src_prim.getPointOffset(0);
    GA_ElementWranglerCache&    wranglers = *cache;
    GA_PrimitiveWrangler&       prim_wrangler = wranglers.getPrimitive();
    GA_VertexWrangler&          vtx_wrangler = wranglers.getVertex();
    GA_PointWrangler&           pt_wrangler = wranglers.getPoint();
    GA_PrimitiveWrangler*       prim_group_wrangler = NULL;
    GA_PointWrangler*           pt_group_wrangler = NULL;

#if 1
    bool have_vtx_attribs = true;
    bool have_pt_attribs = true;
#else
    // This is only optimization available in H12.5
    bool have_vtx_attribs = (vtx_wrangler.getNumAttributes() > 0);
    bool have_pt_attribs = (pt_wrangler.getNumAttributes() > 0);
#endif

#if 0
    if (parms.preserveGroups)
    {
        prim_group_wrangler = &parms.getGroupWranglers(dst,&src).getPrimitive();
        if (prim_group_wrangler->getNumAttributes() <= 0)
            prim_group_wrangler = NULL;
        pt_group_wrangler = &parms.getGroupWranglers(dst,&src).getPoint();
        if (pt_group_wrangler->getNumAttributes() <= 0)
            pt_group_wrangler = NULL;
    }
#endif

    UT_ASSERT(src_prim.getVertexCount() == 1);
    for (GA_Iterator i(dst_prims); !i.atEnd(); ++i)
    {
        if (prim_group_wrangler)
            prim_group_wrangler->copyAttributeValues(*i, src_primoff);
        if (have_pt_attribs)
            prim_wrangler.copyAttributeValues(*i, src_primoff);
        if (have_vtx_attribs)
        {
            GA_Primitive &dst_prim = *(dst.getPrimitiveList().get(*i));
            GA_Size nvtx = dst_prim.getVertexCount();
            for (GA_Size j = 0; j < nvtx; ++j)
            {
                vtx_wrangler.copyAttributeValues(
                    dst_prim.getVertexOffset(j),
                    src_vtxoff);
            }
        }
    }

    for (GA_Iterator i(dst_points); !i.atEnd(); ++i)
    {
        if (pt_group_wrangler)
            pt_group_wrangler->copyAttributeValues(*i, src_ptoff);
        if (have_pt_attribs)
            pt_wrangler.copyAttributeValues(*i, src_ptoff);
    }
}

} // namespace GU_Convert_H12_5

#endif // Prior to 12.5.245

// Copyright (c) 2012-2013 DreamWorks Animation LLC
// All rights reserved. This software is distributed under the
// Mozilla Public License 2.0 ( http://www.mozilla.org/MPL/2.0/ )<|MERGE_RESOLUTION|>--- conflicted
+++ resolved
@@ -374,15 +374,9 @@
 #else
         parms.setFromType(GEO_PrimTypeCompat::GEOPRIMALL);
         parms.setToType(GEO_PrimTypeCompat::GEOPRIMPOLY);
-<<<<<<< HEAD
-	// We don't want interior tetrahedron faces as they will just
-	// distract us and fill up the vdb.
-	parms.setSharedFaces(false);
-=======
         // We don't want interior tetrahedron faces as they will just
         // distract us and fill up the vdb.
         parms.setSharedFaces(false);
->>>>>>> 95866ae2
 #endif
         geoPtr->convert(parms);
     }
