///////////////////////////////////////////////////////////////////////////
//
// Copyright (c) 2012-2017 DreamWorks Animation LLC
//
// All rights reserved. This software is distributed under the
// Mozilla Public License 2.0 ( http://www.mozilla.org/MPL/2.0/ )
//
// Redistributions of source code must retain the above copyright
// and license notice and the following restrictions and disclaimer.
//
// *     Neither the name of DreamWorks Animation nor the names of
// its contributors may be used to endorse or promote products derived
// from this software without specific prior written permission.
//
// THIS SOFTWARE IS PROVIDED BY THE COPYRIGHT HOLDERS AND CONTRIBUTORS
// "AS IS" AND ANY EXPRESS OR IMPLIED WARRANTIES, INCLUDING, BUT NOT
// LIMITED TO, THE IMPLIED WARRANTIES OF MERCHANTABILITY AND FITNESS FOR
// A PARTICULAR PURPOSE ARE DISCLAIMED. IN NO EVENT SHALL THE COPYRIGHT
// OWNER OR CONTRIBUTORS BE LIABLE FOR ANY INDIRECT, INCIDENTAL,
// SPECIAL, EXEMPLARY, OR CONSEQUENTIAL DAMAGES (INCLUDING, BUT NOT
// LIMITED TO, PROCUREMENT OF SUBSTITUTE GOODS OR SERVICES; LOSS OF USE,
// DATA, OR PROFITS; OR BUSINESS INTERRUPTION) HOWEVER CAUSED AND ON ANY
// THEORY OF LIABILITY, WHETHER IN CONTRACT, STRICT LIABILITY, OR TORT
// (INCLUDING NEGLIGENCE OR OTHERWISE) ARISING IN ANY WAY OUT OF THE USE
// OF THIS SOFTWARE, EVEN IF ADVISED OF THE POSSIBILITY OF SUCH DAMAGE.
// IN NO EVENT SHALL THE COPYRIGHT HOLDERS' AND CONTRIBUTORS' AGGREGATE
// LIABILITY FOR ALL CLAIMS REGARDLESS OF THEIR BASIS EXCEED US$250.00.
//
///////////////////////////////////////////////////////////////////////////

/// @file GR_PrimVDBPoints.cc
///
/// @author Dan Bailey
///
/// @brief GR Render Hook and Primitive for VDB PointDataGrid

#include <UT/UT_Version.h>
#if (UT_VERSION_INT >= 0x0d000000) // 13.0.0 or later

#include <openvdb/Grid.h>
#include <openvdb/Platform.h>
#include <openvdb/Types.h>
#include <openvdb/points/PointDataGrid.h>
#include <openvdb/points/PointCount.h>
#include <openvdb/points/PointConversion.h>
#include <openvdb_houdini/PointUtils.h>

#if (UT_VERSION_INT < 0x0f000000) // earlier than 15.0.0
#if defined(__APPLE__) || defined(MACOSX)
#include <GLUT/glut.h>
#else
#include <GL/glx.h>
#endif
#endif

#include <DM/DM_RenderTable.h>
#include <GEO/GEO_PrimVDB.h>
#include <GR/GR_Primitive.h>
#include <GR/GR_Utils.h> // inViewFrustum
#include <GT/GT_PrimitiveTypes.h>
#include <GT/GT_PrimVDB.h>
#include <GUI/GUI_PrimitiveHook.h>
#include <RE/RE_Geometry.h>
#include <RE/RE_Render.h>
#include <RE/RE_ShaderHandle.h>
#include <RE/RE_VertexArray.h>
#include <UT/UT_DSOVersion.h>

#include <tbb/mutex.h>


////////////////////////////////////////

static RE_ShaderHandle theMarkerDecorShader("decor/GL32/point_marker.prog");
static RE_ShaderHandle theNormalDecorShader("decor/GL32/point_normal.prog");
static RE_ShaderHandle theVelocityDecorShader("decor/GL32/point_normal.prog");

namespace {

RE_ShaderHandle thePixelShader("particle/GL32/pixel.prog");
#if (UT_VERSION_INT >= 0x0e000000) // 14.0.0 or later
RE_ShaderHandle thePointShader("particle/GL32/point.prog");
#else
RE_ShaderHandle thePointShader("basic/GL32/const_color.prog");
#endif

RE_ShaderHandle theLineShader("basic/GL32/wire_color.prog");

/// @note The render hook guard should not be required..

// Declare this at file scope to ensure thread-safe initialization.
tbb::mutex sRenderHookRegistryMutex;
bool renderHookRegistered = false;

} // anonymous namespace


using namespace openvdb;
using namespace openvdb::points;


////////////////////////////////////////


/// Primitive Render Hook for VDB Points
class GUI_PrimVDBPointsHook : public GUI_PrimitiveHook
{
public:
    GUI_PrimVDBPointsHook() : GUI_PrimitiveHook("VDB Points") { }
    ~GUI_PrimVDBPointsHook() override = default;

    /// This is called when a new GR_Primitive is required for a VDB Points primitive.
    GR_Primitive* createPrimitive(
        const GT_PrimitiveHandle& gt_prim,
        const GEO_Primitive* geo_prim,
        const GR_RenderInfo* info,
        const char* cache_name,
        GR_PrimAcceptResult& processed) override;
}; // class GUI_PrimVDBPointsHook


/// Primitive object that is created by GUI_PrimVDBPointsHook whenever a
/// VDB Points primitive is found. This object can be persistent between
/// renders, though display flag changes or navigating though SOPs can cause
/// it to be deleted and recreated later.
class GR_PrimVDBPoints : public GR_Primitive
{
public:
    GR_PrimVDBPoints(const GR_RenderInfo *info,
                     const char *cache_name,
                     const GEO_Primitive* geo_prim);

    ~GR_PrimVDBPoints() override = default;

    const char *className() const override { return "GR_PrimVDBPoints"; }

    /// See if the tetra primitive can be consumed by this primitive.
    GR_PrimAcceptResult acceptPrimitive(GT_PrimitiveType, int geo_type,
        const GT_PrimitiveHandle&, const GEO_Primitive*) override;

    /// This should reset any lists of primitives.
    void resetPrimitives() override {}

    /// Called whenever the parent detail is changed, draw modes are changed,
    /// selection is changed, or certain volatile display options are changed
    /// (such as level of detail).
    void update(RE_Render*, const GT_PrimitiveHandle&, const GR_UpdateParms&) override;

    /// return true if the primitive is in or overlaps the view frustum.
    /// always returning true will effectively disable frustum culling.
    bool inViewFrustum(const UT_Matrix4D &objviewproj) override;

    /// Called whenever the primitive is required to render, which may be more
    /// than one time per viewport redraw (beauty, shadow passes, wireframe-over)
    /// It also may be called outside of a viewport redraw to do picking of the
    /// geometry.
#if (UT_VERSION_INT >= 0x10000000) // 16.0.0 or later
    void render(RE_Render*, GR_RenderMode, GR_RenderFlags, GR_DrawParms) override;
#else
    void render(RE_Render*, GR_RenderMode, GR_RenderFlags,
        const GR_DisplayOption*, const RE_MaterialList*) override;
#endif

#if (UT_VERSION_INT >= 0x0e000000) // 14.0.0 or later
#if (UT_VERSION_INT < 0x10000000) // earlier than 16.0.0
    void renderInstances(RE_Render*, GR_RenderMode, GR_RenderFlags,
        const GR_DisplayOption*, const RE_MaterialList*, int) override {}
#endif

    int renderPick(RE_Render*, const GR_DisplayOption*, unsigned int,
        GR_PickStyle, bool) override { return 0; }

    void renderDecoration(RE_Render*, GR_Decoration, const GR_DecorationParms&) override;
#endif

protected:
    void computeCentroid(const openvdb::points::PointDataGrid& grid);
    void computeBbox(const openvdb::points::PointDataGrid& grid);

    void updatePosBuffer(  RE_Render* r,
                        const openvdb::points::PointDataGrid& grid,
                        const RE_CacheVersion& version);

    void updateWireBuffer(    RE_Render* r,
                        const openvdb::points::PointDataGrid& grid,
                        const RE_CacheVersion& version);

    bool updateVec3Buffer(   RE_Render* r,
                            const openvdb::points::PointDataGrid& grid,
                            const std::string& name,
                            const RE_CacheVersion& version);

    bool updateVec3Buffer(   RE_Render* r, const std::string& name, const RE_CacheVersion& version);

    void removeBuffer(const std::string& name);

private:
    std::unique_ptr<RE_Geometry> myGeo;
    std::unique_ptr<RE_Geometry> myWire;
    bool mDefaultPointColor = true;
    openvdb::Vec3f mCentroid{0, 0, 0};
    openvdb::BBoxd mBbox;
};


////////////////////////////////////////


void
#if (UT_VERSION_INT >= 0x0e000000) // 14.0.0 or later
newRenderHook(DM_RenderTable* table)
#else
newRenderHook(GR_RenderTable* table)
#endif
{
    tbb::mutex::scoped_lock lock(sRenderHookRegistryMutex);

    if (!renderHookRegistered) {

        static_cast<DM_RenderTable*>(table)->registerGTHook(
            new GUI_PrimVDBPointsHook(),
            GT_PRIM_VDB_VOLUME,
            /*hook_priority=*/0,
            GUI_HOOK_FLAG_AUGMENT_PRIM);

OPENVDB_START_THREADSAFE_STATIC_WRITE
        renderHookRegistered = true; // mutex-protected
OPENVDB_FINISH_THREADSAFE_STATIC_WRITE
    }
}


GR_Primitive*
GUI_PrimVDBPointsHook::createPrimitive(
    const GT_PrimitiveHandle& gt_prim,
    const GEO_Primitive* geo_prim,
    const GR_RenderInfo* info,
    const char* cache_name,
    GR_PrimAcceptResult&)
{
    if (gt_prim->getPrimitiveType() != GT_PRIM_VDB_VOLUME) {
        return nullptr;
    }

    const GT_PrimVDB* gtPrimVDB = static_cast<const GT_PrimVDB*>(gt_prim.get());
    const GEO_PrimVDB* primVDB = gtPrimVDB->getGeoPrimitive();

    if (primVDB->getGrid().isType<openvdb::points::PointDataGrid>()) {
        return new GR_PrimVDBPoints(info, cache_name, geo_prim);
    }

    return nullptr;
}


////////////////////////////////////////


namespace {

using StringPair = std::pair<std::string, std::string>;

void patchShader(RE_Render* r, RE_ShaderHandle& shader, RE_ShaderType type,
                 const std::vector<StringPair>& stringReplacements,
                 const std::vector<std::string>& stringInsertions = {})
{
    // check if the point shader has already been patched

    r->pushShader();
    r->bindShader(shader);

    RE_ShaderStage* patchedShader = shader->getShader("pointOffset", type);

    if (patchedShader) {
        r->popShader();
    }
    else {

        // retrieve the shader source

        UT_String source;
        shader->getShaderSource(r, source, type);

        const int version = shader->getCodeVersion();

        r->popShader();

        // patch the shader to replace the strings

        for (const auto& stringPair : stringReplacements) {
            source.substitute(stringPair.first.c_str(), stringPair.second.c_str(), /*all=*/true);
        }

        // patch the shader to insert the strings

        for (const auto& str: stringInsertions) {
            source.insert(0, str.c_str());
        }

        // move the version up to the top of the file

<<<<<<< HEAD
        vertexSource.substitute("#version ", "// #version");
#if (UT_VERSION_INT >= 0x10000000) // 16.0.0 or later
        vertexSource.insert(0, "#version 330\n");
#else
        vertexSource.insert(0, "#version 150\n");
#endif
=======
        source.substitute("#version ", "// #version");

        std::stringstream ss;
        ss << "#version " << version << "\n";
        source.insert(0, ss.str().c_str());
>>>>>>> b74aa6fc

        // remove the existing shader and add the patched one

        shader->clearShaders(r, type);

        UT_String message;

        const bool success = shader->addShader(r, type, source, "pointOffset", version, &message);

        if (!success) {
            if (type == RE_SHADER_VERTEX)           std::cerr << "Vertex Shader (";
            else if (type == RE_SHADER_GEOMETRY)    std::cerr << "Geometry Shader (";
            else if (type == RE_SHADER_FRAGMENT)    std::cerr << "Fragment Shader (";
            std::cerr << shader->getName();
            std::cerr << ") Compile Failure: " << message.toStdString() << std::endl;
        }

        assert(success);
    }
}

void patchShaderVertexOffset(RE_Render* r, RE_ShaderHandle& shader)
{
    // patch the shader to add a uniform offset to the position

    std::vector<StringPair> stringReplacements;
    stringReplacements.push_back(StringPair("void main()", "uniform vec3 offset;\n\nvoid main()"));
    stringReplacements.push_back(StringPair("vec4(P, 1.0)", "vec4(P + offset, 1.0)"));
    stringReplacements.push_back(StringPair("vec4(P,1.0)", "vec4(P + offset, 1.0)"));

    patchShader(r, shader, RE_SHADER_VERTEX, stringReplacements);
}

void patchShaderVertexOffsetVelocity(RE_Render* r, RE_ShaderHandle& shader)
{
    // patch the shader to add a uniform offset to the position and swap "N" for "v"

    std::vector<StringPair> stringReplacements;
    stringReplacements.push_back(StringPair("void main()", "uniform vec3 offset;\n\nvoid main()"));
    stringReplacements.push_back(StringPair("vec4(P, 1.0)", "vec4(P + offset, 1.0)"));
    stringReplacements.push_back(StringPair("vec4(P,1.0)", "vec4(P + offset, 1.0)"));
    stringReplacements.push_back(StringPair("N)", "v)"));
    stringReplacements.push_back(StringPair("in vec3 N;", "in vec3 v;"));
    stringReplacements.push_back(StringPair("normalize(", "-0.04 * normalize("));

    patchShader(r, shader, RE_SHADER_VERTEX, stringReplacements);
}

void patchShaderGeomDecorationScale(RE_Render* r, RE_ShaderHandle& shader)
{
    // patch the shader to rename decoration scale

    std::vector<StringPair> stringReplacements;
    stringReplacements.push_back(StringPair("glH_DecorationScale", "decorationScale"));

    patchShader(r, shader, RE_SHADER_GEOMETRY, stringReplacements);
}

void patchShaderGeomDecorationScaleNoRedeclarations(RE_Render* r, RE_ShaderHandle& shader)
{
    // patch the shader to rename decoration scale

    std::vector<StringPair> stringReplacements;
    stringReplacements.push_back(StringPair("glH_DecorationScale", "decorationScale"));
    stringReplacements.push_back(StringPair("\t", " "));
    stringReplacements.push_back(StringPair("  ", " "));
    stringReplacements.push_back(StringPair("  ", " "));
    stringReplacements.push_back(StringPair("uniform vec2 glH_DepthProject;", "//uniform vec2 glH_DepthProject;"));
    stringReplacements.push_back(StringPair("uniform vec2 glH_ScreenSize", "//uniform vec2 glH_ScreenSize"));

    std::vector<std::string> stringInsertions;
    stringInsertions.push_back("uniform vec2 glH_DepthProject;");
    stringInsertions.push_back("uniform vec2 glH_ScreenSize;");

    patchShader(r, shader, RE_SHADER_GEOMETRY, stringReplacements, stringInsertions);
}

void patchShaderFragmentBlue(RE_Render* r, RE_ShaderHandle& shader)
{
    // patch the shader to hard-code the color to blue

    std::vector<StringPair> stringReplacements;
    stringReplacements.push_back(StringPair("col.rgb", "vec3(0,0,1)"));

    patchShader(r, shader, RE_SHADER_FRAGMENT, stringReplacements);
}

void patchShaderFragmentTurqoise(RE_Render* r, RE_ShaderHandle& shader)
{
    // patch the shader to hard-code the color to blue

    std::vector<StringPair> stringReplacements;
    stringReplacements.push_back(StringPair("col.rgb", "vec3(0.2,0.55,0.55)"));

    patchShader(r, shader, RE_SHADER_FRAGMENT, stringReplacements);
}

void patchShaderFragmentBlueDiscard(RE_Render* r, RE_ShaderHandle& shader)
{
    // patch the shader to discard pixels with alpha < 0.25 and hard-code color to blue

    std::vector<StringPair> stringReplacements;
    stringReplacements.push_back(StringPair("color = vec4(fsIn.color.rgb * d, d);",
                                            "if (d < 0.25) discard;\ncolor = vec4(vec3(0,0,1) * d, d);"));

    patchShader(r, shader, RE_SHADER_FRAGMENT, stringReplacements);
}


} // namespace


////////////////////////////////////////


GR_PrimVDBPoints::GR_PrimVDBPoints(
    const GR_RenderInfo *info,
    const char *cache_name,
    const GEO_Primitive*)
    : GR_Primitive(info, cache_name, GA_PrimCompat::TypeMask(0))
{
}


GR_PrimAcceptResult
GR_PrimVDBPoints::acceptPrimitive(GT_PrimitiveType,
                  int geo_type,
                  const GT_PrimitiveHandle&,
                  const GEO_Primitive*)
{
    if (geo_type == GT_PRIM_VDB_VOLUME)
    {
        return GR_PROCESSED;
    }

    return GR_NOT_PROCESSED;
}

namespace gr_primitive_internal {

template<   typename PointDataTreeType,
            typename AttributeType,
            typename HoudiniBufferType>
struct FillGPUBuffersPosition {

    using LeafNode = typename PointDataTreeType::LeafNodeType;
    using LeafManagerT = typename openvdb::tree::LeafManager<PointDataTreeType>;
    using LeafRangeT = typename LeafManagerT::LeafRange;

    using LeafOffsets = std::vector<std::pair<const LeafNode*, openvdb::Index64>>;

    FillGPUBuffersPosition( HoudiniBufferType* buffer,
                            const LeafOffsets& leafOffsets,
                            const PointDataTreeType& pointDataTree,
                            const openvdb::math::Transform& transform,
                            const openvdb::Vec3f& positionOffset,
                            const unsigned attributeIndex,
                            const std::string& groupName = "")
        : mBuffer(buffer)
        , mPointDataTree(pointDataTree)
        , mLeafOffsets(leafOffsets)
        , mTransform(transform)
        , mPositionOffset(positionOffset)
        , mAttributeIndex(attributeIndex)
        , mGroupName(groupName) { }

    inline UT_Vector3H voxelSpaceToUTVector(const openvdb::Vec3f& positionVoxelSpace,
                                            const openvdb::Vec3f& gridIndexSpace,
                                            const openvdb::math::Transform& transform) const
    {
        const openvdb::Vec3f positionWorldSpace = transform.indexToWorld(positionVoxelSpace + gridIndexSpace) - mPositionOffset;
        return UT_Vector3H(positionWorldSpace.x(), positionWorldSpace.y(), positionWorldSpace.z());
    }

    void operator()(const tbb::blocked_range<size_t>& range) const
    {
        const bool useGroup = !mGroupName.empty();

        for (size_t n = range.begin(), N = range.end(); n != N; ++n) {

            const LeafNode* leaf = mLeafOffsets[n].first;
            const openvdb::Index64 leafOffset = mLeafOffsets[n].second;

            auto handle = openvdb::points::AttributeHandle<AttributeType>::create(
                    leaf->template constAttributeArray(mAttributeIndex));

            openvdb::Vec3f positionVoxelSpace;

            const bool uniform = handle->isUniform();

            if (uniform)    positionVoxelSpace = handle->get(openvdb::Index64(0));

            openvdb::Index64 offset = 0;

            if (useGroup) {
                GroupFilter filter(mGroupName);

                auto iter = leaf->beginIndexOn(filter);

                for (; iter; ++iter)
                {
                    if (!uniform)   positionVoxelSpace = handle->get(openvdb::Index64(*iter));
                    mBuffer[leafOffset + offset++] = voxelSpaceToUTVector(positionVoxelSpace, iter.getCoord().asVec3d(), mTransform);
                }
            }
            else {
                auto iter = leaf->beginIndexOn();

                for (; iter; ++iter)
                {
                    if (!uniform)   positionVoxelSpace = handle->get(openvdb::Index64(*iter));
                    mBuffer[leafOffset + offset++] = voxelSpaceToUTVector(positionVoxelSpace, iter.getCoord().asVec3d(), mTransform);
                }
            }
        }
    }

    //////////

    HoudiniBufferType*                  mBuffer;
    const LeafOffsets&                  mLeafOffsets;
    const PointDataTreeType&            mPointDataTree;
    const openvdb::math::Transform&     mTransform;
    const openvdb::Vec3f                mPositionOffset;
    const unsigned                      mAttributeIndex;
    const std::string                   mGroupName;
}; // class FillGPUBuffersPosition


template<   typename PointDataTreeType,
            typename AttributeType,
            typename HoudiniBufferType>
struct FillGPUBuffersVec3 {

    using LeafNode = typename PointDataTreeType::LeafNodeType;
    using LeafManagerT = typename openvdb::tree::LeafManager<PointDataTreeType>;
    using LeafRangeT = typename LeafManagerT::LeafRange;

    using LeafOffsets = std::vector<std::pair<const LeafNode*, openvdb::Index64>>;

    FillGPUBuffersVec3( HoudiniBufferType* buffer,
                            const LeafOffsets& leafOffsets,
                            const PointDataTreeType& pointDataTree,
                            const unsigned attributeIndex)
        : mBuffer(buffer)
        , mPointDataTree(pointDataTree)
        , mLeafOffsets(leafOffsets)
        , mAttributeIndex(attributeIndex) { }

    void operator()(const tbb::blocked_range<size_t>& range) const
    {
        for (size_t n = range.begin(), N = range.end(); n != N; ++n) {

            const LeafNode* leaf = mLeafOffsets[n].first;
            const openvdb::Index64 leafOffset = mLeafOffsets[n].second;

            auto handle = openvdb::points::AttributeHandle<AttributeType>::create(
                leaf->constAttributeArray(mAttributeIndex));

            openvdb::Vec3f color;

            const bool uniform = handle->isUniform();

            if (uniform) color = handle->get(openvdb::Index64(0));

            openvdb::Index64 offset = 0;

            for (auto iter = leaf->beginIndexOn(); iter; ++iter) {
                if (!uniform) color = handle->get(*iter);
                mBuffer[leafOffset + offset] = HoudiniBufferType(color.x(), color.y(), color.z());

                offset++;
            }
        }
    }

    //////////

    HoudiniBufferType*                  mBuffer;
    const LeafOffsets&                  mLeafOffsets;
    const PointDataTreeType&            mPointDataTree;
    const unsigned                      mAttributeIndex;
}; // class FillGPUBuffersVec3


template<   typename PointDataTreeType,
            typename AttributeType,
            typename HoudiniBufferType>
struct FillGPUBuffersId {

    using LeafNode = typename PointDataTreeType::LeafNodeType;
    using LeafManagerT = typename openvdb::tree::LeafManager<PointDataTreeType>;
    using LeafRangeT = typename LeafManagerT::LeafRange;

    using LeafOffsets = std::vector<std::pair<const LeafNode*, openvdb::Index64>>;

    FillGPUBuffersId( HoudiniBufferType* buffer,
                            const LeafOffsets& leafOffsets,
                            const PointDataTreeType& pointDataTree,
                            const unsigned attributeIndex)
        : mBuffer(buffer)
        , mLeafOffsets(leafOffsets)
        , mPointDataTree(pointDataTree)
        , mAttributeIndex(attributeIndex) { }

    void operator()(const tbb::blocked_range<size_t>& range) const
    {
        const long maxId = std::numeric_limits<HoudiniBufferType>::max();

        for (size_t n = range.begin(), N = range.end(); n != N; ++n) {

            const LeafNode* leaf = mLeafOffsets[n].first;
            const openvdb::Index64 leafOffset = mLeafOffsets[n].second;

            auto handle = openvdb::points::AttributeHandle<AttributeType>::create(
                leaf->constAttributeArray(mAttributeIndex));

            HoudiniBufferType scalarValue{0};

            // note id attribute (in the GPU cache) is only 32-bit, so use zero if id overflows

            const bool uniform = handle->isUniform();

            if (uniform) {
                const long id = handle->get(openvdb::Index64(0));
                scalarValue = id <= maxId ? HoudiniBufferType(id) : HoudiniBufferType(0);
            }

            openvdb::Index64 offset = 0;

            for (auto iter = leaf->beginIndexOn(); iter; ++iter) {
                if (!uniform) {
                    const long id = handle->get(*iter);
                    scalarValue = id <= maxId ? HoudiniBufferType(id) : HoudiniBufferType(0);
                }
                mBuffer[leafOffset + offset] = scalarValue;

                offset++;
            }
        }
    }

    //////////

    HoudiniBufferType*                  mBuffer;
    const LeafOffsets&                  mLeafOffsets;
    const PointDataTreeType&            mPointDataTree;
    const unsigned                      mAttributeIndex;
}; // class FillGPUBuffersId


struct FillGPUBuffersLeafBoxes
{
    FillGPUBuffersLeafBoxes(UT_Vector3H* buffer,
                         const std::vector<openvdb::Coord>& coords,
                         const openvdb::math::Transform& transform,
                         const openvdb::Vec3f& positionOffset)
        : mBuffer(buffer)
        , mCoords(coords)
        , mTransform(transform)
        , mPositionOffset(positionOffset) { }

    void operator()(const tbb::blocked_range<size_t>& range) const
    {
        std::vector<UT_Vector3H> corners;
        corners.reserve(8);

        for (size_t n = range.begin(), N = range.end(); n != N; ++n) {
            const openvdb::Coord& origin = mCoords[n];

            // define 8 corners

            corners.clear();

            const openvdb::Vec3f pos000 = mTransform.indexToWorld(origin.asVec3d() + openvdb::Vec3f(0.0, 0.0, 0.0)) - mPositionOffset;
            corners.emplace_back(pos000.x(), pos000.y(), pos000.z());
            const openvdb::Vec3f pos001 = mTransform.indexToWorld(origin.asVec3d() + openvdb::Vec3f(0.0, 0.0, 8.0)) - mPositionOffset;
            corners.emplace_back(pos001.x(), pos001.y(), pos001.z());
            const openvdb::Vec3f pos010 = mTransform.indexToWorld(origin.asVec3d() + openvdb::Vec3f(0.0, 8.0, 0.0)) - mPositionOffset;
            corners.emplace_back(pos010.x(), pos010.y(), pos010.z());
            const openvdb::Vec3f pos011 = mTransform.indexToWorld(origin.asVec3d() + openvdb::Vec3f(0.0, 8.0, 8.0)) - mPositionOffset;
            corners.emplace_back(pos011.x(), pos011.y(), pos011.z());
            const openvdb::Vec3f pos100 = mTransform.indexToWorld(origin.asVec3d() + openvdb::Vec3f(8.0, 0.0, 0.0)) - mPositionOffset;
            corners.emplace_back(pos100.x(), pos100.y(), pos100.z());
            const openvdb::Vec3f pos101 = mTransform.indexToWorld(origin.asVec3d() + openvdb::Vec3f(8.0, 0.0, 8.0)) - mPositionOffset;
            corners.emplace_back(pos101.x(), pos101.y(), pos101.z());
            const openvdb::Vec3f pos110 = mTransform.indexToWorld(origin.asVec3d() + openvdb::Vec3f(8.0, 8.0, 0.0)) - mPositionOffset;
            corners.emplace_back(pos110.x(), pos110.y(), pos110.z());
            const openvdb::Vec3f pos111 = mTransform.indexToWorld(origin.asVec3d() + openvdb::Vec3f(8.0, 8.0, 8.0)) - mPositionOffset;
            corners.emplace_back(pos111.x(), pos111.y(), pos111.z());

            openvdb::Index64 offset = n*8*3;

            // Z axis

            mBuffer[offset++] = corners[0]; mBuffer[offset++] = corners[1];
            mBuffer[offset++] = corners[2]; mBuffer[offset++] = corners[3];
            mBuffer[offset++] = corners[4]; mBuffer[offset++] = corners[5];
            mBuffer[offset++] = corners[6]; mBuffer[offset++] = corners[7];

            // Y axis

            mBuffer[offset++] = corners[0]; mBuffer[offset++] = corners[2];
            mBuffer[offset++] = corners[1]; mBuffer[offset++] = corners[3];
            mBuffer[offset++] = corners[4]; mBuffer[offset++] = corners[6];
            mBuffer[offset++] = corners[5]; mBuffer[offset++] = corners[7];

            // X axis

            mBuffer[offset++] = corners[0]; mBuffer[offset++] = corners[4];
            mBuffer[offset++] = corners[1]; mBuffer[offset++] = corners[5];
            mBuffer[offset++] = corners[2]; mBuffer[offset++] = corners[6];
            mBuffer[offset++] = corners[3]; mBuffer[offset++] = corners[7];
        }
    }

    //////////

    UT_Vector3H*                        mBuffer;
    const std::vector<openvdb::Coord>&  mCoords;
    const openvdb::math::Transform&     mTransform;
    const openvdb::Vec3f                mPositionOffset;
}; // class FillGPUBuffersLeafBoxes

} // namespace gr_primitive_internal

void
GR_PrimVDBPoints::computeCentroid(const openvdb::points::PointDataGrid& grid)
{
    // compute the leaf bounding box in index space

    openvdb::CoordBBox coordBBox;
    if (!grid.tree().evalLeafBoundingBox(coordBBox)) {
        mCentroid = openvdb::Vec3f(0, 0, 0);
        return;
    }

    // get the centroid and convert to world space

    mCentroid = openvdb::Vec3f{grid.transform().indexToWorld(coordBBox.getCenter())};
}

void
GR_PrimVDBPoints::computeBbox(const openvdb::points::PointDataGrid& grid)
{
    // compute and store the world-space bounding box of the grid

    const CoordBBox bbox = grid.evalActiveVoxelBoundingBox();
    const BBoxd bboxIndex(bbox.min().asVec3d(), bbox.max().asVec3d());
    mBbox = bboxIndex.applyMap(*(grid.transform().baseMap()));
}

struct PositionAttribute
{
    using ValueType = Vec3f;

    struct Handle
    {
        Handle(PositionAttribute& attribute)
            : mBuffer(attribute.mBuffer)
            , mPositionOffset(attribute.mPositionOffset)
            , mStride(attribute.mStride) { }

        void set(openvdb::Index offset, openvdb::Index /*stride*/, const ValueType& value) {
            const size_t vertices = mStride;
            const ValueType transformedValue = value - mPositionOffset;
            mBuffer[offset * vertices] = UT_Vector3H(transformedValue.x(), transformedValue.y(), transformedValue.z());
        }

    private:
        UT_Vector3H* mBuffer;
        ValueType& mPositionOffset;
        Index mStride;
    }; // struct Handle

    PositionAttribute(UT_Vector3H* buffer, const ValueType& positionOffset, Index stride = 1)
        : mBuffer(buffer)
        , mPositionOffset(positionOffset)
        , mStride(stride) { }

    void expand() { }
    void compact() { }

private:
    UT_Vector3H* mBuffer;
    ValueType mPositionOffset;
    Index mStride;
}; // struct PositionAttribute

template <typename T>
struct VectorAttribute
{
    using ValueType = T;

    struct Handle
    {
        Handle(VectorAttribute& attribute)
            : mBuffer(attribute.mBuffer) { }

        template <typename ValueType>
        void set(openvdb::Index offset, openvdb::Index /*stride*/, const openvdb::math::Vec3<ValueType>& value) {
            mBuffer[offset] = UT_Vector3H(float(value.x()), float(value.y()), float(value.z()));
        }

    private:
        UT_Vector3H* mBuffer;
    }; // struct Handle

    VectorAttribute(UT_Vector3H* buffer)
        : mBuffer(buffer) { }

    void expand() { }
    void compact() { }

private:
    UT_Vector3H* mBuffer;
}; // struct VectorAttribute

void
GR_PrimVDBPoints::updatePosBuffer(RE_Render* r,
             const openvdb::points::PointDataGrid& grid,
             const RE_CacheVersion& version)
{
    bool gl3 = (getRenderVersion() >= GR_RENDER_GL3);

    // Initialize the geometry with the proper name for the GL cache
    if (!myGeo)
        myGeo.reset(new RE_Geometry);
    myGeo->cacheBuffers(getCacheName());

    using GridType = openvdb::points::PointDataGrid;
    using TreeType = GridType::TreeType;
    using AttributeSet = openvdb::points::AttributeSet;

    const TreeType& tree = grid.tree();

    if (tree.leafCount() == 0)  return;

    auto iter = tree.cbeginLeaf();

    const AttributeSet::Descriptor& descriptor = iter->attributeSet().descriptor();

    // check if group viewport is in use

    std::string groupName = "";
    if (openvdb::StringMetadata::ConstPtr s = grid.getMetadata<openvdb::StringMetadata>(openvdb_houdini::META_GROUP_VIEWPORT)) {
        groupName = s->value();
    }
    const bool useGroup = !groupName.empty() && descriptor.hasGroup(groupName);

    // count up total points ignoring any leaf nodes that are out of core

    int numPoints = static_cast<int>(useGroup ?
        groupPointCount(tree, groupName, /*inCoreOnly=*/true) :
        pointCount(tree, /*inCoreOnly=*/true));

    if (numPoints == 0)    return;

    size_t stride = 1;

    // Initialize the number of points in the geometry.

    myGeo->setNumPoints(int(numPoints));

    const size_t positionIndex = descriptor.find("P");

    // determine whether position exists

    bool hasPosition = positionIndex != AttributeSet::INVALID_POS;

    if (!hasPosition)   return;

    // fetch point position attribute, if its cache version matches, no upload is required.

#if (UT_VERSION_INT >= 0x0e000000) // 14.0.0 or later
    RE_VertexArray* posGeo = myGeo->findCachedAttrib(r, "P", RE_GPU_FLOAT16, 3, RE_ARRAY_POINT, true);
#else
    RE_VertexArray* posGeo = myGeo->findCachedAttribOrArray(r, "P", RE_GPU_FLOAT16, 3, RE_ARRAY_POINT, true);
#endif

    if (posGeo->getCacheVersion() != version)
    {
        using gr_primitive_internal::FillGPUBuffersPosition;

        std::vector<Name> includeGroups;
        std::vector<Name> excludeGroups;
        if (useGroup)   includeGroups.push_back(groupName);

        std::vector<Index64> pointOffsets;
        getPointOffsets(pointOffsets, grid.tree(),
                        includeGroups, excludeGroups, /*inCoreOnly=*/true);

        std::unique_ptr<UT_Vector3H[]> pdata(new UT_Vector3H[numPoints]);

        PositionAttribute positionAttribute(pdata.get(), mCentroid, static_cast<Index>(stride));
        convertPointDataGridPosition(positionAttribute, grid, pointOffsets,
                                    /*startOffset=*/ 0, includeGroups, excludeGroups,
                                    /*inCoreOnly=*/true);

        const int maxVertexSize = RE_OGLBuffer::getMaxVertexArraySize(r);

        if (numPoints < maxVertexSize) {
            posGeo->setArray(r, pdata.get(), /*offset = */ 0, /*sublen = */ int(numPoints));
        }
        else {
            for (int offset = 0; offset < numPoints; offset += maxVertexSize) {
                const int sublength = (offset + maxVertexSize) > numPoints ?
                    numPoints - offset : maxVertexSize;

                posGeo->setArray(r, pdata.get()+offset, /*offset=*/ offset, /*sublen=*/ sublength);
            }
        }

        posGeo->setCacheVersion(version);
    }

    if (gl3)
    {
        // Extra constant inputs for the GL3 default shaders we are using.

        fpreal32 uv[2]    = { 0.0, 0.0 };
        fpreal32 alpha    = 1.0;
        fpreal32 pnt      = 0.0;
        UT_Matrix4F instance;
        instance.identity();

        // TODO: point scale !?

        myGeo->createConstAttribute(r, "uv",    RE_GPU_FLOAT32, 2, uv);
        myGeo->createConstAttribute(r, "Alpha", RE_GPU_FLOAT32, 1, &alpha);
        myGeo->createConstAttribute(r, "pointSelection", RE_GPU_FLOAT32, 1,&pnt);
        myGeo->createConstAttribute(r, "instmat", RE_GPU_MATRIX4, 1,
                            instance.data());
    }

    RE_PrimType primType = RE_PRIM_POINTS;

#if (UT_VERSION_INT >= 0x0e000000) // 14.0.0 or later
    myGeo->connectAllPrims(r, RE_GEO_WIRE_IDX, primType, nullptr, true);
#else
    myGeo->connectAllPrimsI(r, RE_GEO_WIRE_IDX, primType, nullptr, true);
#endif
}

void
GR_PrimVDBPoints::updateWireBuffer(RE_Render *r,
             const openvdb::points::PointDataGrid& grid,
             const RE_CacheVersion& version)
{
    bool gl3 = (getRenderVersion() >= GR_RENDER_GL3);

    // Initialize the geometry with the proper name for the GL cache
    if (!myWire)
        myWire.reset(new RE_Geometry);
    myWire->cacheBuffers(getCacheName());

    using GridType = openvdb::points::PointDataGrid;
    using TreeType = GridType::TreeType;
    using LeafNode = TreeType::LeafNodeType;

    const TreeType& tree = grid.tree();

    if (tree.leafCount() == 0)  return;

    // count up total points ignoring any leaf nodes that are out of core

    size_t outOfCoreLeaves = 0;
    for (TreeType::LeafCIter iter = tree.cbeginLeaf(); iter; ++iter)
    {
        if (iter->buffer().isOutOfCore())   outOfCoreLeaves++;
    }

    if (outOfCoreLeaves == 0)    return;

    // Initialize the number of points for the wireframe box per leaf.

    int numPoints = static_cast<int>(outOfCoreLeaves*8*3);
    myWire->setNumPoints(numPoints);

    // fetch wireframe position, if its cache version matches, no upload is required.

#if (UT_VERSION_INT >= 0x0e000000) // 14.0.0 or later
    RE_VertexArray* posWire = myWire->findCachedAttrib(r, "P", RE_GPU_FLOAT16, 3, RE_ARRAY_POINT, true);
#else
    RE_VertexArray* posWire = myWire->findCachedAttribOrArray(r, "P", RE_GPU_FLOAT16, 3, RE_ARRAY_POINT, true);
#endif

    if (posWire->getCacheVersion() != version)
    {
        using gr_primitive_internal::FillGPUBuffersLeafBoxes;

        // fill the wire data

        std::unique_ptr<UT_Vector3H[]> data(new UT_Vector3H[numPoints]);

        std::vector<openvdb::Coord> coords;

        for (TreeType::LeafCIter iter = tree.cbeginLeaf(); iter; ++iter) {
            const LeafNode& leaf = *iter;

            // skip in-core leaf nodes (for use when delay loading VDBs)
            if (!leaf.buffer().isOutOfCore())   continue;

            coords.push_back(leaf.origin());
        }

        FillGPUBuffersLeafBoxes fill(data.get(), coords, grid.transform(), mCentroid);
        const tbb::blocked_range<size_t> range(0, coords.size());
        tbb::parallel_for(range, fill);

        const int maxVertexSize = RE_OGLBuffer::getMaxVertexArraySize(r);
        for (int offset = 0; offset < numPoints; offset += maxVertexSize) {
            const int sublength = (offset + maxVertexSize) > numPoints ?
                                                numPoints - offset : maxVertexSize;

            posWire->setArray(r, data.get()+offset, offset, sublength);
        }

        posWire->setCacheVersion(version);
    }

    if (gl3)
    {
        // Extra constant inputs for the GL3 default shaders we are using.

        fpreal32 uv[2]  = { 0.0, 0.0 };
        fpreal32 alpha  = 1.0;
        fpreal32 pnt    = 0.0;
        UT_Matrix4F instance;
        instance.identity();

        myWire->createConstAttribute(r, "uv",    RE_GPU_FLOAT32, 2, uv);
        myWire->createConstAttribute(r, "Alpha", RE_GPU_FLOAT32, 1, &alpha);
        myWire->createConstAttribute(r, "pointSelection", RE_GPU_FLOAT32, 1,&pnt);
        myWire->createConstAttribute(r, "instmat", RE_GPU_MATRIX4, 1,
                    instance.data());
    }

#if (UT_VERSION_INT >= 0x0e000000) // 14.0.0 or later
    myWire->connectAllPrims(r, RE_GEO_WIRE_IDX, RE_PRIM_LINES, nullptr, true);
#else
    myWire->connectAllPrimsI(r, RE_GEO_WIRE_IDX, RE_PRIM_LINES, nullptr, true);
#endif
}

void
GR_PrimVDBPoints::update(RE_Render *r,
             const GT_PrimitiveHandle &primh,
             const GR_UpdateParms &p)
{
    // patch the point shaders at run-time to add an offset (does nothing if already patched)

    patchShaderVertexOffset(r, theLineShader);
    patchShaderVertexOffset(r, thePixelShader);
    patchShaderVertexOffset(r, thePointShader);

    // patch the decor shaders at run-time to add an offset, change color, etc (does nothing if already patched)

    patchShaderVertexOffset(r, theNormalDecorShader);
    patchShaderGeomDecorationScale(r, theNormalDecorShader);
    patchShaderFragmentBlue(r, theNormalDecorShader);

    patchShaderVertexOffset(r, theMarkerDecorShader);
    patchShaderGeomDecorationScaleNoRedeclarations(r, theMarkerDecorShader);
    patchShaderFragmentBlueDiscard(r, theMarkerDecorShader);

    patchShaderVertexOffsetVelocity(r, theVelocityDecorShader);
    patchShaderGeomDecorationScale(r, theVelocityDecorShader);
    patchShaderFragmentTurqoise(r, theVelocityDecorShader);

    // geometry itself changed. GR_GEO_TOPOLOGY changed indicates a large
    // change, such as changes in the point, primitive or vertex counts
    // GR_GEO_CHANGED indicates that some attribute data may have changed.

    if (p.reason & (GR_GEO_CHANGED | GR_GEO_TOPOLOGY_CHANGED))
    {
        const GT_PrimVDB& gt_primVDB = static_cast<const GT_PrimVDB&>(*primh);

        const openvdb::GridBase* grid =
            const_cast<GT_PrimVDB&>((static_cast<const GT_PrimVDB&>(gt_primVDB))).getGrid();

        using PointDataGrid = openvdb::points::PointDataGrid;

        const PointDataGrid& pointDataGrid = static_cast<const PointDataGrid&>(*grid);

        computeCentroid(pointDataGrid);
        computeBbox(pointDataGrid);
        updatePosBuffer(r, pointDataGrid, p.geo_version);
        updateWireBuffer(r, pointDataGrid, p.geo_version);

        mDefaultPointColor = !updateVec3Buffer(r, pointDataGrid, "Cd", p.geo_version);
    }
}

bool
GR_PrimVDBPoints::inViewFrustum(const UT_Matrix4D& objviewproj)
{
    const UT_BoundingBoxD bbox( mBbox.min().x(), mBbox.min().y(), mBbox.min().z(),
                                mBbox.max().x(), mBbox.max().y(), mBbox.max().z());
    return GR_Utils::inViewFrustum(bbox, objviewproj);
}

bool
GR_PrimVDBPoints::updateVec3Buffer( RE_Render* r,
                                    const openvdb::points::PointDataGrid& grid,
                                    const std::string& name,
                                    const RE_CacheVersion& version)
{
    // Initialize the geometry with the proper name for the GL cache
    if (!myGeo)     return false;

    using GridType = openvdb::points::PointDataGrid;
    using TreeType = GridType::TreeType;
    using AttributeSet = openvdb::points::AttributeSet;

    const TreeType& tree = grid.tree();

    if (tree.leafCount() == 0)  return false;

    const int numPoints = myGeo->getNumPoints();

    if (numPoints == 0)         return false;

    TreeType::LeafCIter iter = tree.cbeginLeaf();

    const AttributeSet::Descriptor& descriptor = iter->attributeSet().descriptor();

    const size_t index = descriptor.find(name);

    // early exit if attribute does not exist

    if (index == AttributeSet::INVALID_POS)     return false;

    const openvdb::Name type = descriptor.type(index).first;

    // fetch vector attribute, if its cache version matches, no upload is required.

#if (UT_VERSION_INT >= 0x0e000000) // 14.0.0 or later
    RE_VertexArray* bufferGeo = myGeo->findCachedAttrib(r, name.c_str(), RE_GPU_FLOAT16, 3, RE_ARRAY_POINT, true);
#else
    RE_VertexArray* bufferGeo = myGeo->findCachedAttribOrArray(r, name.c_str(), RE_GPU_FLOAT16, 3, RE_ARRAY_POINT, true);
#endif

    if (bufferGeo->getCacheVersion() != version)
    {
        // check if group viewport is in use

        std::string groupName = "";
        if (openvdb::StringMetadata::ConstPtr s = grid.getMetadata<openvdb::StringMetadata>(openvdb_houdini::META_GROUP_VIEWPORT)) {
            groupName = s->value();
        }
        const bool useGroup = !groupName.empty() && descriptor.hasGroup(groupName);

        std::unique_ptr<UT_Vector3H[]> data(new UT_Vector3H[numPoints]);

        std::vector<Name> includeGroups;
        std::vector<Name> excludeGroups;
        if (useGroup)   includeGroups.push_back(groupName);

        std::vector<Index64> pointOffsets;
        getPointOffsets(pointOffsets, grid.tree(), includeGroups, excludeGroups, /*inCoreOnly=*/true);

        if (type == "vec3s") {
            VectorAttribute<Vec3f> typedAttribute(data.get());
            convertPointDataGridAttribute(typedAttribute, grid.tree(), pointOffsets,
                /*startOffset=*/ 0, static_cast<unsigned>(index), /*stride=*/1,
                includeGroups, excludeGroups, /*inCoreOnly=*/true);
        }

        const int maxVertexSize = RE_OGLBuffer::getMaxVertexArraySize(r);
        for (int offset = 0; offset < numPoints; offset += maxVertexSize) {
            const int sublength = (offset + maxVertexSize) > numPoints ?
                                                numPoints - offset : maxVertexSize;

            bufferGeo->setArray(r, data.get()+offset, offset, sublength);
        }

        bufferGeo->setCacheVersion(version);
    }

    return true;
}

bool
GR_PrimVDBPoints::updateVec3Buffer(RE_Render* r, const std::string& name, const RE_CacheVersion& version)
{
    const GT_PrimVDB& gt_primVDB = static_cast<const GT_PrimVDB&>(*getCachedGTPrimitive());

    const openvdb::GridBase* grid =
        const_cast<GT_PrimVDB&>((static_cast<const GT_PrimVDB&>(gt_primVDB))).getGrid();

    using PointDataGrid = openvdb::points::PointDataGrid;
    const PointDataGrid& pointDataGrid = static_cast<const PointDataGrid&>(*grid);

    return updateVec3Buffer(r, pointDataGrid, name, version);
}

void
GR_PrimVDBPoints::removeBuffer(const std::string& name)
{
    myGeo->clearAttribute(name.c_str());
}

#if (UT_VERSION_INT >= 0x10000000) // 16.0.0 or later
void
GR_PrimVDBPoints::render(RE_Render *r, GR_RenderMode, GR_RenderFlags, GR_DrawParms dp)
#else
void
GR_PrimVDBPoints::render(RE_Render *r, GR_RenderMode, GR_RenderFlags,
    const GR_DisplayOption* dopts, const RE_MaterialList*)
#endif
{
    if (!myGeo && !myWire)  return;

    bool gl3 = (getRenderVersion() >= GR_RENDER_GL3);

    if (!gl3)   return;

#if (UT_VERSION_INT >= 0x10000000) // 16.0.0 or later
    const GR_CommonDispOption& commonOpts = dp.opts->common();
#else
    const GR_CommonDispOption& commonOpts = dopts->common();
#endif

    // draw points

    if (myGeo) {

        const bool pointDisplay = commonOpts.particleDisplayType() == GR_PARTICLE_POINTS;

        RE_ShaderHandle* shader;

        if (pointDisplay)       shader = &thePointShader;
        else                    shader = &thePixelShader;

        // bind the shader

        r->pushShader();
        r->bindShader(*shader);

        // bind the position offset

        UT_Vector3F positionOffset(mCentroid.x(), mCentroid.y(), mCentroid.z());
        (*shader)->bindVector(r, "offset", positionOffset);

        // for default point colors, use white if dark viewport background, black otherwise

        if (mDefaultPointColor) {
            const bool darkBackground = (commonOpts.color(GR_BACKGROUND_COLOR) == UT_Color(0));
            fpreal32 white[3] = { 0.6f, 0.6f, 0.5f };
            fpreal32 black[3] = { 0.01f, 0.01f, 0.01f };
            myGeo->createConstAttribute(r, "Cd", RE_GPU_FLOAT32, 3,
                (darkBackground ? white : black));
        }

        if (pointDisplay)      r->pushPointSize(commonOpts.pointSize());

        myGeo->draw(r, RE_GEO_WIRE_IDX);

        if (pointDisplay)      r->popPointSize();

        r->popShader();
    }

    // draw leaf bboxes

    if (myWire) {

        // bind the shader

        r->pushShader();
        r->bindShader(theLineShader);

        // bind the position offset

        UT_Vector3F positionOffset(mCentroid.x(), mCentroid.y(), mCentroid.z());
        theLineShader->bindVector(r, "offset", positionOffset);

        fpreal32 constcol[3] = { 0.6f, 0.6f, 0.6f };
        myWire->createConstAttribute(r, "Cd", RE_GPU_FLOAT32, 3, constcol);

        r->pushLineWidth(commonOpts.wireWidth());
        myWire->draw(r, RE_GEO_WIRE_IDX);
        r->popLineWidth();
        r->popShader();
    }
}


#if (UT_VERSION_INT >= 0x0e000000) // 14.0.0 or later
void
GR_PrimVDBPoints::renderDecoration(RE_Render* r, GR_Decoration decor, const GR_DecorationParms& p)
{
    // just render native GR_Primitive decorations if position not available

    const bool hasPosition = myGeo->getAttribute("P");
    if (!hasPosition) {
        GR_Primitive::renderDecoration(r, decor, p);
        return;
    }

    const GR_CommonDispOption& commonOpts = p.opts->common();

    const RE_CacheVersion version = myGeo->getAttribute("P")->getCacheVersion();

    // update normal buffer

    GR_Decoration normalMarkers[2] = {GR_POINT_NORMAL, GR_NO_DECORATION};
    const bool normalMarkerChanged = standardMarkersChanged(*p.opts, normalMarkers, false);

    if (normalMarkerChanged)
    {
        if (p.opts->drawPointNmls())        updateVec3Buffer(r, "N", version);
        else                                removeBuffer("N");
    }

    // update velocity buffer

    GR_Decoration velocityMarkers[2] = {GR_POINT_VELOCITY, GR_NO_DECORATION};
    const bool velocityMarkerChanged = standardMarkersChanged(*p.opts, velocityMarkers, false);

    if (velocityMarkerChanged)
    {
        if (p.opts->drawPointVelocity())    updateVec3Buffer(r, "v", version);
        else                                removeBuffer("v");
    }

    // setup shader and scale

    RE_ShaderHandle* shader = nullptr;
    float scale = 1.0f;

    if (decor == GR_POINT_MARKER) {
        shader = &theMarkerDecorShader;
        scale = static_cast<float>(commonOpts.markerSize());
    }
    else if (decor == GR_POINT_NORMAL) {
        shader = &theNormalDecorShader;
        scale = commonOpts.normalScale();
    }
    else if (decor == GR_POINT_VELOCITY) {
        shader = &theVelocityDecorShader;
        scale = static_cast<float>(commonOpts.vectorScale());

#if (UT_VERSION_INT >= 0x10000000) // 16.0.0 or later
        // use the explicit attribute mapping

        (*shader)->useDefaultAttribMap(false);
        (*shader)->useExplicitAttribMap(true);
#endif
    }
    else if (decor == GR_POINT_NUMBER ||
             decor == GR_POINT_POSITION) {
        // not currently supported
        return;
    }

    if (shader) {
        // bind the shader

        r->pushShader();
        r->bindShader(*shader);

        // bind the position offset and decoration scale

        UT_Vector3F positionOffset(mCentroid.x(), mCentroid.y(), mCentroid.z());
        (*shader)->bindVector(r, "offset", positionOffset);

        fpreal32 decorationScale(scale);
        (*shader)->bindFloat(r, "decorationScale", decorationScale);

        // render and pop the shader

        myGeo->draw(r, RE_GEO_WIRE_IDX);

        r->popShader();
    }
    else {
        // fall back on default rendering

        GR_Primitive::renderDecoration(r, decor, p);
    }
}
#endif


////////////////////////////////////////


#endif // 13.0.0 or later

// Copyright (c) 2012-2017 DreamWorks Animation LLC
// All rights reserved. This software is distributed under the
// Mozilla Public License 2.0 ( http://www.mozilla.org/MPL/2.0/ )<|MERGE_RESOLUTION|>--- conflicted
+++ resolved
@@ -299,20 +299,11 @@
 
         // move the version up to the top of the file
 
-<<<<<<< HEAD
-        vertexSource.substitute("#version ", "// #version");
-#if (UT_VERSION_INT >= 0x10000000) // 16.0.0 or later
-        vertexSource.insert(0, "#version 330\n");
-#else
-        vertexSource.insert(0, "#version 150\n");
-#endif
-=======
         source.substitute("#version ", "// #version");
 
         std::stringstream ss;
         ss << "#version " << version << "\n";
         source.insert(0, ss.str().c_str());
->>>>>>> b74aa6fc
 
         // remove the existing shader and add the patched one
 
