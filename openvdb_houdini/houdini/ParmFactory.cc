--- conflicted
+++ resolved
@@ -224,27 +224,6 @@
     mImpl->choicelist = c;
 
 #if (UT_VERSION_INT >= 0x0e000075) // 14.0.117 or later
-<<<<<<< HEAD
-    if (c == &PrimGroupMenuInput1)
-	setSpareData(SOP_Node::getGroupSelectButton(GA_GROUP_PRIMITIVE,
-						    NULL, 0,
-						    &SOP_Node::theFirstInput));
-    else if (c == &PrimGroupMenuInput2)
-	setSpareData(SOP_Node::getGroupSelectButton(GA_GROUP_PRIMITIVE,
-						    NULL, 1,
-						    &SOP_Node::theSecondInput));
-    else if (c == &PrimGroupMenuInput3)
-	setSpareData(SOP_Node::getGroupSelectButton(GA_GROUP_PRIMITIVE,
-						    NULL, 2,
-						    &SOP_Node::theThirdInput));
-#else
-    if (c == &PrimGroupMenuInput1)
-	setSpareData(&SOP_Node::theFirstInput);
-    else if (c == &PrimGroupMenuInput2)
-	setSpareData(&SOP_Node::theSecondInput);
-    else if (c == &PrimGroupMenuInput3)
-	setSpareData(&SOP_Node::theThirdInput);
-=======
     if (c == &PrimGroupMenuInput1) {
         setSpareData(SOP_Node::getGroupSelectButton(GA_GROUP_PRIMITIVE,
             NULL, 0, &SOP_Node::theFirstInput));
@@ -263,15 +242,11 @@
     } else if (c == &PrimGroupMenuInput3) {
         setSpareData(&SOP_Node::theThirdInput);
     }
->>>>>>> 903a803f
 #endif
 
     return *this;
 }
-<<<<<<< HEAD
-=======
-
->>>>>>> 903a803f
+
 
 /// @todo Merge this into setChoiceListItems() once the deprecated
 /// setChoiceList() overloads have been removed.
@@ -802,11 +777,8 @@
 const PRM_ChoiceList PrimGroupMenuInput1 = SOP_Node::primGroupMenu;
 const PRM_ChoiceList PrimGroupMenuInput2 = SOP_Node::primGroupMenu;
 const PRM_ChoiceList PrimGroupMenuInput3 = SOP_Node::primGroupMenu;
-<<<<<<< HEAD
-=======
 
 const PRM_ChoiceList PrimGroupMenu = SOP_Node::primGroupMenu;
->>>>>>> 903a803f
 
 #else // earlier than 13.0.0
 
@@ -974,37 +946,27 @@
 
 
 #ifdef _MSC_VER
-<<<<<<< HEAD
-=======
-
->>>>>>> 903a803f
+
 OPENVDB_HOUDINI_API const PRM_ChoiceList
 PrimGroupMenuInput1(PRM_CHOICELIST_TOGGLE, sopBuildGridMenu);
 OPENVDB_HOUDINI_API const PRM_ChoiceList
 PrimGroupMenuInput2(PRM_CHOICELIST_TOGGLE, sopBuildGridMenu);
 OPENVDB_HOUDINI_API const PRM_ChoiceList
 PrimGroupMenuInput3(PRM_CHOICELIST_TOGGLE, sopBuildGridMenu);
-<<<<<<< HEAD
+
+OPENVDB_HOUDINI_API const PRM_ChoiceList PrimGroupMenu(PRM_CHOICELIST_TOGGLE, sopBuildGridMenu);
+
 #else
-=======
-
-OPENVDB_HOUDINI_API const PRM_ChoiceList PrimGroupMenu(PRM_CHOICELIST_TOGGLE, sopBuildGridMenu);
-
-#else
-
->>>>>>> 903a803f
+
 const PRM_ChoiceList
 PrimGroupMenuInput1(PRM_CHOICELIST_TOGGLE, sopBuildGridMenu);
 const PRM_ChoiceList
 PrimGroupMenuInput2(PRM_CHOICELIST_TOGGLE, sopBuildGridMenu);
 const PRM_ChoiceList
 PrimGroupMenuInput3(PRM_CHOICELIST_TOGGLE, sopBuildGridMenu);
-<<<<<<< HEAD
-=======
 
 const PRM_ChoiceList PrimGroupMenu(PRM_CHOICELIST_TOGGLE, sopBuildGridMenu);
 
->>>>>>> 903a803f
 #endif
 
 #endif // earlier than 13.0.0
