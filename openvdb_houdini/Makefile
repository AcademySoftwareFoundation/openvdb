# Copyright (c) 2012-2014 DreamWorks Animation LLC
#
# All rights reserved. This software is distributed under the
# Mozilla Public License 2.0 ( http://www.mozilla.org/MPL/2.0/ )
#
# Redistributions of source code must retain the above copyright
# and license notice and the following restrictions and disclaimer.
#
# *     Neither the name of DreamWorks Animation nor the names of
# its contributors may be used to endorse or promote products derived
# from this software without specific prior written permission.
#
# THIS SOFTWARE IS PROVIDED BY THE COPYRIGHT HOLDERS AND CONTRIBUTORS
# "AS IS" AND ANY EXPRESS OR IMPLIED WARRANTIES, INCLUDING, BUT NOT
# LIMITED TO, THE IMPLIED WARRANTIES OF MERCHANTABILITY AND FITNESS FOR
# A PARTICULAR PURPOSE ARE DISCLAIMED. IN NO EVENT SHALL THE COPYRIGHT
# OWNER OR CONTRIBUTORS BE LIABLE FOR ANY INDIRECT, INCIDENTAL,
# SPECIAL, EXEMPLARY, OR CONSEQUENTIAL DAMAGES (INCLUDING, BUT NOT
# LIMITED TO, PROCUREMENT OF SUBSTITUTE GOODS OR SERVICES; LOSS OF USE,
# DATA, OR PROFITS; OR BUSINESS INTERRUPTION) HOWEVER CAUSED AND ON ANY
# THEORY OF LIABILITY, WHETHER IN CONTRACT, STRICT LIABILITY, OR TORT
# (INCLUDING NEGLIGENCE OR OTHERWISE) ARISING IN ANY WAY OUT OF THE USE
# OF THIS SOFTWARE, EVEN IF ADVISED OF THE POSSIBILITY OF SUCH DAMAGE.
# IN NO EVENT SHALL THE COPYRIGHT HOLDERS' AND CONTRIBUTORS' AGGREGATE
# LIABILITY FOR ALL CLAIMS REGARDLESS OF THEIR BASIS EXCEED US$250.00.
#
# Makefile for OpenVDB Houdini DSOs
#
# This makefile assumes that you are in a Houdini environment,
# i.e., that you have sourced the houdini_setup script.
#

# Targets:
#   houdinilib          utility library for Houdini OpenVDB SOPs
#   houdinisops         Houdini OpenVDB SOPs (installed into HOUDINI_INSTALL_DIR)
#
#   all                 [default target] all of the above
#   install             install houdinilib into subdirectories of INSTALL_DIR,
#                       and the SOPs into HOUDINI_INSTALL_DIR
#   clean               delete generated files from the local directory
#   depend              recompute source file header dependencies
#
# Options:
#   abi=2               build for compatibility with the OpenVDB 2.x Grid ABI
#                       (some OpenVDB 3.x features will be disabled)
#   shared=no           link executables against static OpenVDB libraries
#                       (default: link against shared libraries)
#   debug=yes           build with debugging symbols and without optimization
#   verbose=yes         run commands (in particular, hcustom and doxygen)
#                       in verbose mode

# libConfig allows us to specify a single variable for whether we build
# debug/release and shared/static
ifdef libConfig
  ifeq (Debug,$(strip $(libConfig)))
    debug   := yes
    shared  := yes
  endif
  ifeq (DebugStatic,$(strip $(libConfig)))
    debug   := yes
    shared  := no
  endif
  ifeq (Release,$(strip $(libConfig)))
    debug   := no
    shared  := yes
  endif
  ifeq (ReleaseStatic,$(strip $(libConfig)))
    debug   := no
    shared  := no
  endif
  ifdef WINDOWS_NT
    ifeq (yes,$(strip $(debug)))
      debug := full
    endif
  endif
  $(info === Building $(libConfig): debug=$(debug) shared=$(shared) ===)
endif

#
# The following variables must be defined, either here or on the command line
# (e.g., "make install INSTALL_DIR=/usr/local"):
#
# Note that the OpenVDB library and these Houdini tools must be built
# against compatible versions of the Boost, OpenEXR and TBB libraries.
# Fortunately, all three are included in the Houdini HDK, so the relevant
# variables below point by default to the HDK library and header directories:
# $(HDSO) and $(HT)/include, respectively.  (Source the houdini_setup script
# to set those two environment variables.)
#

ifeq (,$(HFS))
$(warning Warning: $$(HFS) is not set; did you source houdini_setup?)
endif
ifdef WINDOWS_NT
HDSO := $(HFS)/custom/houdini/dsolib
endif

# The directory into which to install libraries and header files
# (it's recommended that this match the INSTALL_DIR in the OpenVDB
# library makefile)
INSTALL_DIR := $(prefix)
include ../openvdb/platform.mk

# The directory into which to install Houdini SOPs
HOUDINI_INSTALL_DIR := ./dso
ifeq (,$(prefix))
  $(warning === WARNING === No prefix set)
endif
LOCAL_INCLUDE	:= $(prefix)/include
LOCAL_LIB	:= $(prefix)/lib

# The parent directory of the openvdb/ header directory
OPENVDB_INCL_DIR := $(LOCAL_INCLUDE)
# The directory containing libopenvdb
OPENVDB_LIB_DIR := $(LOCAL_LIB)
ifdef WINDOWS_NT
  ifneq (full,$(strip $(debug)))
    ifeq (no,$(strip $(shared)))
      OPENVDB_LIB := openvdb_sesi.lib
    else
      OPENVDB_LIB := openvdb_sesi.lib
    endif
  else
    ifeq (no,$(strip $(shared)))
      OPENVDB_LIB := openvdb_sesi_d.lib
    else
      OPENVDB_LIB := openvdb_sesi_d.lib
    endif
  endif
else
  OPENVDB_LIB := -lopenvdb_sesi
endif

# The parent directory of the boost/ header directory
<<<<<<< HEAD
BOOST_INCL_DIR := $(LOCAL_INCLUDE)
# The directory containing libboost_iostreams, libboost_system, etc.
BOOST_LIB_DIR := $(LOCAL_LIB)
ifdef WINDOWS_NT
  BOOST_LIB :=
else
  BOOST_LIB := -lboost_iostreams -lboost_system
endif
=======
BOOST_INCL_DIR := $(HT)/include
# The directory containing libboost_iostreams, libboost_system, etc.
BOOST_LIB_DIR := $(HDSO)
BOOST_LIB := -lboost_iostreams -lboost_system
>>>>>>> f57d0852

# The parent directory of the OpenEXR/ header directory (which contains half.h)
ILMBASE_INCL_DIR := $(HT)/include
# The directory containing libHalf
<<<<<<< HEAD
HALF_LIB_DIR := $(HDSO)
ifdef WINDOWS_NT
  ifneq (full,$(strip $(debug)))
    ifeq (no,$(strip $(shared)))
      HALF_LIB := libHalf.lib
    else
      HALF_LIB := Half.lib
    endif
  else
    ifeq (no,$(strip $(shared)))
      HALF_LIB := libHalf_d.lib
    else
      HALF_LIB := Half_d.lib
    endif
  endif
else
  HALF_LIB := -lHalf
endif
=======
ILMBASE_LIB_DIR := $(HDSO)
HALF_LIB := -lHalf
>>>>>>> f57d0852

# The parent directory of the tbb/ header directory
TBB_INCL_DIR := $(HT)/include
# The directory containing libtbb
TBB_LIB_DIR := $(HDSO)
ifdef WINDOWS_NT
  ifneq (full,$(strip $(debug)))
    ifeq (no,$(strip $(shared)))
      TBB_LIB := libtbb.lib
    else
      TBB_LIB := tbb.lib
    endif
  else
    ifeq (no,$(strip $(shared)))
      TBB_LIB := libtbb_debug.lib
    else
      TBB_LIB := tbb_debug.lib
    endif
  endif
else
  TBB_LIB := -ltbb
endif


#
# Ideally, users shouldn't need to change anything below this line.
#

SHELL = /bin/bash

# Turn off implicit rules for speed
.SUFFIXES:

HOUDINI_INCL_DIR := $(HT)/include
# Flags to be passed to the hcustom build script
HCUSTOM_FLAGS := -i $(HOUDINI_INSTALL_DIR)
ifeq (yes,$(strip $(verbose)))
    HCUSTOM_FLAGS += -e
endif
# Extra flags to be passed through hcustom to the compiler or linker
HCUSTOM_EXTRA_FLAGS := -DIGNORE_HDK_DEPRECATIONS
# The compiler to be used by hcustom
ifeq ($(strip $(HOUDINI_CC)),)
    # If HOUDINI_CC is not set, set it to CXX if CXX is set, otherwise set it to "g++".
    # (This replicates the logic in hcustom.)
    ifneq ($(strip $(CXX)),)
        HOUDINI_CC = $(CXX)
    else
        HOUDINI_CC = g++
    endif
endif

<<<<<<< HEAD
ifeq (full,$(strip $(debug)))
  OPTIMIZE := $(DEBUG_FLAGS)
  ifdef WINDOWS_NT
    HCUSTOM_FLAGS += -G
    LDFLAGS += -DEBUG
  else
=======
HOUDINI_INCL_DIR := $(HT)/include
# Flags to be passed to the hcustom build script
HCUSTOM_FLAGS := -i $(HOUDINI_INSTALL_DIR)
ifeq (yes,$(strip $(verbose)))
    HCUSTOM_FLAGS += -e
endif
# Extra flags to be passed through hcustom to the compiler or linker
HCUSTOM_EXTRA_CFLAGS := -DIGNORE_HDK_DEPRECATIONS
HCUSTOM_EXTRA_LDFLAGS :=

ifeq (yes,$(strip $(debug)))
    OPTIMIZE := -g
>>>>>>> f57d0852
    HCUSTOM_FLAGS += -g
  endif
else
  ifeq (yes,$(strip $(debug)))
    OPTIMIZE := $(DEBUG_FLAGS)
    HCUSTOM_FLAGS += -g
    ifdef WINDOWS_NT
      LDFLAGS += -DEBUG
    endif
  else
    OPTIMIZE := $(OPTIMIZE_FLAGS)
  endif
endif
ifeq (,$(strip $(debug)))
  debug := no
endif
ifneq (no,$(strip $(debug)))
STATICLIB_SUFFIX := $(addprefix _d,$(STATICLIB_SUFFIX))
SHAREDLIB_SUFFIX := $(addprefix _d,$(SHAREDLIB_SUFFIX))
IMPORTLIB_SUFFIX := $(addprefix _d,$(IMPORTLIB_SUFFIX))
endif

HCUSTOM := $(HB)/hcustom $(HCUSTOM_FLAGS)

ifeq (yes,$(strip $(verbose)))
    QUIET :=
else
    QUIET := > /dev/null
endif

<<<<<<< HEAD
INCLDIRS := -I . -I .. $(CXXISYSTEM) $(BOOST_INCL_DIR) $(CXXISYSTEM) $(HALF_INCL_DIR) $(CXXISYSTEM) $(TBB_INCL_DIR)
HCUSTOM_INCLDIRS := $(subst isystem,I,$(INCLDIRS))

CXXFLAGS += $(OPTIMIZE) $(INCLDIRS) -DIGNORE_HDK_DEPRECATIONS
ifeq (2,$(strip $(abi)))
    CXXFLAGS += -DOPENVDB_2_ABI_COMPATIBLE
    HCUSTOM_EXTRA_FLAGS += -DOPENVDB_2_ABI_COMPATIBLE
=======
INCLDIRS := -I . -I .. -isystem $(BOOST_INCL_DIR) -isystem $(ILMBASE_INCL_DIR) -isystem $(TBB_INCL_DIR)
HCUSTOM_INCLDIRS := $(subst isystem,I,$(INCLDIRS))

CXXFLAGS += -pthread $(OPTIMIZE) $(INCLDIRS) -DIGNORE_HDK_DEPRECATIONS
ifeq (2,$(strip $(abi)))
    CXXFLAGS += -DOPENVDB_2_ABI_COMPATIBLE
    HCUSTOM_EXTRA_CFLAGS += -DOPENVDB_2_ABI_COMPATIBLE
>>>>>>> f57d0852
endif
ifdef MBSD
    # Darwin ld treats undefined symbols as errors by default;
    # change to runtime resolution, like Linux.
    CXXFLAGS += -undefined dynamic_lookup
endif

ifneq (,$(strip $(wildcard $(HOUDINI_INCL_DIR))))
    HOUDINI_CXXFLAGS := $(shell hcustom -c)
    HOUDINI_LDFLAGS := $(shell hcustom -m)
endif

<<<<<<< HEAD
HCUSTOM_LIBS := \
    -L $(HALF_LIB_DIR) $(HALF_LIB) \
    -L $(TBB_LIB_DIR) $(TBB_LIB) \
    -L $(BOOST_LIB_DIR) $(BOOST_LIB) \
    -L $(OPENVDB_LIB_DIR) $(OPENVDB_LIB) \
#
LIBS_RPATH := \
    -Wl,-rpath,$(HALF_LIB_DIR) $(LDDIROPT)$(HALF_LIB_DIR) $(HALF_LIB) \
    -Wl,-rpath,$(TBB_LIB_DIR) $(LDDIROPT)$(TBB_LIB_DIR) $(TBB_LIB) \
    -Wl,-rpath,$(OPENVDB_LIB_DIR) $(LDDIROPT)$(OPENVDB_LIB_DIR) $(OPENVDB_LIB) \
=======
LIBS := \
    -ldl -lm -lz \
    -L$(ILMBASE_LIB_DIR) $(HALF_LIB) \
    -L$(TBB_LIB_DIR) $(TBB_LIB) \
    -L$(BOOST_LIB_DIR) $(BOOST_LIB) \
#
LIBS_RPATH := \
    -ldl -lm -lz \
    -Wl,-rpath,$(ILMBASE_LIB_DIR) -L$(ILMBASE_LIB_DIR) $(HALF_LIB) \
    -Wl,-rpath,$(TBB_LIB_DIR) -L$(TBB_LIB_DIR) $(TBB_LIB) \
>>>>>>> f57d0852
    -Wl,-rpath,$(BOOST_LIB_DIR) -L$(BOOST_LIB_DIR) $(BOOST_LIB) \
#

LIBHOUDINI_INCLUDE_NAMES := \
    houdini/AttributeTransferUtil.h \
    houdini/GeometryUtil.h \
    houdini/GEO_PrimVDB.h \
    houdini/GT_GEOPrimCollectVDB.h \
    houdini/GU_PrimVDB.h \
    houdini/OP_NodeChain.h \
    houdini/geometry.h \
    houdini/ParmFactory.h \
    houdini/SOP_NodeVDB.h \
    houdini/UT_VDBTools.h \
    houdini/UT_VDBUtils.h \
    houdini/Utils.h \
#
LIBHOUDINI_SRC_NAMES := \
    houdini/GeometryUtil.cc \
    houdini/GEO_PrimVDB.cc \
    houdini/GEO_VDBTranslator.cc \
    houdini/GR_PrimVDBPoints.cc \
    houdini/GT_GEOPrimCollectVDB.cc \
    houdini/GU_PrimVDB.cc \
    houdini/geometry.cc \
    houdini/ParmFactory.cc \
    houdini/SOP_NodeVDB.cc \
    houdini/UT_VDBUtils.cc \
    houdini/Utils.cc \
#
HOUDINI_SOP_SRC_NAMES := \
    houdini/SOP_OpenVDB_Advect_Level_Set.cc \
    houdini/SOP_OpenVDB_Advect_Points.cc \
    houdini/SOP_OpenVDB_Analysis.cc \
    houdini/SOP_OpenVDB_Clip.cc \
    houdini/SOP_OpenVDB_Combine.cc \
    houdini/SOP_OpenVDB_Convert.cc \
    houdini/SOP_OpenVDB_Create.cc \
    houdini/SOP_OpenVDB_Fill.cc \
    houdini/SOP_OpenVDB_Filter.cc \
    houdini/SOP_OpenVDB_Filter_Level_Set.cc \
    houdini/SOP_OpenVDB_Fracture.cc \
    houdini/SOP_OpenVDB_From_Particles.cc \
    houdini/SOP_OpenVDB_From_Polygons.cc \
    houdini/SOP_OpenVDB_Metadata.cc \
    houdini/SOP_OpenVDB_Noise.cc \
    houdini/SOP_OpenVDB_Occlusion_Mask.cc \
    houdini/SOP_OpenVDB_Platonic.cc \
    houdini/SOP_OpenVDB_Prune.cc \
    houdini/SOP_OpenVDB_Ray.cc \
    houdini/SOP_OpenVDB_Read.cc \
    houdini/SOP_OpenVDB_Rebuild_Level_Set.cc \
    houdini/SOP_OpenVDB_Resample.cc \
    houdini/SOP_OpenVDB_Sample_Points.cc \
    houdini/SOP_OpenVDB_Scatter.cc \
    houdini/SOP_OpenVDB_To_Polygons.cc \
    houdini/SOP_OpenVDB_To_Spheres.cc \
    houdini/SOP_OpenVDB_Transform.cc \
    houdini/SOP_OpenVDB_Vector_Merge.cc \
    houdini/SOP_OpenVDB_Vector_Split.cc \
    houdini/SOP_OpenVDB_Visualize.cc \
    houdini/SOP_OpenVDB_Write.cc \
#
HOUDINI_SOP_NAMES := $(basename $(notdir $(HOUDINI_SOP_SRC_NAMES)))

# Replace filenames of the form "houdini/<name>.cc" with
# "$(DWA_HOUDINI_SOP_SRC_DIR)/<name>/<name>.cc"
DWA_HOUDINI_FILES += $(addprefix $(DWA_HOUDINI_SOP_SRC_DIR)/,\
    $(join $(HOUDINI_SOP_NAMES),$(patsubst houdini/%,/%,$(HOUDINI_SOP_SRC_NAMES))))

ALL_INCLUDE_FILES := \
    $(LIBHOUDINI_INCLUDE_NAMES) \
#
HOUDINI_SRC_FILES := \
    $(LIBHOUDINI_SRC_NAMES) \
    $(HOUDINI_SOP_SRC_NAMES) \
#
ALL_SRC_FILES := $(HOUDINI_SRC_FILES)

LIBHOUDINI_OBJ_NAMES := $(LIBHOUDINI_SRC_NAMES:.cc=.o)
HOUDINI_SOP_OBJ_NAMES := $(HOUDINI_SOP_SRC_NAMES:.cc=.o)
HOUDINI_SOP_SO_NAMES := $(addprefix $(HOUDINI_INSTALL_DIR)/,\
    $(notdir $(HOUDINI_SOP_SRC_NAMES:.cc=$(SHAREDLIB_SUFFIX))))

LIB_MAJOR_VERSION=$(shell grep 'define OPENVDB_LIBRARY_MAJOR_VERSION_NUMBER ' \
    $(OPENVDB_INCL_DIR)/openvdb/version.h | sed 's/[^0-9]*//g')
LIB_MINOR_VERSION=$(shell grep 'define OPENVDB_LIBRARY_MINOR_VERSION_NUMBER ' \
    $(OPENVDB_INCL_DIR)/openvdb/version.h | sed 's/[^0-9]*//g')
LIB_PATCH_VERSION=$(shell grep 'define OPENVDB_LIBRARY_PATCH_VERSION_NUMBER ' \
    $(OPENVDB_INCL_DIR)/openvdb/version.h | sed 's/[^0-9]*//g')

LIB_VERSION=$(LIB_MAJOR_VERSION).$(LIB_MINOR_VERSION).$(LIB_PATCH_VERSION)

LIBHOUDINI_NAME=openvdb_houdini_sesi
LIBHOUDINI_STATIC := $(STATICLIB_PREFIX)$(LIBHOUDINI_NAME)$(STATICLIB_SUFFIX)
LIBHOUDINI_SHARED := $(SHAREDLIB_PREFIX)$(LIBHOUDINI_NAME)$(SHAREDLIB_SUFFIX)
LIBHOUDINI_SHARED_VERSIONED := $(LIBHOUDINI_SHARED).$(LIB_VERSION)
LIBHOUDINI_IMPORT := $(IMPORTLIB_PREFIX)$(LIBHOUDINI_NAME)$(IMPORTLIB_SUFFIX)

ifeq (no,$(strip $(shared)))
    LIBHOUDINI := $(LIBHOUDINI_STATIC)
    LIBHOUDINI_IMPORT := $(LIBHOUDINI_STATIC)
else ifdef WINDOWS_NT
    LIBHOUDINI := $(LIBHOUDINI_SHARED)
<<<<<<< HEAD
else
    LIBHOUDINI := $(LIBHOUDINI_SHARED_VERSIONED)
endif # shared

ifdef WINDOWS_NT
    LIBS_RPATH := $(subst -L ,$(LDDIROPT),$(HCUSTOM_LIBS))
=======

    # For debugging, pass "rpath=yes" (the default setting) to encode
    # the path to libopenvdb.so into SOPs.  With "rpath=no", the directory
    # containing libopenvdb.so will need to be added to LD_LIBRARY_PATH.
    ifeq (no,$(strip $(rpath)))
        LIBOPENVDB_RPATH :=
    else
        LIBOPENVDB_RPATH := -Wl,-rpath,$(OPENVDB_LIB_DIR)
    endif # rpath
    HCUSTOM_EXTRA_LDFLAGS += $(LIBOPENVDB_RPATH)
endif # shared

# Environment variables to pass to hcustom
HCUSTOM_EXPORT :=
ifneq (,$(strip $(HCUSTOM_EXTRA_CFLAGS)$(HCUSTOM_EXTRA_LDFLAGS)))
    # Prior to Houdini 13.0.548 and 14.0.105, the only way to pass extra compiler flags
    # to hcustom was to append them to the compiler name and pass the result in the
    # environment variable HOUDINI_CC.
    ifeq (use_houdini_cc,$(shell test \
        \( $(HOUDINI_MAJOR_RELEASE) -lt 13 \) \
        -o \( \( $(HOUDINI_MAJOR_RELEASE) -eq 13 \) -a \( $(HOUDINI_BUILD_VERSION) -lt 548 \) \) \
        -o \( \( $(HOUDINI_MAJOR_RELEASE) -eq 14 \) -a \( $(HOUDINI_MINOR_RELEASE) -eq 0 \) \
            -a \( $(HOUDINI_BUILD_VERSION) -lt 105 \) \) \
        && echo use_houdini_cc))
        ifeq (,$(strip $(HOUDINI_CC)))
            # If HOUDINI_CC is not set, set it to CXX if CXX is set, otherwise set it to
            # something platform-appropriate.  (This replicates the logic in hcustom.)
            ifneq (,$(strip $(CXX)))
                HOUDINI_CC = $(CXX)
            else
                ifdef LINUX
                    HOUDINI_CC = g++
                else ifdef MBSD
                    HOUDINI_CC = clang++
                #else ifdef WINDOWS_NT  # TODO
                #    HOUDINI_CC =
                else
                    HOUDINI_CC =
                endif
            endif
        endif
        ifeq (,$(strip $(HOUDINI_CC)))
            $(error Cannot determine which C++ compiler to use with hcustom; please specify a compiler by setting $$(CXX))
        endif
        HCUSTOM_EXPORT := HOUDINI_CC='$(HOUDINI_CC) $(HCUSTOM_EXTRA_CFLAGS) $(HCUSTOM_EXTRA_LDFLAGS)'
    else
	# From Houdini 13.0.548 and 14.0.105 on, hcustom recognizes
	# the environment variables HCUSTOM_CFLAGS and HCUSTOM_LDFLAGS.
	ifneq (,$(strip $(HCUSTOM_EXTRA_CFLAGS)))
	    HCUSTOM_EXPORT += HCUSTOM_CFLAGS=$(HCUSTOM_EXTRA_CFLAGS)
	endif
	ifneq (,$(strip $(HCUSTOM_EXTRA_LDFLAGS)))
	    HCUSTOM_EXPORT += HCUSTOM_LDFLAGS=$(HCUSTOM_EXTRA_LDFLAGS)
	endif
    endif
endif
ifneq (,$(strip $(HCUSTOM_EXPORT)))
    HCUSTOM_EXPORT := export $(HCUSTOM_EXPORT)
>>>>>>> f57d0852
endif

DEPEND := houdini_deps

# Get the list of dependencies that are newer than the current target,
# but limit the list to at most three entries.
list_deps = $(if $(wordlist 4,5,$(?F)),$(firstword $(?F)) and others,$(wordlist 1,3,$(?F)))

ALL_TARGETS := \
    $(LIBHOUDINI_STATIC) \
    $(LIBHOUDINI) \
    $(LIBHOUDINI_IMPORT) \
    $(DEPEND) \
#

.SUFFIXES: .o .cc

.PHONY: all clean depend houdinisops houdinilib install

.cc.o:
	$(call CompileCXX)

all: houdinilib houdinisops

# Create an openvdb_houdini/ symlink to the houdini/ subdirectory,
# to mirror the DWA directory structure.
openvdb_houdini:
	$(LN) houdini openvdb_houdini
openvdb_houdini/AttributeTransferUtil.h openvdb_houdini/GeometryUtil.h openvdb_houdini/GEO_PrimVDB.h openvdb_houdini/GT_GEOPrimCollectVDB.h openvdb_houdini/GU_PrimVDB.h openvdb_houdini/SOP_NodeVDB.h openvdb_houdini/UT_VDBTools.h openvdb_houdini/UT_VDBUtils.h openvdb_houdini/Utils.h: openvdb_houdini

# Create a houdini_utils/ symlink to the houdini/ subdirectory,
# to mirror the DWA directory structure.
houdini_utils:
<<<<<<< HEAD
	$(LN) houdini houdini_utils
=======
	ln -f -s houdini houdini_utils
>>>>>>> f57d0852
houdini_utils/geometry.h houdini_utils/ParmFactory.h houdini_utils/OP_NodeChain.h: houdini_utils

$(LIBHOUDINI_OBJ_NAMES): houdini_utils/geometry.h houdini_utils/ParmFactory.h houdini_utils/OP_NodeChain.h openvdb_houdini/AttributeTransferUtil.h openvdb_houdini/GeometryUtil.h openvdb_houdini/GEO_PrimVDB.h openvdb_houdini/GT_GEOPrimCollectVDB.h openvdb_houdini/GU_PrimVDB.h openvdb_houdini/SOP_NodeVDB.h openvdb_houdini/UT_VDBTools.h openvdb_houdini/UT_VDBUtils.h openvdb_houdini/Utils.h

$(LIBHOUDINI_OBJ_NAMES): %.o: %.cc
<<<<<<< HEAD
	$(call CompileCXX,-DOPENVDB_HOUDINI_PRIVATE $(HOUDINI_CXXFLAGS))
=======
	@echo "Building $@ because of $(call list_deps)"
	$(CXX) -c $(CXXFLAGS) $(HOUDINI_CXXFLAGS) \
	    -isystem $(HOUDINI_INCL_DIR) -fPIC -o $@ $<
>>>>>>> f57d0852

$(LIBHOUDINI_STATIC): $(LIBHOUDINI_OBJ_NAMES)
	@echo "Building $@ because of $(call list_deps)"
	$(AR) $(ARFLAGS) $(AROUTPUT)$@ $^

$(LIBHOUDINI_SHARED_VERSIONED): $(LIBHOUDINI_OBJ_NAMES)
	$(call BuildSharedLibrary,$(HOUDINI_LDFLAGS) $(LIBS_RPATH))

ifdef WINDOWS_NT
$(LIBHOUDINI_SHARED): $(LIBHOUDINI_OBJ_NAMES)
	$(call BuildSharedLibrary,$(HOUDINI_LDFLAGS) $(LIBS_RPATH))
else
$(LIBHOUDINI_SHARED): $(LIBHOUDINI_SHARED_VERSIONED)
	@# hcustom expects a library named "libname.so", not "libname.so.1.0".
	$(LN) $< $@
endif

houdinilib: $(LIBHOUDINI)
ifneq (no,$(strip $(shared)))
houdinilib: $(LIBHOUDINI_SHARED)
endif

# hcustom (see below) outputs both a .o and a .so file.
# The .o isn't dependent on $(LIBHOUDINI), but the .so is.
$(HOUDINI_SOP_OBJ_NAMES): $(LIBHOUDINI)

ifndef WINDOWS_NT
HCUSTOM_LIBDEPS := -L . -l $(LIBHOUDINI_NAME) -L$(OPENVDB_LIB_DIR) $(OPENVDB_LIB)
else
HCUSTOM_LIBDEPS := -L . -l $(LIBHOUDINI_IMPORT) -L $(OPENVDB_LIB_DIR) -l $(OPENVDB_LIB)
endif

ifeq (no,$(strip $(shared)))
# Link SOPs against static OpenVDB libraries.
$(HOUDINI_SOP_OBJ_NAMES): %.o: %.cc
<<<<<<< HEAD
	@echo "Building $(HOUDINI_INSTALL_DIR)/$(@:.o=$(SHAREDLIB_SUFFIX)) because of $(call list_deps)"
	@# TODO: This seems to be the only way to pass extra compiler flags to hcustom.
	/bin/env HOUDINI_CC='$(HOUDINI_CC) $(HCUSTOM_EXTRA_FLAGS)' \
	    $(HCUSTOM) $(HOUDINI_INCLDIRS) \
		$(HCUSTOM_LIBS) $(HCUSTOM_LIBDEPS) $< $(QUIET)
else
# Link SOPs against shared OpenVDB libraries.
$(HOUDINI_SOP_OBJ_NAMES): %.o: %.cc
	@echo "Building $(HOUDINI_INSTALL_DIR)/$(@:.o=$(SHAREDLIB_SUFFIX)) because of $(call list_deps)"
	@# TODO: This seems to be the only way to pass extra compiler flags to hcustom.
	/bin/env HOUDINI_CC='$(HOUDINI_CC) $(HCUSTOM_EXTRA_FLAGS)' \
	    $(HCUSTOM) $(HOUDINI_INCLDIRS) $(HCUSTOM_LIBDEPS) $< $(QUIET)
=======
	@echo "Building $(HOUDINI_INSTALL_DIR)/$(@:.o=.so) because of $(call list_deps)"
	$(HCUSTOM_EXPORT); $(HB)/hcustom $(HCUSTOM_FLAGS) $(HCUSTOM_INCLDIRS) $(LIBS) \
	    -L. -lopenvdb_houdini -L$(OPENVDB_LIB_DIR) $(OPENVDB_LIB) $< $(QUIET)
else
# Link SOPs against shared OpenVDB libraries.
$(HOUDINI_SOP_OBJ_NAMES): %.o: %.cc
	@echo "Building $(HOUDINI_INSTALL_DIR)/$(@:.o=.so) because of $(call list_deps)"
	$(HCUSTOM_EXPORT); $(HB)/hcustom $(HCUSTOM_FLAGS) $(HCUSTOM_INCLDIRS) \
	    -L. -lopenvdb_houdini -L$(OPENVDB_LIB_DIR) $(OPENVDB_LIB) $< $(QUIET)
>>>>>>> f57d0852
endif

$(HOUDINI_SOP_SO_NAMES): $(HOUDINI_INSTALL_DIR)/%$(SHAREDLIB_SUFFIX): houdini/%.o

houdinisops: $(HOUDINI_SOP_SO_NAMES) houdini/SOP_OpenVDB.svg
	if [ -d "$(HOUDINI_INSTALL_DIR)/../config/Icons" ]; \
	then \
	    cp -f houdini/SOP_OpenVDB.svg $(HOUDINI_INSTALL_DIR)/../config/Icons/; \
	fi

install: houdinilib houdinisops
	mkdir -p $(INSTALL_DIR)/include/openvdb_houdini
	@echo "Created $(INSTALL_DIR)/include/openvdb_houdini"
	mkdir -p $(INSTALL_DIR)/include/houdini_utils
	@echo "Created $(INSTALL_DIR)/include/houdini_utils"
	cp -f $(LIBHOUDINI_INCLUDE_NAMES) $(INSTALL_DIR)/include/openvdb_houdini/
	@# Move headers from openvdb_houdini/ to houdini_utils/.
	mv -f $(INSTALL_DIR)/include/openvdb_houdini/geometry.h \
<<<<<<< HEAD
            $(INSTALL_DIR)/include/openvdb_houdini/ParmFactory.h \
=======
        $(INSTALL_DIR)/include/openvdb_houdini/ParmFactory.h \
>>>>>>> f57d0852
	    $(INSTALL_DIR)/include/openvdb_houdini/OP_NodeChain.h \
	    $(INSTALL_DIR)/include/houdini_utils/
	@echo "Copied header files to $(INSTALL_DIR)/include"
	@#
	mkdir -p $(INSTALL_DIR)/lib
	@echo "Created $(INSTALL_DIR)/lib/"
	cp -f $(LIBHOUDINI) $(LIBHOUDINI_IMPORT) $(INSTALL_DIR)/lib
	pushd $(INSTALL_DIR)/lib > /dev/null; \
	    if [ -f $(LIBHOUDINI_SHARED) ]; then \
	        $(LN) $(LIBHOUDINI_SHARED_VERSIONED) $(LIBHOUDINI_SHARED); fi; \
	    popd > /dev/null
	@echo "Copied libopenvdb_houdini to $(INSTALL_DIR)/lib/"

ifdef WINDOWS_NT
HFS_DSOLIB := $(HFS)/bin
else
HFS_DSOLIB := $(HFS)/dsolib
endif

# Directly installs into $HFS for development builds
hfsinstall: $(LIBHOUDINI_SHARED) $(HOUDINI_SOP_SO_NAMES)
	   /bin/cp $(basename $(LIBHOUDINI_SHARED)).* $(HFS_DSOLIB) \
	&& /bin/cp $(addprefix $(HOUDINI_INSTALL_DIR)/, \
			$(addsuffix .*,$(HOUDINI_SOP_NAMES))) \
		   $(HFS)/houdini/dso \
	$(NULL)
hfsclean:
	   $(RM) $(HFS)/houdini/dso/$(basename $(LIBHOUDINI_SHARED)).* \
	&& $(RM) $(HFS)/houdini/dso/SOP_* \
	$(NULL)


DEPFILES = $(call DepFromSrc,$(ALL_SRC_FILES))

# TODO: This accumulates all source file dependencies into a single file
# containing a rule for each *.o file.  Consider generating a separate
# dependency file for each *.o file instead.
$(DEPEND): $(ALL_INCLUDE_FILES) $(ALL_SRC_FILES)
	@echo "Generating dependencies because of $(call list_deps)"
	$(RM) $(DEPEND)
	for f in $(HOUDINI_SRC_FILES); \
		do $(CXX) $(CXXFLAGS) $(HOUDINI_CXXFLAGS) -O0 \
			-MM $$f -MT `echo $$f | sed 's%\.[^.]*%.o%'` \
			-isystem $(HOUDINI_INCL_DIR) >> $(DEPEND); \
	done

depend: $(DEPEND)

clean:
	$(RM) $(ALL_TARGETS) $(DEPEND)
	$(RM) $(LIBHOUDINI_STATIC)
	$(RM) $(LIBHOUDINI_SHARED)
	$(RM) $(LIBHOUDINI_OBJ_NAMES)
	$(RM) $(LIBHOUDINI_NAME).def
	$(RM) $(HOUDINI_SOP_OBJ_NAMES) $(HOUDINI_SOP_SO_NAMES)
	$(RM) *.lib *.exp *.ilk *.obj *.manifest *.pdb
	$(RM) houdini/.*.d
	$(RM) -r  openvdb_houdini houdini_utils
	$(RM) $(HOUDINI_INSTALL_DIR)/../config/Icons/SOP_OpenVDB.svg

<<<<<<< HEAD
ifneq ($(DEPFILES),)
-include $(DEPFILES)
=======
ifneq (,$(strip $(wildcard $(DEPEND))))
    include $(DEPEND)
>>>>>>> f57d0852
endif

# Copyright (c) 2012-2014 DreamWorks Animation LLC
# All rights reserved. This software is distributed under the
# Mozilla Public License 2.0 ( http://www.mozilla.org/MPL/2.0/ )<|MERGE_RESOLUTION|>--- conflicted
+++ resolved
@@ -132,7 +132,6 @@
 endif
 
 # The parent directory of the boost/ header directory
-<<<<<<< HEAD
 BOOST_INCL_DIR := $(LOCAL_INCLUDE)
 # The directory containing libboost_iostreams, libboost_system, etc.
 BOOST_LIB_DIR := $(LOCAL_LIB)
@@ -141,18 +140,11 @@
 else
   BOOST_LIB := -lboost_iostreams -lboost_system
 endif
-=======
-BOOST_INCL_DIR := $(HT)/include
-# The directory containing libboost_iostreams, libboost_system, etc.
-BOOST_LIB_DIR := $(HDSO)
-BOOST_LIB := -lboost_iostreams -lboost_system
->>>>>>> f57d0852
 
 # The parent directory of the OpenEXR/ header directory (which contains half.h)
 ILMBASE_INCL_DIR := $(HT)/include
 # The directory containing libHalf
-<<<<<<< HEAD
-HALF_LIB_DIR := $(HDSO)
+ILMBASE_LIB_DIR := $(HDSO)
 ifdef WINDOWS_NT
   ifneq (full,$(strip $(debug)))
     ifeq (no,$(strip $(shared)))
@@ -170,10 +162,6 @@
 else
   HALF_LIB := -lHalf
 endif
-=======
-ILMBASE_LIB_DIR := $(HDSO)
-HALF_LIB := -lHalf
->>>>>>> f57d0852
 
 # The parent directory of the tbb/ header directory
 TBB_INCL_DIR := $(HT)/include
@@ -215,38 +203,14 @@
 endif
 # Extra flags to be passed through hcustom to the compiler or linker
 HCUSTOM_EXTRA_FLAGS := -DIGNORE_HDK_DEPRECATIONS
-# The compiler to be used by hcustom
-ifeq ($(strip $(HOUDINI_CC)),)
-    # If HOUDINI_CC is not set, set it to CXX if CXX is set, otherwise set it to "g++".
-    # (This replicates the logic in hcustom.)
-    ifneq ($(strip $(CXX)),)
-        HOUDINI_CC = $(CXX)
-    else
-        HOUDINI_CC = g++
-    endif
-endif
-
-<<<<<<< HEAD
+HCUSTOM_EXTRA_LDFLAGS :=
+
 ifeq (full,$(strip $(debug)))
   OPTIMIZE := $(DEBUG_FLAGS)
   ifdef WINDOWS_NT
     HCUSTOM_FLAGS += -G
     LDFLAGS += -DEBUG
   else
-=======
-HOUDINI_INCL_DIR := $(HT)/include
-# Flags to be passed to the hcustom build script
-HCUSTOM_FLAGS := -i $(HOUDINI_INSTALL_DIR)
-ifeq (yes,$(strip $(verbose)))
-    HCUSTOM_FLAGS += -e
-endif
-# Extra flags to be passed through hcustom to the compiler or linker
-HCUSTOM_EXTRA_CFLAGS := -DIGNORE_HDK_DEPRECATIONS
-HCUSTOM_EXTRA_LDFLAGS :=
-
-ifeq (yes,$(strip $(debug)))
-    OPTIMIZE := -g
->>>>>>> f57d0852
     HCUSTOM_FLAGS += -g
   endif
 else
@@ -277,23 +241,13 @@
     QUIET := > /dev/null
 endif
 
-<<<<<<< HEAD
-INCLDIRS := -I . -I .. $(CXXISYSTEM) $(BOOST_INCL_DIR) $(CXXISYSTEM) $(HALF_INCL_DIR) $(CXXISYSTEM) $(TBB_INCL_DIR)
+INCLDIRS := -I . -I .. $(CXXISYSTEM) $(BOOST_INCL_DIR) $(CXXISYSTEM) $(ILMBASE_INCL_DIR) $(CXXISYSTEM) $(TBB_INCL_DIR)
 HCUSTOM_INCLDIRS := $(subst isystem,I,$(INCLDIRS))
 
 CXXFLAGS += $(OPTIMIZE) $(INCLDIRS) -DIGNORE_HDK_DEPRECATIONS
 ifeq (2,$(strip $(abi)))
     CXXFLAGS += -DOPENVDB_2_ABI_COMPATIBLE
     HCUSTOM_EXTRA_FLAGS += -DOPENVDB_2_ABI_COMPATIBLE
-=======
-INCLDIRS := -I . -I .. -isystem $(BOOST_INCL_DIR) -isystem $(ILMBASE_INCL_DIR) -isystem $(TBB_INCL_DIR)
-HCUSTOM_INCLDIRS := $(subst isystem,I,$(INCLDIRS))
-
-CXXFLAGS += -pthread $(OPTIMIZE) $(INCLDIRS) -DIGNORE_HDK_DEPRECATIONS
-ifeq (2,$(strip $(abi)))
-    CXXFLAGS += -DOPENVDB_2_ABI_COMPATIBLE
-    HCUSTOM_EXTRA_CFLAGS += -DOPENVDB_2_ABI_COMPATIBLE
->>>>>>> f57d0852
 endif
 ifdef MBSD
     # Darwin ld treats undefined symbols as errors by default;
@@ -306,29 +260,16 @@
     HOUDINI_LDFLAGS := $(shell hcustom -m)
 endif
 
-<<<<<<< HEAD
 HCUSTOM_LIBS := \
-    -L $(HALF_LIB_DIR) $(HALF_LIB) \
+    -L $(ILMBASE_LIB_DIR) $(HALF_LIB) \
     -L $(TBB_LIB_DIR) $(TBB_LIB) \
     -L $(BOOST_LIB_DIR) $(BOOST_LIB) \
     -L $(OPENVDB_LIB_DIR) $(OPENVDB_LIB) \
 #
 LIBS_RPATH := \
-    -Wl,-rpath,$(HALF_LIB_DIR) $(LDDIROPT)$(HALF_LIB_DIR) $(HALF_LIB) \
+    -Wl,-rpath,$(ILMBASE_LIB_DIR) $(LDDIROPT)$(ILMBASE_LIB_DIR) $(HALF_LIB) \
     -Wl,-rpath,$(TBB_LIB_DIR) $(LDDIROPT)$(TBB_LIB_DIR) $(TBB_LIB) \
     -Wl,-rpath,$(OPENVDB_LIB_DIR) $(LDDIROPT)$(OPENVDB_LIB_DIR) $(OPENVDB_LIB) \
-=======
-LIBS := \
-    -ldl -lm -lz \
-    -L$(ILMBASE_LIB_DIR) $(HALF_LIB) \
-    -L$(TBB_LIB_DIR) $(TBB_LIB) \
-    -L$(BOOST_LIB_DIR) $(BOOST_LIB) \
-#
-LIBS_RPATH := \
-    -ldl -lm -lz \
-    -Wl,-rpath,$(ILMBASE_LIB_DIR) -L$(ILMBASE_LIB_DIR) $(HALF_LIB) \
-    -Wl,-rpath,$(TBB_LIB_DIR) -L$(TBB_LIB_DIR) $(TBB_LIB) \
->>>>>>> f57d0852
     -Wl,-rpath,$(BOOST_LIB_DIR) -L$(BOOST_LIB_DIR) $(BOOST_LIB) \
 #
 
@@ -433,14 +374,8 @@
     LIBHOUDINI_IMPORT := $(LIBHOUDINI_STATIC)
 else ifdef WINDOWS_NT
     LIBHOUDINI := $(LIBHOUDINI_SHARED)
-<<<<<<< HEAD
 else
     LIBHOUDINI := $(LIBHOUDINI_SHARED_VERSIONED)
-endif # shared
-
-ifdef WINDOWS_NT
-    LIBS_RPATH := $(subst -L ,$(LDDIROPT),$(HCUSTOM_LIBS))
-=======
 
     # For debugging, pass "rpath=yes" (the default setting) to encode
     # the path to libopenvdb.so into SOPs.  With "rpath=no", the directory
@@ -452,6 +387,11 @@
     endif # rpath
     HCUSTOM_EXTRA_LDFLAGS += $(LIBOPENVDB_RPATH)
 endif # shared
+
+ifdef WINDOWS_NT
+    LIBS_RPATH := $(subst -L ,$(LDDIROPT),$(HCUSTOM_LIBS))
+endif
+
 
 # Environment variables to pass to hcustom
 HCUSTOM_EXPORT :=
@@ -499,7 +439,6 @@
 endif
 ifneq (,$(strip $(HCUSTOM_EXPORT)))
     HCUSTOM_EXPORT := export $(HCUSTOM_EXPORT)
->>>>>>> f57d0852
 endif
 
 DEPEND := houdini_deps
@@ -533,23 +472,13 @@
 # Create a houdini_utils/ symlink to the houdini/ subdirectory,
 # to mirror the DWA directory structure.
 houdini_utils:
-<<<<<<< HEAD
 	$(LN) houdini houdini_utils
-=======
-	ln -f -s houdini houdini_utils
->>>>>>> f57d0852
 houdini_utils/geometry.h houdini_utils/ParmFactory.h houdini_utils/OP_NodeChain.h: houdini_utils
 
 $(LIBHOUDINI_OBJ_NAMES): houdini_utils/geometry.h houdini_utils/ParmFactory.h houdini_utils/OP_NodeChain.h openvdb_houdini/AttributeTransferUtil.h openvdb_houdini/GeometryUtil.h openvdb_houdini/GEO_PrimVDB.h openvdb_houdini/GT_GEOPrimCollectVDB.h openvdb_houdini/GU_PrimVDB.h openvdb_houdini/SOP_NodeVDB.h openvdb_houdini/UT_VDBTools.h openvdb_houdini/UT_VDBUtils.h openvdb_houdini/Utils.h
 
 $(LIBHOUDINI_OBJ_NAMES): %.o: %.cc
-<<<<<<< HEAD
 	$(call CompileCXX,-DOPENVDB_HOUDINI_PRIVATE $(HOUDINI_CXXFLAGS))
-=======
-	@echo "Building $@ because of $(call list_deps)"
-	$(CXX) -c $(CXXFLAGS) $(HOUDINI_CXXFLAGS) \
-	    -isystem $(HOUDINI_INCL_DIR) -fPIC -o $@ $<
->>>>>>> f57d0852
 
 $(LIBHOUDINI_STATIC): $(LIBHOUDINI_OBJ_NAMES)
 	@echo "Building $@ because of $(call list_deps)"
@@ -585,7 +514,6 @@
 ifeq (no,$(strip $(shared)))
 # Link SOPs against static OpenVDB libraries.
 $(HOUDINI_SOP_OBJ_NAMES): %.o: %.cc
-<<<<<<< HEAD
 	@echo "Building $(HOUDINI_INSTALL_DIR)/$(@:.o=$(SHAREDLIB_SUFFIX)) because of $(call list_deps)"
 	@# TODO: This seems to be the only way to pass extra compiler flags to hcustom.
 	/bin/env HOUDINI_CC='$(HOUDINI_CC) $(HCUSTOM_EXTRA_FLAGS)' \
@@ -598,17 +526,6 @@
 	@# TODO: This seems to be the only way to pass extra compiler flags to hcustom.
 	/bin/env HOUDINI_CC='$(HOUDINI_CC) $(HCUSTOM_EXTRA_FLAGS)' \
 	    $(HCUSTOM) $(HOUDINI_INCLDIRS) $(HCUSTOM_LIBDEPS) $< $(QUIET)
-=======
-	@echo "Building $(HOUDINI_INSTALL_DIR)/$(@:.o=.so) because of $(call list_deps)"
-	$(HCUSTOM_EXPORT); $(HB)/hcustom $(HCUSTOM_FLAGS) $(HCUSTOM_INCLDIRS) $(LIBS) \
-	    -L. -lopenvdb_houdini -L$(OPENVDB_LIB_DIR) $(OPENVDB_LIB) $< $(QUIET)
-else
-# Link SOPs against shared OpenVDB libraries.
-$(HOUDINI_SOP_OBJ_NAMES): %.o: %.cc
-	@echo "Building $(HOUDINI_INSTALL_DIR)/$(@:.o=.so) because of $(call list_deps)"
-	$(HCUSTOM_EXPORT); $(HB)/hcustom $(HCUSTOM_FLAGS) $(HCUSTOM_INCLDIRS) \
-	    -L. -lopenvdb_houdini -L$(OPENVDB_LIB_DIR) $(OPENVDB_LIB) $< $(QUIET)
->>>>>>> f57d0852
 endif
 
 $(HOUDINI_SOP_SO_NAMES): $(HOUDINI_INSTALL_DIR)/%$(SHAREDLIB_SUFFIX): houdini/%.o
@@ -627,11 +544,7 @@
 	cp -f $(LIBHOUDINI_INCLUDE_NAMES) $(INSTALL_DIR)/include/openvdb_houdini/
 	@# Move headers from openvdb_houdini/ to houdini_utils/.
 	mv -f $(INSTALL_DIR)/include/openvdb_houdini/geometry.h \
-<<<<<<< HEAD
             $(INSTALL_DIR)/include/openvdb_houdini/ParmFactory.h \
-=======
-        $(INSTALL_DIR)/include/openvdb_houdini/ParmFactory.h \
->>>>>>> f57d0852
 	    $(INSTALL_DIR)/include/openvdb_houdini/OP_NodeChain.h \
 	    $(INSTALL_DIR)/include/houdini_utils/
 	@echo "Copied header files to $(INSTALL_DIR)/include"
@@ -675,7 +588,7 @@
 	for f in $(HOUDINI_SRC_FILES); \
 		do $(CXX) $(CXXFLAGS) $(HOUDINI_CXXFLAGS) -O0 \
 			-MM $$f -MT `echo $$f | sed 's%\.[^.]*%.o%'` \
-			-isystem $(HOUDINI_INCL_DIR) >> $(DEPEND); \
+			$(CXXISYSTEM) $(HOUDINI_INCL_DIR) >> $(DEPEND); \
 	done
 
 depend: $(DEPEND)
@@ -692,13 +605,8 @@
 	$(RM) -r  openvdb_houdini houdini_utils
 	$(RM) $(HOUDINI_INSTALL_DIR)/../config/Icons/SOP_OpenVDB.svg
 
-<<<<<<< HEAD
 ifneq ($(DEPFILES),)
 -include $(DEPFILES)
-=======
-ifneq (,$(strip $(wildcard $(DEPEND))))
-    include $(DEPEND)
->>>>>>> f57d0852
 endif
 
 # Copyright (c) 2012-2014 DreamWorks Animation LLC
