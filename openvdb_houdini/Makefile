--- conflicted
+++ resolved
@@ -605,15 +605,9 @@
 	@echo "Generating dependencies because of $(call list_deps)"
 	$(RM) $(DEPEND)
 	for f in $(HOUDINI_SRC_FILES); \
-<<<<<<< HEAD
 		do $(CXX) $(CXXFLAGS) $(HOUDINI_CXXFLAGS) -O0 \
 			-MM $$f -MT `echo $$f | sed 's%\.[^.]*%.o%'` \
 			$(CXXISYSTEM) $(HOUDINI_INCL_DIR) >> $(DEPEND); \
-=======
-	    do $(CXX) $(CXXFLAGS) $(HOUDINI_CXXFLAGS) -O0 \
-	        -MM $$f -MT `echo $$f | sed 's%\.[^.]*%.o%'` \
-	        -isystem $(HOUDINI_INCL_DIR) >> $(DEPEND); \
->>>>>>> 7f26a339
 	done
 
 depend: $(DEPEND)
