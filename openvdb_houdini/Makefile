# Copyright (c) 2012-2014 DreamWorks Animation LLC
#
# All rights reserved. This software is distributed under the
# Mozilla Public License 2.0 ( http://www.mozilla.org/MPL/2.0/ )
#
# Redistributions of source code must retain the above copyright
# and license notice and the following restrictions and disclaimer.
#
# *     Neither the name of DreamWorks Animation nor the names of
# its contributors may be used to endorse or promote products derived
# from this software without specific prior written permission.
#
# THIS SOFTWARE IS PROVIDED BY THE COPYRIGHT HOLDERS AND CONTRIBUTORS
# "AS IS" AND ANY EXPRESS OR IMPLIED WARRANTIES, INCLUDING, BUT NOT
# LIMITED TO, THE IMPLIED WARRANTIES OF MERCHANTABILITY AND FITNESS FOR
# A PARTICULAR PURPOSE ARE DISCLAIMED. IN NO EVENT SHALL THE COPYRIGHT
# OWNER OR CONTRIBUTORS BE LIABLE FOR ANY INDIRECT, INCIDENTAL,
# SPECIAL, EXEMPLARY, OR CONSEQUENTIAL DAMAGES (INCLUDING, BUT NOT
# LIMITED TO, PROCUREMENT OF SUBSTITUTE GOODS OR SERVICES; LOSS OF USE,
# DATA, OR PROFITS; OR BUSINESS INTERRUPTION) HOWEVER CAUSED AND ON ANY
# THEORY OF LIABILITY, WHETHER IN CONTRACT, STRICT LIABILITY, OR TORT
# (INCLUDING NEGLIGENCE OR OTHERWISE) ARISING IN ANY WAY OUT OF THE USE
# OF THIS SOFTWARE, EVEN IF ADVISED OF THE POSSIBILITY OF SUCH DAMAGE.
# IN NO EVENT SHALL THE COPYRIGHT HOLDERS' AND CONTRIBUTORS' AGGREGATE
# LIABILITY FOR ALL CLAIMS REGARDLESS OF THEIR BASIS EXCEED US$250.00.
#
# Makefile for OpenVDB Houdini DSOs
#
# This makefile assumes that you are in a Houdini environment,
# i.e., that you have sourced the houdini_setup script.
#

# Targets:
#   houdinilib          utility library for Houdini OpenVDB SOPs
#   houdinisops         Houdini OpenVDB SOPs (installed into HOUDINI_INSTALL_DIR)
#
#   all                 [default target] all of the above
#   install             install houdinilib into subdirectories of INSTALL_DIR,
#                       and the SOPs into HOUDINI_INSTALL_DIR
#   clean               delete generated files from the local directory
#   depend              recompute source file header dependencies
#
# Options:
#   abi=2               build for compatibility with the OpenVDB 2.x Grid ABI
#                       (some OpenVDB 3.x features will be disabled)
#   shared=no           link executables against static OpenVDB libraries
#                       (default: link against shared libraries)
#   debug=yes           build with debugging symbols and without optimization
#   verbose=yes         run commands (in particular, hcustom and doxygen)
#                       in verbose mode

# libConfig allows us to specify a single variable for whether we build
# debug/release and shared/static
ifdef libConfig
  ifeq (Debug,$(strip $(libConfig)))
    debug   := yes
    shared  := yes
  endif
  ifeq (DebugStatic,$(strip $(libConfig)))
    debug   := yes
    shared  := no
  endif
  ifeq (Release,$(strip $(libConfig)))
    debug   := no
    shared  := yes
  endif
  ifeq (ReleaseStatic,$(strip $(libConfig)))
    debug   := no
    shared  := no
  endif
  ifdef WINDOWS_NT
    ifeq (yes,$(strip $(debug)))
      debug := full
    endif
  endif
  $(info === Building $(libConfig): debug=$(debug) shared=$(shared) ===)
endif

#
# The following variables must be defined, either here or on the command line
# (e.g., "make install INSTALL_DIR=/usr/local"):
#
# Note that the OpenVDB library and these Houdini tools must be built
# against compatible versions of the Boost, OpenEXR and TBB libraries.
# Fortunately, all three are included in the Houdini HDK, so the relevant
# variables below point by default to the HDK library and header directories:
# $(HDSO) and $(HT)/include, respectively.  (Source the houdini_setup script
# to set those two environment variables.)
#

ifeq (,$(HFS))
$(warning Warning: $$(HFS) is not set; did you source houdini_setup?)
endif
ifdef WINDOWS_NT
HDSO := $(HFS)/custom/houdini/dsolib
endif

# The directory into which to install libraries and header files
# (it's recommended that this match the INSTALL_DIR in the OpenVDB
# library makefile)
INSTALL_DIR := $(prefix)
include ../openvdb/platform.mk

# The directory into which to install Houdini SOPs
HOUDINI_INSTALL_DIR := ./dso
ifeq (,$(prefix))
  $(warning === WARNING === No prefix set)
endif
LOCAL_INCLUDE	:= $(prefix)/include
LOCAL_LIB	:= $(prefix)/lib

# The parent directory of the openvdb/ header directory
OPENVDB_INCL_DIR := $(LOCAL_INCLUDE)
# The directory containing libopenvdb
OPENVDB_LIB_DIR := $(LOCAL_LIB)
ifdef WINDOWS_NT
  ifneq (full,$(strip $(debug)))
    ifeq (no,$(strip $(shared)))
      OPENVDB_LIB := openvdb_sesi.lib
    else
      OPENVDB_LIB := openvdb_sesi.lib
    endif
  else
    ifeq (no,$(strip $(shared)))
      OPENVDB_LIB := openvdb_sesi_d.lib
    else
      OPENVDB_LIB := openvdb_sesi_d.lib
    endif
  endif
else
  OPENVDB_LIB := -lopenvdb_sesi
endif

# The parent directory of the boost/ header directory
BOOST_INCL_DIR := $(LOCAL_INCLUDE)
# The directory containing libboost_iostreams, libboost_system, etc.
BOOST_LIB_DIR := $(LOCAL_LIB)
ifdef WINDOWS_NT
  BOOST_LIB :=
else
  BOOST_LIB := -lboost_iostreams -lboost_system
endif

# The parent directory of the OpenEXR/ header directory (which contains half.h)
ILMBASE_INCL_DIR := $(HT)/include
# The directory containing libHalf
ILMBASE_LIB_DIR := $(HDSO)
ifdef WINDOWS_NT
  ifneq (full,$(strip $(debug)))
    ifeq (no,$(strip $(shared)))
      HALF_LIB := libHalf.lib
    else
      HALF_LIB := Half.lib
    endif
  else
    ifeq (no,$(strip $(shared)))
      HALF_LIB := libHalf_d.lib
    else
      HALF_LIB := Half_d.lib
    endif
  endif
else
  HALF_LIB := -lHalf
endif

# The parent directory of the tbb/ header directory
TBB_INCL_DIR := $(HT)/include
# The directory containing libtbb
TBB_LIB_DIR := $(HDSO)
ifdef WINDOWS_NT
  ifneq (full,$(strip $(debug)))
    ifeq (no,$(strip $(shared)))
      TBB_LIB := libtbb.lib
    else
      TBB_LIB := tbb.lib
    endif
  else
    ifeq (no,$(strip $(shared)))
      TBB_LIB := libtbb_debug.lib
    else
      TBB_LIB := tbb_debug.lib
    endif
  endif
else
  TBB_LIB := -ltbb
endif


#
# Ideally, users shouldn't need to change anything below this line.
#

SHELL = /bin/bash

# Turn off implicit rules for speed
.SUFFIXES:

HOUDINI_INCL_DIR := $(HT)/include
# Flags to be passed to the hcustom build script
HCUSTOM_FLAGS := -i $(HOUDINI_INSTALL_DIR)
ifeq (yes,$(strip $(verbose)))
    HCUSTOM_FLAGS += -e
endif
# Extra flags to be passed through hcustom to the compiler or linker
HCUSTOM_EXTRA_CFLAGS := -DIGNORE_HDK_DEPRECATIONS
HCUSTOM_EXTRA_LDFLAGS :=

ifeq (full,$(strip $(debug)))
  OPTIMIZE := $(DEBUG_FLAGS)
  ifdef WINDOWS_NT
    HCUSTOM_FLAGS += -G
    LDFLAGS += -DEBUG
  else
    HCUSTOM_FLAGS += -g
  endif
else
  ifeq (yes,$(strip $(debug)))
    OPTIMIZE := $(DEBUG_FLAGS)
    HCUSTOM_FLAGS += -g
    ifdef WINDOWS_NT
      LDFLAGS += -DEBUG
    endif
  else
    OPTIMIZE := $(OPTIMIZE_FLAGS)
  endif
endif
ifeq (,$(strip $(debug)))
  debug := no
endif
ifneq (no,$(strip $(debug)))
STATICLIB_SUFFIX := $(addprefix _d,$(STATICLIB_SUFFIX))
SHAREDLIB_SUFFIX := $(addprefix _d,$(SHAREDLIB_SUFFIX))
IMPORTLIB_SUFFIX := $(addprefix _d,$(IMPORTLIB_SUFFIX))
endif

HCUSTOM := $(HB)/hcustom $(HCUSTOM_FLAGS)

ifeq (yes,$(strip $(verbose)))
    QUIET :=
else
    QUIET := > /dev/null
endif

INCLDIRS := -I . -I .. $(CXXISYSTEM) $(BOOST_INCL_DIR) $(CXXISYSTEM) $(ILMBASE_INCL_DIR) $(CXXISYSTEM) $(TBB_INCL_DIR)
HCUSTOM_INCLDIRS := $(subst isystem,I,$(INCLDIRS))

CXXFLAGS += $(OPTIMIZE) $(INCLDIRS) -DIGNORE_HDK_DEPRECATIONS
ifeq (2,$(strip $(abi)))
    CXXFLAGS += -DOPENVDB_2_ABI_COMPATIBLE
    HCUSTOM_EXTRA_CFLAGS += -DOPENVDB_2_ABI_COMPATIBLE
endif
ifdef MBSD
    # Darwin ld treats undefined symbols as errors by default;
    # change to runtime resolution, like Linux.
    CXXFLAGS += -undefined dynamic_lookup
endif

ifneq (,$(strip $(wildcard $(HOUDINI_INCL_DIR))))
    HOUDINI_CXXFLAGS := $(shell hcustom -c)
    HOUDINI_LDFLAGS := $(shell hcustom -m)
endif

HCUSTOM_LIBS := \
    -L $(ILMBASE_LIB_DIR) $(HALF_LIB) \
    -L $(TBB_LIB_DIR) $(TBB_LIB) \
    -L $(BOOST_LIB_DIR) $(BOOST_LIB) \
    -L $(OPENVDB_LIB_DIR) $(OPENVDB_LIB) \
#
LIBS_RPATH := \
    -Wl,-rpath,$(ILMBASE_LIB_DIR) $(LDDIROPT)$(ILMBASE_LIB_DIR) $(HALF_LIB) \
    -Wl,-rpath,$(TBB_LIB_DIR) $(LDDIROPT)$(TBB_LIB_DIR) $(TBB_LIB) \
    -Wl,-rpath,$(OPENVDB_LIB_DIR) $(LDDIROPT)$(OPENVDB_LIB_DIR) $(OPENVDB_LIB) \
    -Wl,-rpath,$(BOOST_LIB_DIR) -L$(BOOST_LIB_DIR) $(BOOST_LIB) \
#

LIBHOUDINI_INCLUDE_NAMES := \
    houdini/AttributeTransferUtil.h \
    houdini/GeometryUtil.h \
    houdini/GEO_PrimVDB.h \
    houdini/GT_GEOPrimCollectVDB.h \
    houdini/GU_PrimVDB.h \
    houdini/OP_NodeChain.h \
    houdini/geometry.h \
    houdini/ParmFactory.h \
    houdini/SOP_NodeVDB.h \
    houdini/UT_VDBTools.h \
    houdini/UT_VDBUtils.h \
    houdini/Utils.h \
#
LIBHOUDINI_SRC_NAMES := \
    houdini/GeometryUtil.cc \
    houdini/GEO_PrimVDB.cc \
    houdini/GEO_VDBTranslator.cc \
    houdini/GT_GEOPrimCollectVDB.cc \
    houdini/GU_PrimVDB.cc \
    houdini/geometry.cc \
    houdini/ParmFactory.cc \
    houdini/SOP_NodeVDB.cc \
    houdini/UT_VDBUtils.cc \
    houdini/Utils.cc \
#
HOUDINI_SOP_SRC_NAMES := \
    houdini/SOP_OpenVDB_Advect_Level_Set.cc \
    houdini/SOP_OpenVDB_Advect_Points.cc \
    houdini/SOP_OpenVDB_Analysis.cc \
    houdini/SOP_OpenVDB_Clip.cc \
    houdini/SOP_OpenVDB_Combine.cc \
    houdini/SOP_OpenVDB_Convert.cc \
    houdini/SOP_OpenVDB_Create.cc \
    houdini/SOP_OpenVDB_Fill.cc \
    houdini/SOP_OpenVDB_Filter.cc \
    houdini/SOP_OpenVDB_Filter_Level_Set.cc \
    houdini/SOP_OpenVDB_Fracture.cc \
    houdini/SOP_OpenVDB_From_Particles.cc \
    houdini/SOP_OpenVDB_From_Polygons.cc \
    houdini/SOP_OpenVDB_Metadata.cc \
    houdini/SOP_OpenVDB_Noise.cc \
    houdini/SOP_OpenVDB_Occlusion_Mask.cc \
    houdini/SOP_OpenVDB_Platonic.cc \
    houdini/SOP_OpenVDB_Prune.cc \
    houdini/SOP_OpenVDB_Ray.cc \
    houdini/SOP_OpenVDB_Read.cc \
    houdini/SOP_OpenVDB_Rebuild_Level_Set.cc \
    houdini/SOP_OpenVDB_Resample.cc \
    houdini/SOP_OpenVDB_Sample_Points.cc \
    houdini/SOP_OpenVDB_Scatter.cc \
    houdini/SOP_OpenVDB_To_Polygons.cc \
    houdini/SOP_OpenVDB_To_Spheres.cc \
    houdini/SOP_OpenVDB_Transform.cc \
    houdini/SOP_OpenVDB_Vector_Merge.cc \
    houdini/SOP_OpenVDB_Vector_Split.cc \
    houdini/SOP_OpenVDB_Visualize.cc \
    houdini/SOP_OpenVDB_Write.cc \
#
HOUDINI_SOP_NAMES := $(basename $(notdir $(HOUDINI_SOP_SRC_NAMES)))

# Replace filenames of the form "houdini/<name>.cc" with
# "$(DWA_HOUDINI_SOP_SRC_DIR)/<name>/<name>.cc"
DWA_HOUDINI_FILES += $(addprefix $(DWA_HOUDINI_SOP_SRC_DIR)/,\
    $(join $(HOUDINI_SOP_NAMES),$(patsubst houdini/%,/%,$(HOUDINI_SOP_SRC_NAMES))))

ALL_INCLUDE_FILES := \
    $(LIBHOUDINI_INCLUDE_NAMES) \
#
HOUDINI_SRC_FILES := \
    $(LIBHOUDINI_SRC_NAMES) \
    $(HOUDINI_SOP_SRC_NAMES) \
#
ALL_SRC_FILES := $(HOUDINI_SRC_FILES)

LIBHOUDINI_OBJ_NAMES := $(LIBHOUDINI_SRC_NAMES:.cc=.o)
HOUDINI_SOP_OBJ_NAMES := $(HOUDINI_SOP_SRC_NAMES:.cc=.o)
HOUDINI_SOP_SO_NAMES := $(addprefix $(HOUDINI_INSTALL_DIR)/,\
    $(notdir $(HOUDINI_SOP_SRC_NAMES:.cc=$(SHAREDLIB_SUFFIX))))

LIB_MAJOR_VERSION=$(shell grep 'define OPENVDB_LIBRARY_MAJOR_VERSION_NUMBER ' \
    $(OPENVDB_INCL_DIR)/openvdb/version.h | sed 's/[^0-9]*//g')
LIB_MINOR_VERSION=$(shell grep 'define OPENVDB_LIBRARY_MINOR_VERSION_NUMBER ' \
    $(OPENVDB_INCL_DIR)/openvdb/version.h | sed 's/[^0-9]*//g')
LIB_PATCH_VERSION=$(shell grep 'define OPENVDB_LIBRARY_PATCH_VERSION_NUMBER ' \
    $(OPENVDB_INCL_DIR)/openvdb/version.h | sed 's/[^0-9]*//g')

LIB_VERSION=$(LIB_MAJOR_VERSION).$(LIB_MINOR_VERSION).$(LIB_PATCH_VERSION)

LIBHOUDINI_NAME=openvdb_houdini_sesi
LIBHOUDINI_STATIC := $(STATICLIB_PREFIX)$(LIBHOUDINI_NAME)$(STATICLIB_SUFFIX)
LIBHOUDINI_SHARED := $(SHAREDLIB_PREFIX)$(LIBHOUDINI_NAME)$(SHAREDLIB_SUFFIX)
LIBHOUDINI_SHARED_VERSIONED := $(LIBHOUDINI_SHARED).$(LIB_VERSION)
LIBHOUDINI_IMPORT := $(IMPORTLIB_PREFIX)$(LIBHOUDINI_NAME)$(IMPORTLIB_SUFFIX)

ifeq (no,$(strip $(shared)))
    LIBHOUDINI := $(LIBHOUDINI_STATIC)
    LIBHOUDINI_IMPORT := $(LIBHOUDINI_STATIC)
else ifdef WINDOWS_NT
    LIBHOUDINI := $(LIBHOUDINI_SHARED)
else
    LIBHOUDINI := $(LIBHOUDINI_SHARED_VERSIONED)

    # For debugging, pass "rpath=yes" (the default setting) to encode
    # the path to libopenvdb.so into SOPs.  With "rpath=no", the directory
    # containing libopenvdb.so will need to be added to LD_LIBRARY_PATH.
    ifeq (no,$(strip $(rpath)))
        LIBOPENVDB_RPATH :=
    else
        LIBOPENVDB_RPATH := -Wl,-rpath,$(OPENVDB_LIB_DIR)
    endif # rpath
    HCUSTOM_EXTRA_LDFLAGS += $(LIBOPENVDB_RPATH)
endif # shared

ifdef WINDOWS_NT
    LIBS_RPATH := $(subst -L ,$(LDDIROPT),$(HCUSTOM_LIBS))
endif


# Environment variables to pass to hcustom
HCUSTOM_EXPORT :=
ifneq (,$(strip $(HCUSTOM_EXTRA_CFLAGS)$(HCUSTOM_EXTRA_LDFLAGS)))
    # Prior to Houdini 13.0.548 and 14.0.105, the only way to pass extra compiler flags
    # to hcustom was to append them to the compiler name and pass the result in the
    # environment variable HOUDINI_CC.
    ifeq (use_houdini_cc,$(shell test \
        \( $(HOUDINI_MAJOR_RELEASE) -lt 13 \) \
        -o \( \( $(HOUDINI_MAJOR_RELEASE) -eq 13 \) -a \( $(HOUDINI_BUILD_VERSION) -lt 548 \) \) \
        -o \( \( $(HOUDINI_MAJOR_RELEASE) -eq 14 \) -a \( $(HOUDINI_MINOR_RELEASE) -eq 0 \) \
            -a \( $(HOUDINI_BUILD_VERSION) -lt 105 \) \) \
        && echo use_houdini_cc))
        ifeq (,$(strip $(HOUDINI_CC)))
            # If HOUDINI_CC is not set, set it to CXX if CXX is set, otherwise set it to
            # something platform-appropriate.  (This replicates the logic in hcustom.)
            ifneq (,$(strip $(CXX)))
                HOUDINI_CC = $(CXX)
            else
                ifdef LINUX
                    HOUDINI_CC = g++
                else ifdef MBSD
                    HOUDINI_CC = clang++
                #else ifdef WINDOWS_NT  # TODO
                #    HOUDINI_CC =
                else
                    HOUDINI_CC =
                endif
            endif
        endif
        ifeq (,$(strip $(HOUDINI_CC)))
            $(error Cannot determine which C++ compiler to use with hcustom; please specify a compiler by setting $$(CXX))
        endif
        HCUSTOM_EXPORT := HOUDINI_CC='$(HOUDINI_CC) $(HCUSTOM_EXTRA_CFLAGS) $(HCUSTOM_EXTRA_LDFLAGS)'
    else
	# From Houdini 13.0.548 and 14.0.105 on, hcustom recognizes
	# the environment variables HCUSTOM_CFLAGS and HCUSTOM_LDFLAGS.
	ifneq (,$(strip $(HCUSTOM_EXTRA_CFLAGS)))
	    HCUSTOM_EXPORT += HCUSTOM_CFLAGS=$(strip $(HCUSTOM_EXTRA_CFLAGS))
	endif
	ifneq (,$(strip $(HCUSTOM_EXTRA_LDFLAGS)))
	    HCUSTOM_EXPORT += HCUSTOM_LDFLAGS=$(strip $(HCUSTOM_EXTRA_LDFLAGS))
	endif
    endif
endif
ifneq (,$(strip $(HCUSTOM_EXPORT)))
<<<<<<< HEAD
    HCUSTOM_EXPORT := export $(HCUSTOM_EXPORT)
else
    HCUSTOM_EXPORT := true
=======
    HCUSTOM_EXPORT := export $(HCUSTOM_EXPORT);
>>>>>>> 903a803f
endif

DEPEND := houdini_deps

# Get the list of dependencies that are newer than the current target,
# but limit the list to at most three entries.
list_deps = $(if $(wordlist 4,5,$(?F)),$(firstword $(?F)) and others,$(wordlist 1,3,$(?F)))

ALL_TARGETS := \
    $(LIBHOUDINI_STATIC) \
    $(LIBHOUDINI) \
    $(LIBHOUDINI_IMPORT) \
    $(DEPEND) \
#

.SUFFIXES: .o .cc

.PHONY: all clean depend houdinisops houdinilib install

.cc.o:
	$(call CompileCXX)

all: houdinilib houdinisops

# Create an openvdb_houdini/ symlink to the houdini/ subdirectory,
# to mirror the DWA directory structure.
openvdb_houdini:
	$(LN) houdini openvdb_houdini
openvdb_houdini/AttributeTransferUtil.h openvdb_houdini/GeometryUtil.h openvdb_houdini/GEO_PrimVDB.h openvdb_houdini/GT_GEOPrimCollectVDB.h openvdb_houdini/GU_PrimVDB.h openvdb_houdini/SOP_NodeVDB.h openvdb_houdini/UT_VDBTools.h openvdb_houdini/UT_VDBUtils.h openvdb_houdini/Utils.h: openvdb_houdini

# Create a houdini_utils/ symlink to the houdini/ subdirectory,
# to mirror the DWA directory structure.
houdini_utils:
	$(LN) houdini houdini_utils
houdini_utils/geometry.h houdini_utils/ParmFactory.h houdini_utils/OP_NodeChain.h: houdini_utils

$(LIBHOUDINI_OBJ_NAMES): houdini_utils/geometry.h houdini_utils/ParmFactory.h houdini_utils/OP_NodeChain.h openvdb_houdini/AttributeTransferUtil.h openvdb_houdini/GeometryUtil.h openvdb_houdini/GEO_PrimVDB.h openvdb_houdini/GT_GEOPrimCollectVDB.h openvdb_houdini/GU_PrimVDB.h openvdb_houdini/SOP_NodeVDB.h openvdb_houdini/UT_VDBTools.h openvdb_houdini/UT_VDBUtils.h openvdb_houdini/Utils.h

$(LIBHOUDINI_OBJ_NAMES): %.o: %.cc
	$(call CompileCXX,-DOPENVDB_HOUDINI_PRIVATE $(HOUDINI_CXXFLAGS))

$(LIBHOUDINI_STATIC): $(LIBHOUDINI_OBJ_NAMES)
	@echo "Building $@ because of $(call list_deps)"
	$(AR) $(ARFLAGS) $(AROUTPUT)$@ $^

$(LIBHOUDINI_SHARED_VERSIONED): $(LIBHOUDINI_OBJ_NAMES)
	$(call BuildSharedLibrary,$(HOUDINI_LDFLAGS) $(LIBS_RPATH))

ifdef WINDOWS_NT
$(LIBHOUDINI_SHARED): $(LIBHOUDINI_OBJ_NAMES)
	$(call BuildSharedLibrary,$(HOUDINI_LDFLAGS) $(LIBS_RPATH))
else
$(LIBHOUDINI_SHARED): $(LIBHOUDINI_SHARED_VERSIONED)
	@# hcustom expects a library named "libname.so", not "libname.so.1.0".
	$(LN) $< $@
endif

houdinilib: $(LIBHOUDINI)
ifneq (no,$(strip $(shared)))
houdinilib: $(LIBHOUDINI_SHARED)
endif

# hcustom (see below) outputs both a .o and a .so file.
# The .o isn't dependent on $(LIBHOUDINI), but the .so is.
$(HOUDINI_SOP_OBJ_NAMES): $(LIBHOUDINI)

ifndef WINDOWS_NT
HCUSTOM_LIBDEPS := -L . -l $(LIBHOUDINI_NAME) -L$(OPENVDB_LIB_DIR) $(OPENVDB_LIB)
else
HCUSTOM_LIBDEPS := -L . -l $(LIBHOUDINI_IMPORT) -L $(OPENVDB_LIB_DIR) -l $(OPENVDB_LIB)
endif

ifeq (no,$(strip $(shared)))
# Link SOPs against static OpenVDB libraries.
$(HOUDINI_SOP_OBJ_NAMES): %.o: %.cc
<<<<<<< HEAD
	@echo "Building $(HOUDINI_INSTALL_DIR)/$(@:.o=$(SHAREDLIB_SUFFIX)) because of $(call list_deps)"
	$(HCUSTOM_EXPORT); $(HCUSTOM) $(HOUDINI_INCLDIRS) $(HCUSTOM_LIBS) \
	    $(HCUSTOM_LIBDEPS) $< $(QUIET)
else
# Link SOPs against shared OpenVDB libraries.
$(HOUDINI_SOP_OBJ_NAMES): %.o: %.cc
	@echo "Building $(HOUDINI_INSTALL_DIR)/$(@:.o=$(SHAREDLIB_SUFFIX)) because of $(call list_deps)"
	$(HCUSTOM_EXPORT); $(HCUSTOM) $(HOUDINI_INCLDIRS) \
	    $(HCUSTOM_LIBDEPS) $< $(QUIET)
=======
	@echo "Building $(HOUDINI_INSTALL_DIR)/$(@:.o=.so) because of $(call list_deps)"
	$(HCUSTOM_EXPORT) $(HB)/hcustom $(HCUSTOM_FLAGS) $(HCUSTOM_INCLDIRS) $(LIBS) \
	    -L. -lopenvdb_houdini -L$(OPENVDB_LIB_DIR) $(OPENVDB_LIB) $< $(QUIET)
else
# Link SOPs against shared OpenVDB libraries.
$(HOUDINI_SOP_OBJ_NAMES): %.o: %.cc
	@echo "Building $(HOUDINI_INSTALL_DIR)/$(@:.o=.so) because of $(call list_deps)"
	$(HCUSTOM_EXPORT) $(HB)/hcustom $(HCUSTOM_FLAGS) $(HCUSTOM_INCLDIRS) \
	    -L. -lopenvdb_houdini -L$(OPENVDB_LIB_DIR) $(OPENVDB_LIB) $< $(QUIET)
>>>>>>> 903a803f
endif

$(HOUDINI_SOP_SO_NAMES): $(HOUDINI_INSTALL_DIR)/%$(SHAREDLIB_SUFFIX): houdini/%.o

houdinisops: $(HOUDINI_SOP_SO_NAMES) houdini/SOP_OpenVDB.svg
	if [ -d "$(HOUDINI_INSTALL_DIR)/../config/Icons" ]; \
	then \
	    cp -f houdini/SOP_OpenVDB.svg $(HOUDINI_INSTALL_DIR)/../config/Icons/; \
	fi

install: houdinilib houdinisops
	mkdir -p $(INSTALL_DIR)/include/openvdb_houdini
	@echo "Created $(INSTALL_DIR)/include/openvdb_houdini"
	mkdir -p $(INSTALL_DIR)/include/houdini_utils
	@echo "Created $(INSTALL_DIR)/include/houdini_utils"
	cp -f $(LIBHOUDINI_INCLUDE_NAMES) $(INSTALL_DIR)/include/openvdb_houdini/
	@# Move headers from openvdb_houdini/ to houdini_utils/.
	mv -f $(INSTALL_DIR)/include/openvdb_houdini/geometry.h \
            $(INSTALL_DIR)/include/openvdb_houdini/ParmFactory.h \
	    $(INSTALL_DIR)/include/openvdb_houdini/OP_NodeChain.h \
	    $(INSTALL_DIR)/include/houdini_utils/
	@echo "Copied header files to $(INSTALL_DIR)/include"
	@#
	mkdir -p $(INSTALL_DIR)/lib
	@echo "Created $(INSTALL_DIR)/lib/"
	cp -f $(LIBHOUDINI) $(LIBHOUDINI_IMPORT) $(INSTALL_DIR)/lib
	pushd $(INSTALL_DIR)/lib > /dev/null; \
	    if [ -f $(LIBHOUDINI_SHARED) ]; then \
	        $(LN) $(LIBHOUDINI_SHARED_VERSIONED) $(LIBHOUDINI_SHARED); fi; \
	    popd > /dev/null
	@echo "Copied libopenvdb_houdini to $(INSTALL_DIR)/lib/"

ifdef WINDOWS_NT
HFS_DSOLIB := $(HFS)/bin
else
HFS_DSOLIB := $(HFS)/dsolib
endif

# Directly installs into $HFS for development builds
hfsinstall: $(LIBHOUDINI_SHARED) $(HOUDINI_SOP_SO_NAMES)
	   /bin/cp $(basename $(LIBHOUDINI_SHARED)).* $(HFS_DSOLIB) \
	&& /bin/cp $(addprefix $(HOUDINI_INSTALL_DIR)/, \
			$(addsuffix .*,$(HOUDINI_SOP_NAMES))) \
		   $(HFS)/houdini/dso \
	$(NULL)
hfsclean:
	   $(RM) $(HFS)/houdini/dso/$(basename $(LIBHOUDINI_SHARED)).* \
	&& $(RM) $(HFS)/houdini/dso/SOP_* \
	$(NULL)


DEPFILES = $(call DepFromSrc,$(ALL_SRC_FILES))

# TODO: This accumulates all source file dependencies into a single file
# containing a rule for each *.o file.  Consider generating a separate
# dependency file for each *.o file instead.
$(DEPEND): $(ALL_INCLUDE_FILES) $(ALL_SRC_FILES)
	@echo "Generating dependencies because of $(call list_deps)"
	$(RM) $(DEPEND)
	for f in $(HOUDINI_SRC_FILES); \
		do $(CXX) $(CXXFLAGS) $(HOUDINI_CXXFLAGS) -O0 \
			-MM $$f -MT `echo $$f | sed 's%\.[^.]*%.o%'` \
			$(CXXISYSTEM) $(HOUDINI_INCL_DIR) >> $(DEPEND); \
	done

depend: $(DEPEND)

clean:
	$(RM) $(ALL_TARGETS) $(DEPEND)
	$(RM) $(LIBHOUDINI_STATIC)
	$(RM) $(LIBHOUDINI_SHARED)
	$(RM) $(LIBHOUDINI_OBJ_NAMES)
	$(RM) $(LIBHOUDINI_NAME).def
	$(RM) $(HOUDINI_SOP_OBJ_NAMES) $(HOUDINI_SOP_SO_NAMES)
	$(RM) *.o *.lib *.exp *.ilk *.obj *.manifest *.pdb
	$(RM) houdini/.*.d
	$(RM) -r  openvdb_houdini houdini_utils
	$(RM) $(HOUDINI_INSTALL_DIR)/../config/Icons/SOP_OpenVDB.svg

ifneq ($(DEPFILES),)
-include $(DEPFILES)
endif

# Copyright (c) 2012-2014 DreamWorks Animation LLC
# All rights reserved. This software is distributed under the
# Mozilla Public License 2.0 ( http://www.mozilla.org/MPL/2.0/ )<|MERGE_RESOLUTION|>--- conflicted
+++ resolved
@@ -437,13 +437,7 @@
     endif
 endif
 ifneq (,$(strip $(HCUSTOM_EXPORT)))
-<<<<<<< HEAD
-    HCUSTOM_EXPORT := export $(HCUSTOM_EXPORT)
-else
-    HCUSTOM_EXPORT := true
-=======
     HCUSTOM_EXPORT := export $(HCUSTOM_EXPORT);
->>>>>>> 903a803f
 endif
 
 DEPEND := houdini_deps
@@ -519,27 +513,15 @@
 ifeq (no,$(strip $(shared)))
 # Link SOPs against static OpenVDB libraries.
 $(HOUDINI_SOP_OBJ_NAMES): %.o: %.cc
-<<<<<<< HEAD
 	@echo "Building $(HOUDINI_INSTALL_DIR)/$(@:.o=$(SHAREDLIB_SUFFIX)) because of $(call list_deps)"
-	$(HCUSTOM_EXPORT); $(HCUSTOM) $(HOUDINI_INCLDIRS) $(HCUSTOM_LIBS) \
+	$(HCUSTOM_EXPORT) $(HCUSTOM) $(HOUDINI_INCLDIRS) $(HCUSTOM_LIBS) \
 	    $(HCUSTOM_LIBDEPS) $< $(QUIET)
 else
 # Link SOPs against shared OpenVDB libraries.
 $(HOUDINI_SOP_OBJ_NAMES): %.o: %.cc
 	@echo "Building $(HOUDINI_INSTALL_DIR)/$(@:.o=$(SHAREDLIB_SUFFIX)) because of $(call list_deps)"
-	$(HCUSTOM_EXPORT); $(HCUSTOM) $(HOUDINI_INCLDIRS) \
+	$(HCUSTOM_EXPORT) $(HCUSTOM) $(HOUDINI_INCLDIRS) \
 	    $(HCUSTOM_LIBDEPS) $< $(QUIET)
-=======
-	@echo "Building $(HOUDINI_INSTALL_DIR)/$(@:.o=.so) because of $(call list_deps)"
-	$(HCUSTOM_EXPORT) $(HB)/hcustom $(HCUSTOM_FLAGS) $(HCUSTOM_INCLDIRS) $(LIBS) \
-	    -L. -lopenvdb_houdini -L$(OPENVDB_LIB_DIR) $(OPENVDB_LIB) $< $(QUIET)
-else
-# Link SOPs against shared OpenVDB libraries.
-$(HOUDINI_SOP_OBJ_NAMES): %.o: %.cc
-	@echo "Building $(HOUDINI_INSTALL_DIR)/$(@:.o=.so) because of $(call list_deps)"
-	$(HCUSTOM_EXPORT) $(HB)/hcustom $(HCUSTOM_FLAGS) $(HCUSTOM_INCLDIRS) \
-	    -L. -lopenvdb_houdini -L$(OPENVDB_LIB_DIR) $(OPENVDB_LIB) $< $(QUIET)
->>>>>>> 903a803f
 endif
 
 $(HOUDINI_SOP_SO_NAMES): $(HOUDINI_INSTALL_DIR)/%$(SHAREDLIB_SUFFIX): houdini/%.o
