# Copyright (c) 2012-2016 DreamWorks Animation LLC
#
# All rights reserved. This software is distributed under the
# Mozilla Public License 2.0 ( http://www.mozilla.org/MPL/2.0/ )
#
# Redistributions of source code must retain the above copyright
# and license notice and the following restrictions and disclaimer.
#
# *     Neither the name of DreamWorks Animation nor the names of
# its contributors may be used to endorse or promote products derived
# from this software without specific prior written permission.
#
# THIS SOFTWARE IS PROVIDED BY THE COPYRIGHT HOLDERS AND CONTRIBUTORS
# "AS IS" AND ANY EXPRESS OR IMPLIED WARRANTIES, INCLUDING, BUT NOT
# LIMITED TO, THE IMPLIED WARRANTIES OF MERCHANTABILITY AND FITNESS FOR
# A PARTICULAR PURPOSE ARE DISCLAIMED. IN NO EVENT SHALL THE COPYRIGHT
# OWNER OR CONTRIBUTORS BE LIABLE FOR ANY INDIRECT, INCIDENTAL,
# SPECIAL, EXEMPLARY, OR CONSEQUENTIAL DAMAGES (INCLUDING, BUT NOT
# LIMITED TO, PROCUREMENT OF SUBSTITUTE GOODS OR SERVICES; LOSS OF USE,
# DATA, OR PROFITS; OR BUSINESS INTERRUPTION) HOWEVER CAUSED AND ON ANY
# THEORY OF LIABILITY, WHETHER IN CONTRACT, STRICT LIABILITY, OR TORT
# (INCLUDING NEGLIGENCE OR OTHERWISE) ARISING IN ANY WAY OUT OF THE USE
# OF THIS SOFTWARE, EVEN IF ADVISED OF THE POSSIBILITY OF SUCH DAMAGE.
# IN NO EVENT SHALL THE COPYRIGHT HOLDERS' AND CONTRIBUTORS' AGGREGATE
# LIABILITY FOR ALL CLAIMS REGARDLESS OF THEIR BASIS EXCEED US$250.00.
#
# Makefile for OpenVDB Houdini DSOs
#
# This makefile assumes that you are in a Houdini environment,
# i.e., that you have sourced the houdini_setup script.
#

# Targets:
#   houdinilib          utility library for Houdini OpenVDB SOPs
#   houdinisops         Houdini OpenVDB SOPs (installed into HOUDINI_DESTDIR)
#
#   all                 [default target] all of the above
#   install             install houdinilib into subdirectories of DESTDIR,
#                       and the SOPs into HOUDINI_DESTDIR
#   clean               delete generated files from the local directory
#   depend              recompute source file header dependencies
#
# Options:
#   abi=3               build for compatibility with the OpenVDB 3.x Grid ABI
#                       (some OpenVDB 4.x features will be disabled)
#   shared=no           link executables against static OpenVDB libraries
#                       (default: link against shared libraries)
#   debug=yes           build with debugging symbols and without optimization
#   verbose=yes         run commands (in particular, hcustom and doxygen)
#                       in verbose mode


#
# The following variables must be defined, either here or on the command line
# (e.g., "make install DESTDIR=/usr/local"):
#
# Note that the OpenVDB library and these Houdini tools must be built
# against compatible versions of the Boost, OpenEXR and TBB libraries.
# Fortunately, all three are included in the Houdini HDK, so the relevant
# variables below point by default to the HDK library and header directories:
# $(HDSO) and $(HT)/include, respectively.  (Source the houdini_setup script
# to set those two environment variables.)
#

ifeq (,$(HFS))
$(warning Warning: $$(HFS) is not set; did you source houdini_setup?)
endif
# if use_houdini_libs=yes and suffix=yes add use suffix
# h<Major>.<Minor> for the openvdb library. For example for houdini
# 14.0.xxx it will look for libopenvdb_h14.0.so
ifneq ($(and $(filter yes, $(use_houdini_libs)),$(filter yes, $(suffix))), )
OPENVDB_SUFFIX ?= h$(HOUDINI_MAJOR_RELEASE).$(HOUDINI_MINOR_RELEASE)
endif

# ABI version for the library
# H13 is incompatible with abi=3 
# H14 is incompatible with abi=2
abi ?= 3

# Check if houdini version is greater than or equal to 15
# Since cent6 gcc version is too old to build 15.
include ../if_houdini_ge_15.mk

# The directory into which to install libraries and header files
# (it's recommended that this match the DESTDIR in the OpenVDB
# library makefile)
DESTDIR := $(INSTALL_BASE)/houdini/$(HOUDINI_VERSION)

# The directory into which to install Houdini SOPs
HOUDINI_DESTDIR := $(DESTDIR)/dso

# The parent directory of the openvdb/ header directory
OPENVDB_INCL_DIR := $(INSTALL_BASE)/include
# The directory containing libopenvdb
OPENVDB_LIB_DIR := $(INSTALL_BASE)/lib
OPENVDB_LIB := -lopenvdb$(if $(OPENVDB_SUFFIX),_$(OPENVDB_SUFFIX))

# The parent directory of the boost/ header directory
BOOST_INCL_DIR := $(HT)/include
# The directory containing libboost_iostreams, libboost_system, etc.
BOOST_LIB_DIR := $(HDSO)
BOOST_LIB := -lboost_iostreams -lboost_system

# The parent directory of the OpenEXR/ header directory (which contains half.h)
ILMBASE_INCL_DIR := $(HT)/include
# The directory containing libHalf
ILMBASE_LIB_DIR := $(HDSO)
HALF_LIB := -lHalf

# The parent directory of the tbb/ header directory
TBB_INCL_DIR := $(HT)/include
# The directory containing libtbb
TBB_LIB_DIR := $(HDSO)
TBB_LIB := -ltbb


#
# Ideally, users shouldn't need to change anything below this line.
#

SHELL = /bin/bash

# Turn off implicit rules for speed
.SUFFIXES:

ifneq (,$(INSTALL_DIR))
    $(warning Warning: $$(INSTALL_DIR) is no longer used; set $$(DESTDIR) instead.)
endif

# Determine the platform.
ifeq ("$(OS)","Windows_NT")
    WINDOWS_NT := 1
else
    UNAME_S := $(shell uname -s)
    ifeq ("$(UNAME_S)","Linux")
        LINUX := 1
    else
        ifeq ("$(UNAME_S)","Darwin")
            MBSD := 1
        endif
    endif
endif

HOUDINI_INCL_DIR := $(HT)/include
# Flags to be passed to the hcustom build script
HCUSTOM_FLAGS := -i $(HOUDINI_DESTDIR)
ifeq (yes,$(strip $(verbose)))
    HCUSTOM_FLAGS += -e
endif
# Extra flags to be passed through hcustom to the compiler or linker
HCUSTOM_EXTRA_CFLAGS := -DIGNORE_HDK_DEPRECATIONS
HCUSTOM_EXTRA_LDFLAGS :=

ifeq (yes,$(strip $(debug)))
    OPTIMIZE := -g
    HCUSTOM_FLAGS += -g
else
    OPTIMIZE := -O3 -DNDEBUG
    HCUSTOM_EXTRA_CFLAGS += -DNDEBUG
endif

ifeq (yes,$(strip $(verbose)))
    QUIET :=
else
    QUIET := > /dev/null
endif

INCLDIRS := -I . -I .. -isystem $(BOOST_INCL_DIR) -isystem $(ILMBASE_INCL_DIR) -isystem $(TBB_INCL_DIR)
HCUSTOM_INCLDIRS := $(subst isystem,I,$(INCLDIRS))

CXXFLAGS += -std=c++11

CXXFLAGS += -pthread $(OPTIMIZE) $(INCLDIRS) -DIGNORE_HDK_DEPRECATIONS
ifeq (3,$(strip $(abi)))
    CXXFLAGS += -DOPENVDB_3_ABI_COMPATIBLE
    HCUSTOM_EXTRA_CFLAGS += -DOPENVDB_3_ABI_COMPATIBLE
endif
ifdef MBSD
    # Darwin ld treats undefined symbols as errors by default;
    # change to runtime resolution, like Linux.
    CXXFLAGS += -undefined dynamic_lookup
endif

ifneq (,$(strip $(wildcard $(HOUDINI_INCL_DIR))))
    HOUDINI_CXXFLAGS := $(shell hcustom -c)
    HOUDINI_LDFLAGS := $(shell hcustom -m)
endif

LIBS := \
    -ldl -lm -lz \
    -L$(ILMBASE_LIB_DIR) $(HALF_LIB) \
    -L$(TBB_LIB_DIR) $(TBB_LIB) \
    -L$(BOOST_LIB_DIR) $(BOOST_LIB) \
#
LIBS_RPATH := \
    -ldl -lm -lz \
    -Wl,-rpath,$(ILMBASE_LIB_DIR) -L$(ILMBASE_LIB_DIR) $(HALF_LIB) \
    -Wl,-rpath,$(TBB_LIB_DIR) -L$(TBB_LIB_DIR) $(TBB_LIB) \
    -Wl,-rpath,$(BOOST_LIB_DIR) -L$(BOOST_LIB_DIR) $(BOOST_LIB) \
#
ifdef LINUX
    LIBS += -lrt
    LIBS_RPATH += -lrt
endif

ifdef using_newer_gcc
    CXXFLAGS += -O3 -DNDEBUG
    HCUSTOM_EXTRA_CFLAGS += -std=c++11 -D__GXX_EXPERIMENTAL_CXX0X__ 
    HCUSTOM_EXTRA_CFLAGS += -O3 -DNDEBUG
    HOUDINI_CC := $(CXX)
endif

LIBHOUDINI_INCLUDE_NAMES := \
    houdini/AttributeTransferUtil.h \
    houdini/GeometryUtil.h \
    houdini/GEO_PrimVDB.h \
    houdini/GT_GEOPrimCollectVDB.h \
    houdini/GU_PrimVDB.h \
    houdini/GU_VDBPointTools.h \
    houdini/OP_NodeChain.h \
    houdini/geometry.h \
    houdini/ParmFactory.h \
    houdini/PointUtils.h \
    houdini/SOP_NodeVDB.h \
    houdini/UT_VDBTools.h \
    houdini/UT_VDBUtils.h \
    houdini/Utils.h \
#
LIBHOUDINI_SRC_NAMES := \
    houdini/GeometryUtil.cc \
    houdini/GEO_PrimVDB.cc \
    houdini/GEO_VDBTranslator.cc \
    houdini/GT_GEOPrimCollectVDB.cc \
    houdini/GU_PrimVDB.cc \
    houdini/GU_VDBPointTools.cc \
    houdini/geometry.cc \
    houdini/ParmFactory.cc \
    houdini/PointUtils.cc \
    houdini/SOP_NodeVDB.cc \
    houdini/UT_VDBUtils.cc \
    houdini/Utils.cc \
#
# Note that creation script names coincide with operator names,
# not (necessarily) with SOP names.
HOUDINI_SOP_SCRIPT_NAMES := \
    houdini/DW_OpenVDBRasterizePoints.cmd \
#
HOUDINI_SOP_SRC_NAMES := \
    houdini/GR_PrimVDBPoints.cc \
    houdini/SOP_OpenVDB_Advect.cc \
    houdini/SOP_OpenVDB_Advect_Points.cc \
    houdini/SOP_OpenVDB_Analysis.cc \
    houdini/SOP_OpenVDB_Clip.cc \
    houdini/SOP_OpenVDB_Combine.cc \
    houdini/SOP_OpenVDB_Convert.cc \
    houdini/SOP_OpenVDB_Create.cc \
    houdini/SOP_OpenVDB_Diagnostics.cc \
    houdini/SOP_OpenVDB_Fill.cc \
    houdini/SOP_OpenVDB_Filter.cc \
    houdini/SOP_OpenVDB_Filter_Level_Set.cc \
    houdini/SOP_OpenVDB_Fracture.cc \
    houdini/SOP_OpenVDB_From_Particles.cc \
    houdini/SOP_OpenVDB_From_Polygons.cc \
    houdini/SOP_OpenVDB_LOD.cc \
    houdini/SOP_OpenVDB_Metadata.cc \
    houdini/SOP_OpenVDB_Morph_Level_Set.cc \
    houdini/SOP_OpenVDB_Noise.cc \
    houdini/SOP_OpenVDB_Occlusion_Mask.cc \
    houdini/SOP_OpenVDB_Platonic.cc \
    houdini/SOP_OpenVDB_Points_Convert.cc \
    houdini/SOP_OpenVDB_Points_Group.cc \
    houdini/SOP_OpenVDB_Prune.cc \
    houdini/SOP_OpenVDB_Rasterize_Points.cc \
    houdini/SOP_OpenVDB_Ray.cc \
    houdini/SOP_OpenVDB_Read.cc \
    houdini/SOP_OpenVDB_Rebuild_Level_Set.cc \
    houdini/SOP_OpenVDB_Remap.cc \
    houdini/SOP_OpenVDB_Remove_Divergence.cc \
    houdini/SOP_OpenVDB_Resample.cc \
    houdini/SOP_OpenVDB_Sample_Points.cc \
    houdini/SOP_OpenVDB_Sort_Points.cc \
    houdini/SOP_OpenVDB_Scatter.cc \
    houdini/SOP_OpenVDB_Segment.cc \
    houdini/SOP_OpenVDB_To_Polygons.cc \
    houdini/SOP_OpenVDB_To_Spheres.cc \
    houdini/SOP_OpenVDB_Topology_To_Level_Set.cc \
    houdini/SOP_OpenVDB_Transform.cc \
    houdini/SOP_OpenVDB_Vector_Merge.cc \
    houdini/SOP_OpenVDB_Vector_Split.cc \
    houdini/SOP_OpenVDB_Visualize.cc \
    houdini/SOP_OpenVDB_Write.cc \
#
HOUDINI_SOP_NAMES := $(basename $(notdir $(HOUDINI_SOP_SRC_NAMES)))

# Replace filenames of the form "houdini/<name>.cc" with
# "$(DWA_HOUDINI_SOP_SRC_DIR)/<name>/<name>.cc"
DWA_HOUDINI_FILES += $(addprefix $(DWA_HOUDINI_SOP_SRC_DIR)/,\
    $(join $(HOUDINI_SOP_NAMES),$(patsubst houdini/%,/%,$(HOUDINI_SOP_SRC_NAMES))))

ALL_INCLUDE_FILES := \
    $(LIBHOUDINI_INCLUDE_NAMES) \
#
HOUDINI_SRC_FILES := \
    $(LIBHOUDINI_SRC_NAMES) \
    $(HOUDINI_SOP_SRC_NAMES) \
#
ALL_SRC_FILES := $(HOUDINI_SRC_FILES)

LIBHOUDINI_OBJ_NAMES := $(LIBHOUDINI_SRC_NAMES:.cc=.o)
HOUDINI_SOP_OBJ_NAMES := $(HOUDINI_SOP_SRC_NAMES:.cc=.o)
HOUDINI_SOP_SO_NAMES := $(addprefix $(HOUDINI_DESTDIR)/,\
    $(notdir $(HOUDINI_SOP_SRC_NAMES:.cc=.so)))

LIB_MAJOR_VERSION=$(shell grep 'define OPENVDB_LIBRARY_MAJOR_VERSION_NUMBER ' \
    $(OPENVDB_INCL_DIR)/openvdb/version.h | sed 's/[^0-9]*//g')
LIB_MINOR_VERSION=$(shell grep 'define OPENVDB_LIBRARY_MINOR_VERSION_NUMBER ' \
    $(OPENVDB_INCL_DIR)/openvdb/version.h | sed 's/[^0-9]*//g')
LIB_PATCH_VERSION=$(shell grep 'define OPENVDB_LIBRARY_PATCH_VERSION_NUMBER ' \
    $(OPENVDB_INCL_DIR)/openvdb/version.h | sed 's/[^0-9]*//g')

LIB_VERSION=$(LIB_MAJOR_VERSION).$(LIB_MINOR_VERSION).$(LIB_PATCH_VERSION)

LIBHOUDINI_NAME=libopenvdb_houdini
LIBHOUDINI_STATIC := $(LIBHOUDINI_NAME).a
LIBHOUDINI_SHARED := $(LIBHOUDINI_NAME).so.$(LIB_VERSION)

ifeq (no,$(strip $(shared)))
    LIBHOUDINI := $(LIBHOUDINI_STATIC)
else
    LIBHOUDINI := $(LIBHOUDINI_SHARED)

    # For debugging, pass "rpath=yes" (the default setting) to encode
    # the path to libopenvdb.so into SOPs.  With "rpath=no", the directory
    # containing libopenvdb.so will need to be added to LD_LIBRARY_PATH.
    ifeq (no,$(strip $(rpath)))
        LIBOPENVDB_RPATH :=
    else
        LIBOPENVDB_RPATH := -Wl,-rpath,$(OPENVDB_LIB_DIR)
    endif # rpath
    HCUSTOM_EXTRA_LDFLAGS += $(LIBOPENVDB_RPATH)
endif # shared

# Environment variables to pass to hcustom
HCUSTOM_EXPORT :=
ifneq (,$(strip $(HCUSTOM_EXTRA_CFLAGS)$(HCUSTOM_EXTRA_LDFLAGS)))
<<<<<<< HEAD
    # Prior to Houdini 13.0.548 and 14.0.105, the only way to pass extra compiler flags
    # to hcustom was to append them to the compiler name and pass the result in the
    # environment variable HOUDINI_CC.
    ifeq (use_houdini_cc,$(shell test \
        \( $(HOUDINI_MAJOR_RELEASE) -lt 13 \) \
        -o \( \( $(HOUDINI_MAJOR_RELEASE) -eq 13 \) -a \( $(HOUDINI_BUILD_VERSION) -lt 548 \) \) \
        -o \( \( $(HOUDINI_MAJOR_RELEASE) -eq 14 \) -a \( $(HOUDINI_MINOR_RELEASE) -eq 0 \) \
            -a \( $(HOUDINI_BUILD_VERSION) -lt 105 \) \) \
        && echo use_houdini_cc))
        ifeq (,$(strip $(HOUDINI_CC)))
            # If HOUDINI_CC is not set, set it to CXX if CXX is set, otherwise set it to
            # something platform-appropriate.  (This replicates the logic in hcustom.)
            ifneq (,$(strip $(CXX)))
                HOUDINI_CC = $(CXX)
            else
                ifdef LINUX
                    HOUDINI_CC = g++
                else ifdef MBSD
                    HOUDINI_CC = clang++
                #else ifdef WINDOWS_NT  # TODO
                #    HOUDINI_CC =
                else
                    HOUDINI_CC =
                endif
            endif
        endif
        ifeq (,$(strip $(HOUDINI_CC)))
            $(error Cannot determine which C++ compiler to use with hcustom; please specify a compiler by setting $$(CXX))
        endif
        HCUSTOM_EXPORT := HOUDINI_CC='$(HOUDINI_CC) $(HCUSTOM_EXTRA_CFLAGS) $(HCUSTOM_EXTRA_LDFLAGS)'
    else
        # From Houdini 13.0.548 and 14.0.105 on, hcustom recognizes
        # the environment variables HCUSTOM_CFLAGS and HCUSTOM_LDFLAGS.
        ifneq (,$(strip $(HCUSTOM_EXTRA_CFLAGS)))
            HCUSTOM_EXPORT += HCUSTOM_CFLAGS="$(strip $(HCUSTOM_EXTRA_CFLAGS))"
        endif
        ifneq (,$(strip $(HCUSTOM_EXTRA_LDFLAGS)))
            HCUSTOM_EXPORT += HCUSTOM_LDFLAGS="$(strip $(HCUSTOM_EXTRA_LDFLAGS))"
        endif
        ifneq (,$(strip $(HOUDINI_CC)))
          export HOUDINI_CC
        endif
    endif
=======
	ifneq (,$(strip $(HCUSTOM_EXTRA_CFLAGS)))
		HCUSTOM_EXPORT += HCUSTOM_CFLAGS="$(strip $(HCUSTOM_EXTRA_CFLAGS))"
	endif
	ifneq (,$(strip $(HCUSTOM_EXTRA_LDFLAGS)))
		HCUSTOM_EXPORT += HCUSTOM_LDFLAGS="$(strip $(HCUSTOM_EXTRA_LDFLAGS))"
	endif
>>>>>>> 4a61f41e
endif
ifneq (,$(strip $(HCUSTOM_EXPORT)))
    HCUSTOM_EXPORT := export $(HCUSTOM_EXPORT);
endif

DEPEND := houdini_deps

# Get the list of dependencies that are newer than the current target,
# but limit the list to at most three entries.
list_deps = $(if $(wordlist 4,5,$(?F)),$(firstword $(?F)) and others,$(wordlist 1,3,$(?F)))

ALL_TARGETS := \
    $(LIBHOUDINI) \
    $(DEPEND) \
    $(LIBHOUDINI_NAME).so \
#

.SUFFIXES: .o .cc

.PHONY: all clean depend houdinisops houdinilib install

.cc.o:
	@echo "Building $@ because of $(call list_deps)"
	$(CXX) -c $(CXXFLAGS) -fPIC -o $@ $<

all: depend houdinilib houdinisops

# Create an openvdb_houdini/ symlink to the houdini/ subdirectory,
# to mirror the DWA directory structure.
openvdb_houdini:
	ln -f -s houdini openvdb_houdini
openvdb_houdini/AttributeTransferUtil.h openvdb_houdini/GeometryUtil.h openvdb_houdini/GEO_PrimVDB.h openvdb_houdini/GT_GEOPrimCollectVDB.h openvdb_houdini/GU_PrimVDB.h openvdb_houdini/GU_VDBPointTools.h openvdb_houdini/SOP_NodeVDB.h openvdb_houdini/UT_VDBTools.h openvdb_houdini/UT_VDBUtils.h openvdb_houdini/Utils.h: openvdb_houdini

# Create a houdini_utils/ symlink to the houdini/ subdirectory,
# to mirror the DWA directory structure.
houdini_utils:
	ln -f -s houdini houdini_utils
houdini_utils/geometry.h houdini_utils/ParmFactory.h houdini_utils/OP_NodeChain.h: houdini_utils

$(LIBHOUDINI_OBJ_NAMES): houdini_utils/geometry.h houdini_utils/ParmFactory.h houdini_utils/OP_NodeChain.h openvdb_houdini/AttributeTransferUtil.h openvdb_houdini/GeometryUtil.h openvdb_houdini/GEO_PrimVDB.h openvdb_houdini/GT_GEOPrimCollectVDB.h openvdb_houdini/GU_PrimVDB.h openvdb_houdini/GU_VDBPointTools.h openvdb_houdini/SOP_NodeVDB.h openvdb_houdini/UT_VDBTools.h openvdb_houdini/UT_VDBUtils.h openvdb_houdini/Utils.h

$(LIBHOUDINI_OBJ_NAMES): %.o: %.cc
	@echo "Building $@ because of $(call list_deps)"
	$(CXX) -c $(CXXFLAGS) $(HOUDINI_CXXFLAGS) \
	    -isystem $(HOUDINI_INCL_DIR) -fPIC -o $@ $<

$(LIBHOUDINI_STATIC): $(LIBHOUDINI_OBJ_NAMES)
	@echo "Building $@ because of $(call list_deps)"
	$(AR) cr $@ $^

$(LIBHOUDINI_SHARED): $(LIBHOUDINI_OBJ_NAMES)
	@echo "Building $@ because of $(call list_deps)"
	$(CXX) $(CXXFLAGS) $(HOUDINI_LDFLAGS) -shared -o $@ $^ $(LIBS_RPATH)

$(LIBHOUDINI_NAME).so: $(LIBHOUDINI_SHARED)
	@# hcustom expects a library named "libname.so", not "libname.so.1.0".
	ln -f -s $< $@

houdinilib: $(LIBHOUDINI)
ifneq (no,$(strip $(shared)))
houdinilib: $(LIBHOUDINI_NAME).so
endif

# hcustom (see below) outputs both a .o and a .so file.
# The .o isn't dependent on $(LIBHOUDINI), but the .so is.
$(HOUDINI_SOP_OBJ_NAMES): $(LIBHOUDINI)

ifeq (no,$(strip $(shared)))
# Link SOPs against static OpenVDB libraries.
$(HOUDINI_SOP_OBJ_NAMES): %.o: %.cc
	@echo "Building $(HOUDINI_DESTDIR)/$(@:.o=.so) because of $(call list_deps)"
	$(HCUSTOM_EXPORT) $(HB)/hcustom $(HCUSTOM_FLAGS) $(HCUSTOM_INCLDIRS) $(LIBS) \
	    -L. -lopenvdb_houdini -L$(OPENVDB_LIB_DIR) $(OPENVDB_LIB) $< $(QUIET)
else
# Link SOPs against shared OpenVDB libraries.
$(HOUDINI_SOP_OBJ_NAMES): %.o: %.cc
	@echo "Building $(HOUDINI_DESTDIR)/$(@:.o=.so) because of $(call list_deps)"
	$(HCUSTOM_EXPORT) $(HB)/hcustom $(HCUSTOM_FLAGS) $(HCUSTOM_INCLDIRS) \
	    -L. -lopenvdb_houdini -L$(OPENVDB_LIB_DIR) $(OPENVDB_LIB) $< $(QUIET)
endif

$(HOUDINI_SOP_SO_NAMES): $(HOUDINI_DESTDIR)/%.so: houdini/%.o

houdinisops: $(HOUDINI_SOP_SO_NAMES) $(HOUDINI_SOP_SCRIPT_NAMES) houdini/SOP_OpenVDB.svg
	if [ -d "$(HOUDINI_DESTDIR)/../config/Icons" ]; \
	then \
	    cp -f houdini/SOP_OpenVDB.svg $(HOUDINI_DESTDIR)/../config/Icons/; \
	fi
	if [ ! -d "$(HOUDINI_DESTDIR)/../scripts/sop" ]; \
	then \
	    mkdir -p $(HOUDINI_DESTDIR)/../scripts/sop; \
	    echo "Created $(HOUDINI_DESTDIR)/../scripts/sop/"; \
	fi
	cp -f $(HOUDINI_SOP_SCRIPT_NAMES) $(HOUDINI_DESTDIR)/../scripts/sop/

install: houdinilib houdinisops
	mkdir -p $(DESTDIR)/include/openvdb_houdini
	@echo "Created $(DESTDIR)/include/openvdb_houdini"
	mkdir -p $(DESTDIR)/include/houdini_utils
	@echo "Created $(DESTDIR)/include/houdini_utils"
	cp -f $(LIBHOUDINI_INCLUDE_NAMES) $(DESTDIR)/include/openvdb_houdini/
	@# Move headers from openvdb_houdini/ to houdini_utils/.
	mv -f $(DESTDIR)/include/openvdb_houdini/geometry.h \
        $(DESTDIR)/include/openvdb_houdini/ParmFactory.h \
	    $(DESTDIR)/include/openvdb_houdini/OP_NodeChain.h \
	    $(DESTDIR)/include/houdini_utils/
	@echo "Copied header files to $(DESTDIR)/include"
	@#
	mkdir -p $(DESTDIR)/lib
	@echo "Created $(DESTDIR)/lib/"
	cp -f $(LIBHOUDINI) $(DESTDIR)/lib
	pushd $(DESTDIR)/lib > /dev/null; \
	    if [ -f $(LIBHOUDINI_SHARED) ]; then \
	        ln -f -s $(LIBHOUDINI_SHARED) $(LIBHOUDINI_NAME).so; fi; \
	    popd > /dev/null
	@echo "Copied libopenvdb_houdini to $(DESTDIR)/lib/"

# TODO: This accumulates all source file dependencies into a single file
# containing a rule for each *.o file.  Consider generating a separate
# dependency file for each *.o file instead.
$(DEPEND): $(ALL_INCLUDE_FILES) $(ALL_SRC_FILES)
	@echo "Generating dependencies because of $(call list_deps)"
	$(RM) $(DEPEND)
	for f in $(HOUDINI_SRC_FILES); \
	    do $(CXX) $(CXXFLAGS) $(HOUDINI_CXXFLAGS) -O0 \
	        -MM $$f -MT `echo $$f | sed 's%\.[^.]*%.o%'` \
	        -isystem $(HOUDINI_INCL_DIR) >> $(DEPEND); \
	done

depend: $(DEPEND)

clean:
	$(RM) $(ALL_TARGETS) $(DEPEND)
	$(RM) $(LIBHOUDINI_STATIC)
	$(RM) $(LIBHOUDINI_SHARED)
	$(RM) $(LIBHOUDINI_OBJ_NAMES)
	$(RM) $(HOUDINI_SOP_OBJ_NAMES) $(HOUDINI_SOP_SO_NAMES)
	$(RM) $(HOUDINI_DESTDIR)/../config/Icons/SOP_OpenVDB.svg
	$(RM) $(addprefix $(HOUDINI_DESTDIR)/../scripts/sop/,\
	    $(notdir $(HOUDINI_SOP_SCRIPT_NAMES)))

ifneq (,$(strip $(wildcard $(DEPEND))))
    include $(DEPEND)
endif

# Copyright (c) 2012-2016 DreamWorks Animation LLC
# All rights reserved. This software is distributed under the
# Mozilla Public License 2.0 ( http://www.mozilla.org/MPL/2.0/ )<|MERGE_RESOLUTION|>--- conflicted
+++ resolved
@@ -343,58 +343,12 @@
 # Environment variables to pass to hcustom
 HCUSTOM_EXPORT :=
 ifneq (,$(strip $(HCUSTOM_EXTRA_CFLAGS)$(HCUSTOM_EXTRA_LDFLAGS)))
-<<<<<<< HEAD
-    # Prior to Houdini 13.0.548 and 14.0.105, the only way to pass extra compiler flags
-    # to hcustom was to append them to the compiler name and pass the result in the
-    # environment variable HOUDINI_CC.
-    ifeq (use_houdini_cc,$(shell test \
-        \( $(HOUDINI_MAJOR_RELEASE) -lt 13 \) \
-        -o \( \( $(HOUDINI_MAJOR_RELEASE) -eq 13 \) -a \( $(HOUDINI_BUILD_VERSION) -lt 548 \) \) \
-        -o \( \( $(HOUDINI_MAJOR_RELEASE) -eq 14 \) -a \( $(HOUDINI_MINOR_RELEASE) -eq 0 \) \
-            -a \( $(HOUDINI_BUILD_VERSION) -lt 105 \) \) \
-        && echo use_houdini_cc))
-        ifeq (,$(strip $(HOUDINI_CC)))
-            # If HOUDINI_CC is not set, set it to CXX if CXX is set, otherwise set it to
-            # something platform-appropriate.  (This replicates the logic in hcustom.)
-            ifneq (,$(strip $(CXX)))
-                HOUDINI_CC = $(CXX)
-            else
-                ifdef LINUX
-                    HOUDINI_CC = g++
-                else ifdef MBSD
-                    HOUDINI_CC = clang++
-                #else ifdef WINDOWS_NT  # TODO
-                #    HOUDINI_CC =
-                else
-                    HOUDINI_CC =
-                endif
-            endif
-        endif
-        ifeq (,$(strip $(HOUDINI_CC)))
-            $(error Cannot determine which C++ compiler to use with hcustom; please specify a compiler by setting $$(CXX))
-        endif
-        HCUSTOM_EXPORT := HOUDINI_CC='$(HOUDINI_CC) $(HCUSTOM_EXTRA_CFLAGS) $(HCUSTOM_EXTRA_LDFLAGS)'
-    else
-        # From Houdini 13.0.548 and 14.0.105 on, hcustom recognizes
-        # the environment variables HCUSTOM_CFLAGS and HCUSTOM_LDFLAGS.
-        ifneq (,$(strip $(HCUSTOM_EXTRA_CFLAGS)))
-            HCUSTOM_EXPORT += HCUSTOM_CFLAGS="$(strip $(HCUSTOM_EXTRA_CFLAGS))"
-        endif
-        ifneq (,$(strip $(HCUSTOM_EXTRA_LDFLAGS)))
-            HCUSTOM_EXPORT += HCUSTOM_LDFLAGS="$(strip $(HCUSTOM_EXTRA_LDFLAGS))"
-        endif
-        ifneq (,$(strip $(HOUDINI_CC)))
-          export HOUDINI_CC
-        endif
-    endif
-=======
 	ifneq (,$(strip $(HCUSTOM_EXTRA_CFLAGS)))
 		HCUSTOM_EXPORT += HCUSTOM_CFLAGS="$(strip $(HCUSTOM_EXTRA_CFLAGS))"
 	endif
 	ifneq (,$(strip $(HCUSTOM_EXTRA_LDFLAGS)))
 		HCUSTOM_EXPORT += HCUSTOM_LDFLAGS="$(strip $(HCUSTOM_EXTRA_LDFLAGS))"
 	endif
->>>>>>> 4a61f41e
 endif
 ifneq (,$(strip $(HCUSTOM_EXPORT)))
     HCUSTOM_EXPORT := export $(HCUSTOM_EXPORT);
