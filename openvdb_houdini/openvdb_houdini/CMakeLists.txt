--- conflicted
+++ resolved
@@ -344,22 +344,9 @@
     target_compile_definitions(SOP_OpenVDB_Write PRIVATE "-DOPENVDB_USE_BLOSC")
   endif()
 endif()
-
-<<<<<<< HEAD
-# This is only required for the OpenVDB Write SOP and OpenVDB Metadata SOP which
-# enable half options if half is supported.
-
-if(USE_HALF OR OpenVDB_USES_HALF)
-  if(TARGET SOP_OpenVDB_Metadata)
-    target_compile_definitions(SOP_OpenVDB_Metadata PRIVATE "-DOPENVDB_USE_HALF")
-  endif()
-  if(TARGET SOP_OpenVDB_Write)
-    target_compile_definitions(SOP_OpenVDB_Write PRIVATE "-DOPENVDB_USE_HALF")
-=======
 if(USE_BLOSC OR OpenVDB_USES_BLOSC OR USE_ZLIB OR OpenVDB_USES_ZLIB)
   if(TARGET SOP_OpenVDB_Write)
     target_compile_definitions(SOP_OpenVDB_Write PRIVATE "-DOPENVDB_USE_ZLIB")
->>>>>>> 80df0d0a
   endif()
 endif()
 
