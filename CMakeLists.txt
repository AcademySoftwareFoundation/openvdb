--- conflicted
+++ resolved
@@ -52,21 +52,21 @@
 OPTION ( OPENVDB_ENABLE_RPATH "Build with RPATH information" ON )
 OPTION ( OPENVDB_DISABLE_BOOST_IMPLICIT_LINKING "Disable the implicit linking of Boost libraries on Windows" ON )
 OPTION ( OPENVDB_CXX_STRICT "Enable or disable a set of pre-defined compiler warnings for clang and gcc" OFF )
-<<<<<<< HEAD
 OPTION ( OPENVDB_ENABLE_3_ABI_COMPATIBLE "Build with OpenVDB ABI 3 (deprecated - see OPENVDB_ABI_VERSION_NUMBER)" OFF )
-=======
 OPTION ( USE_SYSTEM_LIBRARY_PATHS "Build with system library paths" ON )
->>>>>>> afc1d7b3
 
 SET ( OPENVDB_ABI_VERSION_NUMBER "" CACHE STRING "Build for compatibility with version N of the
     OpenVDB Grid ABI, where N is 3, 4, 5 etc. (some newer features will be disabled)")
 
-<<<<<<< HEAD
-IF ( OPENVDB_BUILD_HOUDINI_SOPS )
+IF (OPENVDB_BUILD_HOUDINI_SOPS)
   # Prior to the introduction of HBoost (Houdini's namespaced and shipped Boost version from 16.5),
   # we built against Houdini's version of Boost which didn't include Boost.Python
   # @todo Enable this for Houdini Versions >= 16.5 (and add additional Boost branching options)
-=======
+  SET ( OPENVDB_BUILD_PYTHON_MODULE OFF )
+ENDIF ()
+
+# Some platform checks
+
 IF ( USE_SYSTEM_LIBRARY_PATHS )
   SET ( SYSTEM_LIBRARY_PATHS
     ~/Library/Frameworks
@@ -79,13 +79,6 @@
     /opt
     )
 ENDIF ()
-
-IF (OPENVDB_BUILD_HOUDINI_SOPS)
->>>>>>> afc1d7b3
-  SET ( OPENVDB_BUILD_PYTHON_MODULE OFF )
-ENDIF ()
-
-# Some platform checks
 
 IF ( APPLE )
   IF ( OPENVDB_BUILD_HOUDINI_SOPS AND OPENVDB_BUILD_MAYA_PLUGIN )
